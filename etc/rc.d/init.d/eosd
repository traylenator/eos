#!/bin/bash
# ----------------------------------------------------------------------
# File: eosd
# Author: Andreas-Joachim Peters - CERN
# ----------------------------------------------------------------------

# ************************************************************************
# * EOS - the CERN Disk Storage System                                   *
# * Copyright (C) 2011 CERN/Switzerland                                  *
# *                                                                      *
# * This program is free software: you can redistribute it and/or modify *
# * it under the terms of the GNU General Public License as published by *
# * the Free Software Foundation, either version 3 of the License, or    *
# * (at your option) any later version.                                  *
# *                                                                      *
# * This program is distributed in the hope that it will be useful,      *
# * but WITHOUT ANY WARRANTY; without even the implied warranty of       *
# * MERCHANTABILITY or FITNESS FOR A PARTICULAR PURPOSE.  See the        *
# * GNU General Public License for more details.                         *
# *                                                                      *
# * You should have received a copy of the GNU General Public License    *
# * along with this program.  If not, see <http://www.gnu.org/licenses/>.*
# ************************************************************************
#
#       /etc/rc.d/init.d/eosd
#
# Starts eosd 
#
# chkconfig: 345 96 6
# description: Starts eosd 
# processname: eosd

# Source function library.

export EOS_ROOT=/usr
export EOSD=eosd


. /etc/init.d/functions

if test ! -x ${EOS_ROOT}/bin/${EOSD} ; then
  echo Error: ${EOS_ROOT}/bin/${EOSD} does not exist!
  exit 0
fi

[ -f /etc/sysconfig/eos ] && . /etc/sysconfig/eos

RETVAL=0
prog="${EOSD}"

[ -z "${EOS_FUSE_MOUNTS}" ] && EOS_FUSE_MOUNTS="main";

FUSE_OPT_SAVE=${FUSE_OPT}

kill_mountpoint_users() {
    local MNTPT="$1"
    lsof -w > /tmp/eosd.lsof.list
    local NAMEPOS=$(grep -b -o NAME /tmp/eosd.lsof.list | grep -o [0-9]*)
    if [ "A${NAMEPOS}" = "A" ]; then
    echo "Error killing users of mountpoint $1" >&2
    fi
    local PIDS=$(tail -n +2 /tmp/eosd.lsof.list | grep "^.\{${NAMEPOS}\}${MNTPT}\$" | awk '{ print $2 }' | xargs echo)
    PIDS="$PIDS $(tail -n +2 /tmp/eosd.lsof.list | grep "^.\{$NAMEPOS\}${MNTPT}/" | awk '{ print $2 }' | xargs echo)"
    # if there is no PID to kill, it's a success
    if [[ ! "$PIDS" =~ ^[\ ]*[0-9]+[0-9\ ]*$ ]]; then return 0; fi;
    local ACTION=$([ "A$2" = "A-9" ] && echo "killing" || echo "terminating")
    echo -n "Cleaning mountpoint $MNTPT : ${ACTION} processes $PIDS"
    echo 
    echo_warning
    echo 
    if [ "A$2" = "A-9" ]; then
        kill $PIDS
    else 
        kill -9 $PIDS
    fi
}

start() {
    if [ -n "$1" ]; then
        EOS_FUSE_MOUNTS="$1";
    fi  
    for i in ${EOS_FUSE_MOUNTS}; do
        (
        # in any case, we make sure that there is no leftover in the environment from the previous iteration

        unset EOS_FUSE_DEBUG EOS_FUSE_LOWLEVEL_DEBUGEOS_FUSE_NOACCESS EOS_FUSE_SYNC EOS_FUSE_KERNELCACHE EOS_FUSE_DIRECTIO EOS_FUSE_CACHE EOS_FUSE_CACHE_SIZE EOS_FUSE_CACHE_PAGE_SIZE EOS_FUSE_BIGWRITES EOS_FUSE_EXEC EOS_FUSE_NO_MT EOS_FUSE_USER_KRB5CC EOS_FUSE_USER_UNSAFEKRB5 EOS_FUSE_USER_GSIPROXY EOS_FUSE_USER_KRB5FIRST EOS_FUSE_FALLBACKTONOBODY EOS_FUSE_PIDMAP EOS_FUSE_RMLVL_PROTECT EOS_FUSE_RDAHEAD EOS_FUSE_RDAHEAD_WINDOW EOS_FUSE_LAZYOPENRO EOS_FUSE_LAZYOPENRW EOS_FUSE_LOG_PREFIX EOS_FUSE_STREAMERRORWINDOW FUSE_OPT EOS_FUSE_ATTR_CACHE_TIME EOS_FUSE_ENTRY_CACHE_TIME EOS_FUSE_NEG_ENTRY_CACHE_TIME EOS_FUSE_FILE_WB_CACHE_SIZE EOS_FUSE_CREATOR_CAP_LIFETIME EOS_FUSE_REMOTEDIR EOS_FUSE_INLINE_REPAIR EOS_FUSE_MAX_INLINE_REPAIR_SIZE EOS_FUSE_SHOW_SPECIAL_FILES EOS_FUSE_SHOW_EOS_ATTRIBUTES EOS_FUSE_MAX_WB_INMEMORY_SIZE

        # then we use the values from the main /etc/sysconfig/eos config file (if any) as default values
        [ -f /etc/sysconfig/eos ] && . /etc/sysconfig/eos
        if [ "$i" != "main" ]; then
            # then, we override the env vars with the ones in the instance specific config file /etc/sysconfig/eos.$i
            if [ -f /etc/sysconfig/eos.$i ]; then
                . /etc/sysconfig/eos.$i
            else
                echo -n "Skipping fuse mount for instance $i - no /etc/sysconfig/eos.$i configuration file"
                echo 
                echo_warning
                echo 
                continue;
            fi
        fi

	# If we are called from mount.eos we can get the local mount dir passed and overwrite the sysconfig setting	
	if [ -n "${EOS_FUSE_WRAPPER_MOUNTDIR}" ]; then 
	    export EOS_FUSE_MOUNTDIR=${EOS_FUSE_WRAPPER_MOUNTDIR}
	fi

        # Check if eosd is already running
        echo
        eosdpid=`pgrep -f "${EOS_ROOT}/bin/${EOSD} ${EOS_FUSE_MOUNTDIR}"`
        getstatus $i
        eosdstatus="$?"
        export EOS_FUSE_PING_TIMEOUT=${EOS_FUSE_PING_TIMEOUT-15}
        export EOS_FUSE_DEBUG=${EOS_FUSE_DEBUG-0}
        export EOS_FUSE_LOWLEVEL_DEBUG=${EOS_FUSE_LOWLEVEL_DEBUG-0}
        export EOS_FUSE_NOACCESS=${EOS_FUSE_NOACCESS-1}
        export EOS_FUSE_SYNC=${EOS_FUSE_SYNC-0}
        export EOS_FUSE_KERNELCACHE=${EOS_FUSE_KERNELCACHE-1}
        export EOS_FUSE_DIRECTIO=${EOS_FUSE_DIRECTIO-0}
        export EOS_FUSE_CACHE=${EOS_FUSE_CACHE-1}
        export EOS_FUSE_CACHE_SIZE=${EOS_FUSE_CACHE_SIZE-67108864}
        export EOS_FUSE_CACHE_PAGE_SIZE=${EOS_FUSE_CACHE_PAGE_SIZE-262144}
        export EOS_FUSE_BIGWRITES=${EOS_FUSE_BIGWRITES-1}    
        export EOS_FUSE_EXEC=${EOS_FUSE_EXEC-0}
        export EOS_FUSE_NO_MT=${EOS_FUSE_NO_MT-0}
        export EOS_FUSE_SSS_KEYTAB=${EOS_FUSE_SSS_KEYTAB-""}
        export EOS_FUSE_USER_KRB5CC=${EOS_FUSE_USER_KRB5CC-0}
        export EOS_FUSE_USER_UNSAFEKRB5=${EOS_FUSE_USER_UNSAFEKRB5-0}
        export EOS_FUSE_USER_GSIPROXY=${EOS_FUSE_USER_GSIPROXY-0}
        export EOS_FUSE_USER_KRB5FIRST=${EOS_FUSE_USER_KRB5FIRST-0}
        export EOS_FUSE_FALLBACKTONOBODY=${EOS_FUSE_FALLBACKTONOBODY-0}
        export EOS_FUSE_PIDMAP=${EOS_FUSE_PIDMAP-0}
        export EOS_FUSE_RMLVL_PROTECT=${EOS_FUSE_RMLVL_PROTECT-1}
        export EOS_FUSE_RDAHEAD=${EOS_FUSE_RDAHEAD-0}
        export EOS_FUSE_RDAHEAD_WINDOW=${EOS_FUSE_RDAHEAD_WINDOW-131072}
        export EOS_FUSE_LAZYOPENRO=${EOS_FUSE_LAZYOPENRO-0}
        export EOS_FUSE_LAZYOPENRW=${EOS_FUSE_LAZYOPENRW-1}
<<<<<<< HEAD
        export EOS_FUSE_ASYNC_OPEN=${EOS_FUSE_ASYNC_OPEN-0}
	export EOS_FUSE_SHOW_SPECIAL_FILES=${EOS_FUSE_SHOW_SPECIAL_FILES-0}
	export EOS_FUSE_SHOW_EOS_ATTRIBUTES=${EOS_FUSE_SHOW_EOS_ATTRIBUTES-0}
=======
        export EOS_FUSE_SHOW_SPECIAL_FILES=${EOS_FUSE_SHOW_SPECIAL_FILES-0}
        export EOS_FUSE_SHOW_EOS_ATTRIBUTES=${EOS_FUSE_SHOW_EOS_ATTRIBUTES-0}
>>>>>>> e991efdd
        export EOS_FUSE_INLINE_REPAIR=${EOS_FUSE_INLINE_REPAIR-1}
        export EOS_FUSE_MAX_INLINE_REPAIR_SIZE=${EOS_FUSE_MAX_INLINE_REPAIR_SIZE-268435456}
        export EOS_FUSE_LOG_PREFIX=${EOS_FUSE_LOG_PREFIX-$i}
        export EOS_FUSE_ENTRY_CACHE_TIME=${EOS_FUSE_ENTRY_CACHE_TIME-10}
        export EOS_FUSE_ATTR_CACHE_TIME=${EOS_FUSE_ATTR_CACHE_TIME-10}
        export EOS_FUSE_NEG_ENTRY_CACHE_TIME=${EOS_FUSE_NEG_ENTRY_CACHE_TIME-30}
        export EOS_FUSE_CREATOR_CAP_LIFETIME=${EOS_FUSE_CREATOR_CAP_LIFETIME-30}
        export EOS_FUSE_FILE_WB_CACHE_SIZE=${EOS_FUSE_FILE_WB_CACHE_SIZE-67108864}
        export EOS_FUSE_MOUNTDIR=${EOS_FUSE_MOUNTDIR-/eos/}
        export EOS_FUSE_REMOTEDIR=${EOS_FUSE_REMOTEDIR-${EOS_FUSE_MOUNTDIR}}
<<<<<<< HEAD
	export EOS_FUSE_MAX_WB_INMEMORY_SIZE=${EOS_FUSE_MAX_WB_INMEMORY_SIZE-536870912}
	export EOS_FUSE_XRDBUGNULLRESPONSE_RETRYCOUNT=${EOS_FUSE_XRDBUGNULLRESPONSE_RETRYCOUNT-3}
=======
        export EOS_FUSE_MAX_WB_INMEMORY_SIZE=${EOS_FUSE_MAX_WB_INMEMORY_SIZE-536870912}
        export EOS_FUSE_XRDBUGNULLRESPONSE_RETRYCOUNT=${EOS_FUSE_XRDBUGNULLRESPONSE_RETRYCOUNT-3}
>>>>>>> e991efdd
        export EOS_FUSE_XRDBUGNULLRESPONSE_RETRYSLEEPMS=${EOS_FUSE_XRDBUGNULLRESPONSE_RETRYSLEEPMS-1}
	
        export XRD_RUNFORKHANDLER=1
        # use sss only if we don't use any of krb5 and gsi 
        [[ "x$EOS_FUSE_SSS_KEYTAB" != "x" ]]  && [[ "x$EOS_FUSE_USER_KRB5CC" = "x0" || "x$EOS_FUSE_USER_KRB5CC" = "x" ]] && [[  "x$EOS_FUSE_USER_GSIPROXY" = "x0" || "x$EOS_FUSE_USER_GSIPROXY" = "x" ]] && export XrdSecSSSKT=$EOS_FUSE_SSS_KEYTAB
        [[ "x$EOS_FUSE_STREAMERRORWINDOW" != "x" ]] && export XRD_STREAMERRORWINDOW=$EOS_FUSE_STREAMERRORWINDOW
        # make sure that FUSE_OPT keeps the same default value
        export FUSE_OPT=${FUSE_OPT-"${FUSE_OPT_SAVE}"}

        if [ "x$EOS_FUSE_BIGWRITES" = "x1" ]; then
            FUSE_OPT="big_writes,"${FUSE_OPT-""}
        else
            test -n "${FUSE_OPT}" && FUSE_OPT=${FUSE_OPT}","
        fi

	if [ ${EOSD} == "eosd3" ]; then
	    # add write_back cache option
	    FUSE_OPT=${FUSE_OPT}"writeback_cache,"
	fi

        if [ "$eosdstatus" -eq "1" ]; then
            echo unmounting and cleaning mountpoint for dead but subsys locked instance $i
            echo_warning
            echo
            umount -f ${EOS_FUSE_MOUNTDIR} > /dev/null 2>&1
            nmounts=$( mount | grep -w fuse | awk '{ print $3 }' | grep ^${EOS_FUSE_MOUNTDIR%/}$ | wc -l )
            if [ "$nmounts" -ne "0" ]; then
                kill_mountpoint_users ${EOS_FUSE_MOUNTDIR%/}
                [ "$?" != "0" ] || sleep 5 && kill_mountpoint_users ${EOS_FUSE_MOUNTDIR%/} -9 || sleep 5 && kill_mountpoint_users ${EOS_FUSE_MOUNTDIR%/} -9
                if [ "$?" != "0" ]; then
                    echo cannot kill processes using instance $i at mount point ${EOS_FUSE_MOUNTDIR} 
                    echo_failure
                    echo
                    RETVAL=1;
                    continue
                fi
                umount -f ${EOS_FUSE_MOUNTDIR} > /dev/null 2>&1
                nmounts=$( mount | grep -w fuse | awk '{ print $3 }' | grep ^${EOS_FUSE_MOUNTDIR%/}$ | wc -l )
                if [ "$nmounts" -ne "0" ]; then
                    echo cannot unmount dead but subsys locked instance $i at mount point ${EOS_FUSE_MOUNTDIR} 
                    echo_failure
                    echo
                    RETVAL=1;
                    continue
                fi
            fi
            rmdir ${EOS_FUSE_MOUNTDIR%/} # > /dev/null 2>&1
            if [ -d ${EOS_FUSE_MOUNTDIR} ]; then
                echo mount point ${EOS_FUSE_MOUNTDIR} for instance $i cannot be removed
                echo_failure
                echo
                RETVAL=1;
                continue
            fi
            rm -f /var/lock/subsys/$prog.$i > /dev/null 2>&1
            rm -f /var/run/$prog.$i.pid > /dev/null 2>&1
            getstatus $i
            eosdstatus="$?"
        fi
        if [ "$eosdstatus" -eq "2" ]; then
            echo -n "Starting $prog for instance: $i"
            mkdir -p /var/run/eosd/
            cd /var/run/eosd/
            mkdir -p /var/run/eosd/credentials/store
            chmod 1777 /var/run/eosd/credentials
            chmod 1777 /var/run/eosd/credentials/store
            mkdir -p ${EOS_FUSE_MOUNTDIR}
            chmod 700 ${EOS_FUSE_MOUNTDIR}
            unset KRB5CCNAME
            unset X509_USER_CERT
            unset X509_USER_KEY
            ulimit -S -c ${DAEMON_COREFILE_LIMIT:-0}
            ulimit -n 65000
            test -c /dev/fuse || modprobe fuse
            ${EOS_ROOT}/bin/${EOSD} ${EOS_FUSE_MOUNTDIR} -o${FUSE_OPT-""}max_readahead=131072,max_write=4194304,fsname=eos$i,allow_other,url=root://${EOS_FUSE_MGM_ALIAS-localhost}/${EOS_FUSE_REMOTEDIR}  >& /dev/null 
            pid=`pgrep -f "${EOS_ROOT}/bin/${EOSD} ${EOS_FUSE_MOUNTDIR}"`
            SRETVAL=$?
            if [ $SRETVAL -eq 0 ]; then
                touch /var/lock/subsys/$prog.$i
                echo $pid > /var/run/$prog.$i.pid
                echo_success;
            fi
            if [ $SRETVAL -gt 0 ]; then
                RETVAL=$SRETVAL;
            fi
            echo

            echo "EOS_FUSE_PING_TIMEOUT            : ${EOS_FUSE_PING_TIMEOUT}"
            echo "EOS_FUSE_DEBUG                   : ${EOS_FUSE_DEBUG}"
            echo "EOS_FUSE_LOWLEVEL_DEBUG          : ${EOS_FUSE_DEBUG}"
            echo "EOS_FUSE_NOACCESS                : ${EOS_FUSE_NOACCESS}"
            echo "EOS_FUSE_SYNC                    : ${EOS_FUSE_SYNC}"
            echo "EOS_FUSE_KERNELCACHE             : ${EOS_FUSE_KERNELCACHE}"
            echo "EOS_FUSE_DIRECTIO                : ${EOS_FUSE_DIRECTIO}"
            echo "EOS_FUSE_CACHE                   : ${EOS_FUSE_CACHE}"
            echo "EOS_FUSE_CACHE_SIZE              : ${EOS_FUSE_CACHE_SIZE}"
            echo "EOS_FUSE_CACHE_PAGE_SIZE         : ${EOS_FUSE_CACHE_PAGE_SIZE}"
            echo "EOS_FUSE_BIGWRITES               : ${EOS_FUSE_BIGWRITES}"
            echo "EOS_FUSE_EXEC                    : ${EOS_FUSE_EXEC}"
            echo "EOS_FUSE_NO_MT                   : ${EOS_FUSE_NO_MT}"
            echo "EOS_FUSE_SSS_KEYTAB              : ${EOS_FUSE_SSS_KEYTAB}"
            echo "EOS_FUSE_USER_KRB5CC             : ${EOS_FUSE_USER_KRB5CC}"
            echo "EOS_FUSE_USER_GSIPROXY           : ${EOS_FUSE_USER_GSIPROXY}"
            echo "EOS_FUSE_USER_KRB5FIRST          : ${EOS_FUSE_USER_KRB5FIRST}"
            echo "EOS_FUSE_PIDMAP                  : ${EOS_FUSE_PIDMAP}"
            echo "EOS_FUSE_RMLVL_PROTECT           : ${EOS_FUSE_RMLVL_PROTECT}"
            echo "EOS_FUSE_RDAHEAD                 : ${EOS_FUSE_RDAHEAD}"
            echo "EOS_FUSE_RDAHEAD_WINDOW          : ${EOS_FUSE_RDAHEAD_WINDOW}"
            echo "EOS_FUSE_LAZYOPENRO              : ${EOS_FUSE_LAZYOPENRO}"
            echo "EOS_FUSE_LAZYOPENRW              : ${EOS_FUSE_LAZYOPENRW}"
<<<<<<< HEAD
            echo "EOS_FUSE_ASYNC_OPEN              : ${EOS_FUSE_ASYNC_OPEN}"
	    echo "EOS_FUSE_SHOW_SPECIAL_FILES      : ${EOS_FUSE_SHOW_SPECIAL_FILES}"
	    echo "EOS_FUSE_SHOW_EOS_ATTRIBUTES     : ${EOS_FUSE_SHOW_EOS_ATTRIBUTES}"
=======
            echo "EOS_FUSE_SHOW_SPECIAL_FILES      : ${EOS_FUSE_SHOW_SPECIAL_FILES}"
            echo "EOS_FUSE_SHOW_EOS_ATTRIBUTES     : ${EOS_FUSE_SHOW_EOS_ATTRIBUTES}"
>>>>>>> e991efdd
            echo "EOS_FUSE_INLINE_REPAIR           : ${EOS_FUSE_INLINE_REPAIR}"
            echo "EOS_FUSE_MAX_INLINE_REPAIR_SIZE  : ${EOS_FUSE_MAX_INLINE_REPAIR_SIZE}"
            echo "EOS_FUSE_ATTR_CACHE_TIME         : ${EOS_FUSE_ATTR_CACHE_TIME}"
            echo "EOS_FUSE_ENTRY_CACHE_TIME        : ${EOS_FUSE_ENTRY_CACHE_TIME}"
            echo "EOS_FUSE_NEG_ENTRY_CACHE_TIME    : ${EOS_FUSE_NEG_ENTRY_CACHE_TIME}"
            echo "EOS_FUSE_CREATOR_CAP_LIFETIME    : ${EOS_FUSE_CREATOR_CAP_LIFETIME}"
            echo "EOS_FUSE_FILE_WB_CACHE_SIZE      : ${EOS_FUSE_FILE_WB_CACHE_SIZE}"
            echo "EOS_FUSE_MAX_WB_INMEMORY_SIZE    : ${EOS_FUSE_MAX_WB_INMEMORY_SIZE}"
            echo "EOS_FUSE_XRDBUGNULLRESPONSE_RETRYCOUNT    : ${EOS_FUSE_XRDBUGNULLRESPONSE_RETRYCOUNT}"
            echo "EOS_FUSE_XRDBUGNULLRESPONSE_RETRYSLEEPMS  : ${EOS_FUSE_XRDBUGNULLRESPONSE_RETRYSLEEPMS}"

            echo "EOS_FUSE_LOG_PREFIX              : ${EOS_FUSE_LOG_PREFIX}"
            echo "EOS_FUSE_MOUNTDIR                : ${EOS_FUSE_MOUNTDIR}"
            echo "EOS_FUSE_REMOTEDIR               : ${EOS_FUSE_REMOTEDIR}"

            [[ "x$XRD_STREAMERRORWINDOW" != "x" ]] && echo "XRD_STREAMERRORWINDOW        : ${XRD_STREAMERRORWINDOW}"
        fi
        if [ "$eosdstatus" -eq "0" ]; then 
            echo eosd already running for instance $i. Pid is $eosdpid 
            echo Stop it first with 'service eosd stop'
            echo and try again or use directly 'service eosd restart'.
            RETVAL=1
            echo_warning
            echo
        fi
        )
    done
}

kill_eosd() {
    umdir="$1"
    pgrep -f "${EOS_ROOT}/bin/${EOSD} $umdir"    >& /dev/null
    existed=$?
    umount -f -l $umdir >& /dev/null
    pkill -f "${EOS_ROOT}/bin/${EOSD} $umdir"
    pgrep -f "${EOS_ROOT}/bin/${EOSD} $umdir"    >& /dev/null
    killed=$?
    while [ $killed -eq 0 ]; 
    do
        pkill -9 -f "${EOS_ROOT}/bin/${EOSD} $umdir"
        usleep 100000
        pgrep -f "${EOS_ROOT}/bin/${EOSD} $umdir" >& /dev/null
        killed=$?
    done
}

stop() {
    if [ -n "$1" ]; then
        EOS_FUSE_MOUNTS="$1";
    fi  
    for i in ${EOS_FUSE_MOUNTS}; do
        if [ "$i" = "main" ]; then
            [ -f /etc/sysconfig/eos ] && . /etc/sysconfig/eos
        else 
            if [ -f /etc/sysconfig/eos.$i ]; then
                . /etc/sysconfig/eos.$i
            else
                echo -n "Skipping fuse mount for instance $i - no /etc/sysconfig/eos.$i configuration file"
                echo 
                echo_warning
                echo 
                continue;
            fi
        fi
        echo -n "Stopping $prog for instance: $i"
        umdir="${EOS_FUSE_MOUNTDIR}";
        kill_eosd "$umdir"
        echo
        if [ $existed -eq 0 ]; then
            # we cleanup only if a clean shutdown can be done
            rm -f /var/lock/subsys/$prog.$i
            rm -f /var/run/$prog.$i.pid
            echo_success
        else
            echo_failure
        fi    
        echo
        RETVAL=0;
    done
}

stop_force() {
        PIDS=$( pgrep -f "^${EOS_ROOT}/bin/${EOSD} " )
        [ "A$PIDS" = "A" ] && return
        for p in $PIDS; do 
            cat /proc/$p/cmdline | tr '\0' '$' | xargs echo | { IFS="\$" read dumpit umdir dumpit ; echo -n "Force stopping $prog for mount point $umdir"; echo_warning;  echo; kill_eosd $umdir; } 
        done
        rm -rf /var/lock/subsys/$prog.* > /dev/null 2>&1
        rm -f /var/run/$prog.*.pid > /dev/null 2>&1
}


getstatus() {
    if [ -n "$1" ]; then
        EOS_FUSE_MOUNTS="$1";
    fi
    local i=""
    # Loop over xrootd roles
    for i in ${EOS_FUSE_MOUNTS}; do
        pid=`pidofproc $prog.$i`
        type=""
        if [ -n "$pid" ]; then
            [ -z ${_NODISP_STATUS_} ] && echo $"$prog for instance: $i (pid $pid) is running $type ..."
            continue
        else
            # See if /var/lock/subsys/$prog.$i exists
            if [ -f /var/lock/subsys/$prog.$i ]; then
                [ -z ${_NODISP_STATUS_} ] && echo $"$prog for instance: $i dead but subsys locked"
                RETVAL=1
            else
                pid=$(pgrep -f "^/usr/bin/${EOSD}.*fsname=eos$i")
                if [ -n "$pid" ]; then
                    [ -z ${_NODISP_STATUS_} ] && echo $"$prog for instance: $i is starting (pid $pid) "
                    RETVAL=0
                else
                    [ -z ${_NODISP_STATUS_} ] && echo $"$prog for instance: $i  is stopped"
                    RETVAL=2
                fi
            fi
        fi                       
    done
     
    return $RETVAL
}

restart() {
    stop $1
    start $1
}       

reload() {
    restart $1
}

case "$1" in
    start)
    export _NODISP_STATUS_=1
    start $2
    ;;
    stop)
    stop $2
    ;;
    stop_force)
    stop_force
    ;;
    killall)
    stop
    stop_force
    ;;
    reload|restart)
    export _NODISP_STATUS_=1
    restart $2
    ;;
    condrestart)   
    export _NODISP_STATUS_=1 
    for i in ${2-${EOS_FUSE_MOUNTS}}; do
        getstatus $i
        if [[ $? < 2 ]]; then
            stop $i
            start $i
        fi
    done
    ;;
    status)
    
    getstatus $2
    RETVAL=$?
    ;;
    *)
    
    echo $"Usage: $0 {start|stop|restart|reload|condrestart|status}"
    RETVAL=1
esac

exit $RETVAL<|MERGE_RESOLUTION|>--- conflicted
+++ resolved
@@ -135,14 +135,9 @@
         export EOS_FUSE_RDAHEAD_WINDOW=${EOS_FUSE_RDAHEAD_WINDOW-131072}
         export EOS_FUSE_LAZYOPENRO=${EOS_FUSE_LAZYOPENRO-0}
         export EOS_FUSE_LAZYOPENRW=${EOS_FUSE_LAZYOPENRW-1}
-<<<<<<< HEAD
         export EOS_FUSE_ASYNC_OPEN=${EOS_FUSE_ASYNC_OPEN-0}
 	export EOS_FUSE_SHOW_SPECIAL_FILES=${EOS_FUSE_SHOW_SPECIAL_FILES-0}
 	export EOS_FUSE_SHOW_EOS_ATTRIBUTES=${EOS_FUSE_SHOW_EOS_ATTRIBUTES-0}
-=======
-        export EOS_FUSE_SHOW_SPECIAL_FILES=${EOS_FUSE_SHOW_SPECIAL_FILES-0}
-        export EOS_FUSE_SHOW_EOS_ATTRIBUTES=${EOS_FUSE_SHOW_EOS_ATTRIBUTES-0}
->>>>>>> e991efdd
         export EOS_FUSE_INLINE_REPAIR=${EOS_FUSE_INLINE_REPAIR-1}
         export EOS_FUSE_MAX_INLINE_REPAIR_SIZE=${EOS_FUSE_MAX_INLINE_REPAIR_SIZE-268435456}
         export EOS_FUSE_LOG_PREFIX=${EOS_FUSE_LOG_PREFIX-$i}
@@ -153,13 +148,8 @@
         export EOS_FUSE_FILE_WB_CACHE_SIZE=${EOS_FUSE_FILE_WB_CACHE_SIZE-67108864}
         export EOS_FUSE_MOUNTDIR=${EOS_FUSE_MOUNTDIR-/eos/}
         export EOS_FUSE_REMOTEDIR=${EOS_FUSE_REMOTEDIR-${EOS_FUSE_MOUNTDIR}}
-<<<<<<< HEAD
 	export EOS_FUSE_MAX_WB_INMEMORY_SIZE=${EOS_FUSE_MAX_WB_INMEMORY_SIZE-536870912}
 	export EOS_FUSE_XRDBUGNULLRESPONSE_RETRYCOUNT=${EOS_FUSE_XRDBUGNULLRESPONSE_RETRYCOUNT-3}
-=======
-        export EOS_FUSE_MAX_WB_INMEMORY_SIZE=${EOS_FUSE_MAX_WB_INMEMORY_SIZE-536870912}
-        export EOS_FUSE_XRDBUGNULLRESPONSE_RETRYCOUNT=${EOS_FUSE_XRDBUGNULLRESPONSE_RETRYCOUNT-3}
->>>>>>> e991efdd
         export EOS_FUSE_XRDBUGNULLRESPONSE_RETRYSLEEPMS=${EOS_FUSE_XRDBUGNULLRESPONSE_RETRYSLEEPMS-1}
 	
         export XRD_RUNFORKHANDLER=1
@@ -270,14 +260,9 @@
             echo "EOS_FUSE_RDAHEAD_WINDOW          : ${EOS_FUSE_RDAHEAD_WINDOW}"
             echo "EOS_FUSE_LAZYOPENRO              : ${EOS_FUSE_LAZYOPENRO}"
             echo "EOS_FUSE_LAZYOPENRW              : ${EOS_FUSE_LAZYOPENRW}"
-<<<<<<< HEAD
             echo "EOS_FUSE_ASYNC_OPEN              : ${EOS_FUSE_ASYNC_OPEN}"
 	    echo "EOS_FUSE_SHOW_SPECIAL_FILES      : ${EOS_FUSE_SHOW_SPECIAL_FILES}"
 	    echo "EOS_FUSE_SHOW_EOS_ATTRIBUTES     : ${EOS_FUSE_SHOW_EOS_ATTRIBUTES}"
-=======
-            echo "EOS_FUSE_SHOW_SPECIAL_FILES      : ${EOS_FUSE_SHOW_SPECIAL_FILES}"
-            echo "EOS_FUSE_SHOW_EOS_ATTRIBUTES     : ${EOS_FUSE_SHOW_EOS_ATTRIBUTES}"
->>>>>>> e991efdd
             echo "EOS_FUSE_INLINE_REPAIR           : ${EOS_FUSE_INLINE_REPAIR}"
             echo "EOS_FUSE_MAX_INLINE_REPAIR_SIZE  : ${EOS_FUSE_MAX_INLINE_REPAIR_SIZE}"
             echo "EOS_FUSE_ATTR_CACHE_TIME         : ${EOS_FUSE_ATTR_CACHE_TIME}"
