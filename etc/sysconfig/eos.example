# ----------------------------------------------------------------------
# File: eos.example
# Author: Andreas-Joachim Peters - CERN
# ----------------------------------------------------------------------

# ************************************************************************
# * EOS - the CERN Disk Storage System                                   *
# * Copyright (C) 2011 CERN/Switzerland                                  *
# *                                                                      *
# * This program is free software: you can redistribute it and/or modify *
# * it under the terms of the GNU General Public License as published by *
# * the Free Software Foundation, either version 3 of the License, or    *
# * (at your option) any later version.                                  *
# *                                                                      *
# * This program is distributed in the hope that it will be useful,      *
# * but WITHOUT ANY WARRANTY; without even the implied warranty of       *
# * MERCHANTABILITY or FITNESS FOR A PARTICULAR PURPOSE.  See the        *
# * GNU General Public License for more details.                         *
# *                                                                      *
# * You should have received a copy of the GNU General Public License    *
# * along with this program.  If not, see <http://www.gnu.org/licenses/>.*
# ************************************************************************

# Should we run with another limit on the core file size other than the default?
DAEMON_COREFILE_LIMIT=unlimited

# Disable the KRB5 replay cache
export KRB5RCACHETYPE=none

# What roles should the xroot daemon run for. For each role you can overwrite
# the default options using a dedicate sysconfig file
# e.g. /etc/sysconfig/xrd.<role>. The role based mechanism allows for
# multiple xrd's running with different options to be controlled via
# the same initd script

XRD_ROLES="mq sync mgm fst fed global-mq"

# ------------------------------------------------------------------
# EOS Configuration
# ------------------------------------------------------------------

# The EOS instance name
export EOS_INSTANCE_NAME=eosdev

# The EOS configuration to load after daemon start
export EOS_AUTOLOAD_CONFIG=default

# The EOS broker URL 
export EOS_BROKER_URL=root://localhost:1097//eos/

# The EOS host geo location tag used to sort hosts into geographical (rack) locations 
export EOS_GEOTAG=""

# The fully qualified hostname of MGM master1
export EOS_MGM_MASTER1=eosdevsrv1.cern.ch

# The fully qualified hostname of MGM master2
export EOS_MGM_MASTER2=eosdevsrv2.cern.ch

# The alias which selects master 1 or 2
export EOS_MGM_ALIAS=eosdev.cern.ch

# Define if you want a namespace copy when doing a slave2master transition [default off]
# export EOS_MGM_CP_ON_FAILOVER=1

# The mail notification in case of fail-over
export EOS_MAIL_CC="apeters@mail.cern.ch"
export EOS_NOTIFY="mail -s `date +%s`-`hostname`-eos-notify $EOS_MAIL_CC"

# Path to json file(s) listing kinetic drive details and cluster definition.
#export KINETIC_DRIVE_LOCATION=
#export KINETIC_DRIVE_SECURITY=
#export KINETIC_CLUSTER_DEFINITION=

# Enable core dumps initiated internally 
#export EOS_CORE_DUMP

# Disable shutdown/signal handlers for debugging
#export EOS_NO_SHUTDOWN

# Allow UTF-8 path names excluding only CR,LF
#export EOS_UTF8=""

# Add secondary group information from database/LDAP (set to 1 to enable)
#export EOS_SECONDARY_GROUPS=0

# Do subtree accounting on directories (set to 1 to enable)
#export EOS_NS_ACCOUNTING=0

# Do sync time propagation (set to 1 to enable)
#export EOS_SYNCTIME_ACCOUNTING=0

# Allow read-write-modify to unpriviledged users (define to set, undefine to unset)
# export EOS_ALLOW_RAIN_RWM

# Allow heap profiling when using jemalloc built with profiling enabled (start profiling with signal 40 and stop with signal 41)
# for information about the option see https://linux.die.net/man/3/jemalloc
# export MALLOC_CONF_mgm="prof:true,prof_active:false,prof_accum:true,lg_prof_interval:30"
# means enable profiling support, start with NOT running profiling, issue cumulative dumps, autodump a profile every 2^30 bytes (1GB)

# Duplicate all logging information to SYSLOG
# export EOS_LOG_SYSLOG=0 ( set 1 or true to enable)

# ------------------------------------------------------------------
# FST Configuration
# ------------------------------------------------------------------

# Disable 'sss' enforcement to allow generic TPC
#export EOS_FST_NO_SSS_ENFORCEMENT=1

# Network interface to monitor (default eth0)
#export EOS_FST_NETWORK_INTERFACE="eth0"

# Stream timeout for operations
#export EOS_FST_STREAM_TIMEOUT=300

# Disable fast boot and always do a full resync when a fs is booting
# export EOS_FST_NO_FAST_BOOT=0 (default off)

# Changel minimum file system size setting - default is to have atleast 5 GB free on a partition
#export EOS_FS_FULL_SIZE_IN_GB=5

# Set S3 ACCESS id & key
#export EOS_FST_S3_ACCESS_ID=""
#export EOS_FST_S3_ACCESS+KEY=""

# Set S3 theoretical storage size 
#export EOS_FST_S3_STORAGE_SIZE=1000000000000000

# Set the connection pool size for FST=>FST connections (default is 64 - range 1 to 1024)
# EOS_FST_XRDIO_CONNECTION_POOL_SIZE=64

# ------------------------------------------------------------------
# FUSE Configuration
# ------------------------------------------------------------------

# The local mount directory for 'eosd' 
export EOS_FUSE_MOUNTDIR=/eos/

# The optional remote directory visiable unter the mount dir
export EOS_FUSE_REMOTEDIR=/eos/

# The MGM host from where to do the inital mount
export EOS_FUSE_MGM_ALIAS=eosdev.cern.ch

# Enable FUSE debugging mode (default off)
#export EOS_FUSE_DEBUG=1

# Enable FUSE low-level debugging mode (default off)
#export EOS_FUSE_LOWLEVEL_DEBUG=1

# Specify the FUSE logging level (default=6 is LOG_INFO ... see /usr/include/sys/syslog.h LOG_XXX definitions)

# EOS_FUSE_DEBUG=1 overwrites these settings
#export EOS_FUSE_LOGLEVEL=4

# Set FUSE to not daemonize the process, staying open in the foreground
# export EOS_FUSE_FOREGROUND=1

# Timeout in seconds of the initial ping to the instance to check if the fs should be mounted
#   note that this is constrained by XRD_TIMEOUTRESOLUTION which by default is 15 sec
# export EOS_FUSE_PING_TIMEOUT=15

# Disable parallel IO mode (default on)
#export EOS_FUSE_NOPIO=1

# Disable multithreading in FUSE (default on)
#export EOS_FUSE_NO_MT=1

# Enable FUSE read-ahead (default off)
#export EOS_FUSE_RDAHEAD=0

# Configure FUSE read-ahead window (default 128k)
# export EOS_FUSE_RDAHEAD_WINDOW=131072
# Disable using access for access permission check (default on)
# export EOS_FUSE_NOACCESS=0

# Disable to use the kernel cache (default on)
# export EOS_FUSE_KERNELCACHE=0

# Bypass the buffercache for write - avoids 4k chopping of IO (default off)
# (this is not what people understand under O_DIRECT !!!!
# export EOS_FUSE_DIRECTIO=1

# Disable the write-back cache (default on)
# export EOS_FUSE_CACHE=0

# Set the write-back cache size (default 300M)
# export EOS_FUSE_CACHE_SIZE=0

# Use the FUSE big write feature ( FUSE >=2.8 ) (default off)
# export EOS_FUSE_BIGWRITES=1

# Mount all files with 'x' bit to be able to run as an executable (default off)
# export EOS_FUSE_EXEC=1

# Enable protection against recursive deletion (rm -r command) 
#    starting from the root of the mount (if 1)
#    or from any of its sub directories at a maximum depth (if >1) (default 1)
# EOS_FUSE_RMLVL_PROTECT=1
   
# Enable Kerberos authentication. This avoid need to set gateways on the mgm. 
#    file cache credential should be used. (default 0)
# EOS_FUSE_USER_KRB5CC=0

# Enable X509 GSI authentication. This avoid need to set gateways on the mgm. 
#    file user proxy should be used. (default 0)
# EOS_FUSE_USER_GSIPROXY=0

# If both KRB5 and X509 are enabled, specify if KRB5 should be tried first. 
#    (default 0)
# EOS_FUSE_USER_KRB5FIRST=0

# If a connection fails using strong authentication, this is the timeout before actully retrying
#    in the meantime, all access by the concerned user will be rejected (indicating authentication failure)
#    !! WARNING: If a low value is used on a batch machine, it could have an impact on the authentication burden on the server side
#    On interactive servers, it will be the longest time taken between refreshing the credentials and this taking effect on the fuse mount 
#    (default is XRD_STREAMERRORWINDOW default value)
# EOS_FUSE_STREAMERRORWINDOW=1

# Enable the fuse local host time consistency model
#   this allows a more precise handling of mtime. Time reference is then the localhost time
#   this is very useful to use applications massively relying on mtime : e.g. emacs, make, ...
#   this only affects the shared fuse mount (default 0)
#   !! WARNING: it is strongly advised to synchronise the shared mount clock with the eos intance clock to use this !!
# EOS_FUSE_LOCALTIMECONSISTENT=0

# If KRB5 or X509 are enabled, specify the mapping from pid to strong authentication 
#    should be kept as symlinks under /var/run/eosd/credentials/pidXXXX 
#    (default 0)
# EOS_FUSE_PIDMAP=0

# Disable using access for access permission check (default on)
# export EOS_FUSE_NOACCESS=0

# Disable to use the kernel cache (default on)
# export EOS_FUSE_KERNELCACHE=0

# Bypass the buffercache for write - avoids 4k chopping of IO (default off)
# (this is not what people understand under O_DIRECT !!!!
# export EOS_FUSE_DIRECTIO=1

# Disable the write-back cache (default on)
# export EOS_FUSE_CACHE=0

# Set the write-back cache size (default 300M)
# export EOS_FUSE_CACHE_SIZE=0

# Use the FUSE big write feature ( FUSE >=2.8 ) (default on)
# export EOS_FUSE_BIGWRITES=1

# Mount all files with 'x' bit to be able to run as an executable (default off)
# export EOS_FUSE_EXEC=1

# Enable protection against recursive deletion (rm -r command) 
#    starting from the root of the mount (if 1)
#    or from any of its sub directories at a maximum depth (if >1) (default 1)
# EOS_FUSE_RMLVL_PROTECT=1

# Disable using access for access permission check (default on)
# export EOS_FUSE_NOACCESS=0

# Disable to use the kernel cache (default on)
# export EOS_FUSE_KERNELCACHE=0

# Bypass the buffercache for write - avoids 4k chopping of IO (default off)
# (this is not what people understand under O_DIRECT !!!!
# export EOS_FUSE_DIRECTIO=1

# Disable the write-back cache (default on)
# export EOS_FUSE_CACHE=0

# Set the write-back cache size (default 300M)
# export EOS_FUSE_CACHE_SIZE=0

# Set the write-back cache pagesize (default 256k)
# export EOS_FUSE_CACHE_PAGE_SIZE=262144

# Use the FUSE big write feature ( FUSE >=2.8 ) (default on)
# export EOS_FUSE_BIGWRITES=1

# Mount all files with 'x' bit to be able to run as an executable (default off)
# export EOS_FUSE_EXEC=1

# Enable protection against recursive deletion (rm -r command) 
#    starting from the root of the mount (if 1)
#    or from any of its sub directories at a maximum depth (if >1) (default 1)
# EOS_FUSE_RMLVL_PROTECT=1

# Enable lazy-open of files for reading e.g. files are only opened on an FST if a read is done
#    by default this option is disabled because most ro files want to read and 
#    there is a penalty in the two-step process
# export EOS_FUSE_LAZYOPENRO=0

# Enable lazy-open of files for writing 
#    applications get a visible performance boost by using this option and the latency in synchronous replication
#    on the FSTs is completely hidden. By default this option is enabled
# export EOS_FUSE_LAZYOPENRW=1

<<<<<<< HEAD
# Enable asynchronous open of files 
#    it is an optimization over the lazy_open hiding even more latency
#    it is used only if lazy-open is activated
# export EOS_FUSE_ASYNC_OPEN=1

# Enable delayed close of files by giving a positive delay in ms 
#    files are already close async by the fuse kernel module
#    if this delay is set, the file is kept open for that duration after the close.
#    We then avoid the burden of open/close in pattern such that open-write-close in bursts.
# export EOS_FUSE_CLOSEDELAYMS=0

=======
>>>>>>> 9b5e7c39
# Show hidden files from atomic/versioning and backup entries
#    By default this option is disabled
# export EOS_FUSE_SHOW_SPECIAL_FILES=0

# Show extended attributes related to EOS itself - this are sys.* and emulated user.eos.* attributes for files
#    By default this option is diabled
# export EOS_FUSE_SHOW_EOS_ATTRIBUTES=0

# Add(OR) an additional mode mask to the mode shown
#    By default this option is off
# export EOS_FUSE_MODE_OVERLAY=000     (use 007 to show things are rwx for w)

# Enable inline-repair mode for file updates of files with offline replica/stripe
#    By default this option is enabled
# export EOS_FUSE_INLINE_REPAIR=1

# Definae maximum inline-repair size for the previous flag
#    By default the maximum size is 256M
# export EOS_FUSE_MAX_INLINE_REPAIR_SIZE=268435456

# Set FUSE kernel cache time for directory entries (readdir cache) - default 10 seconds	
# export EOS_FUSE_ENTRY_CACHE_TIME=10

# Set FUSE kernel attribute cache time (stat cache) - default 10 seconds
# export EOS_FUSE_ATTR_CACHE_TIME=10

# Set FUSE kernel negative stat cache time - default 30 seconds
# export EOS_FUSE_NEG_ENTRY_CACHE_TIME=30

# an XRootD client bug makes that sometimes when a stat is issued it can come back with a null response
# when this happens, it gets retried a few times sleeping between attempts 
# EOS_FUSE_XRDBUGNULLRESPONSE_RETRYCOUNT=3
# EOS_FUSE_XRDBUGNULLRESPONSE_RETRYSLEEPMS=1

# Set FUSE client creator CAP liftime
#    During this time window all reads done on the client where a file has been created
#    can be served from a local file write-back cache.
#    this improves significantly compilation. Remote changes are not visible inside
#    files after creation during the specified time period. Default is 30 seconds.
# export EOS_FUSE_CREATOR_CAP_LIFETIME=30

# Set FUSE client max. write-back cache size per file
#    This is required until kernel 3.15. where the write-back cache of the kernel can be used
#    via a mount option. The default is 64 MB.
# export EOS_FUSE_FILE_WB_CACHE_SIZE=67108864

# Set the FUSE maximum in-memory size for all write-back cache entries - default 512M - clean-interval is fixed at 10 seconds
# export EOS_FUSE_MAX_WB_INMEMORY_SIZE=536870912

# Enable SSS connection. The path to the keytab file should be given there.  
#    if KRB5 or GSI authentication is enabled, this is ignored 
# EOS_FUSE_SSS_KEYTAB=""

# ---------------------------------------------------------------------------------
# this options are not available since AQUAMARINE is compiled with XROOTD3 
# --------------------------------------------------------------------------------- 
# Enable Kerberos authentication. This avoid need to set gateways on the mgm. 
#    file cache credential should be used. (default 0)
# EOS_FUSE_USER_KRB5CC=0
# ---------------------------------------------------------------------------------
# Enable X509 GSI authentication. This avoid need to set gateways on the mgm. 
#    file user proxy should be used. (default 0)
# EOS_FUSE_USER_GSIPROXY=0
# ---------------------------------------------------------------------------------
# If both KRB5 and X509 are enabled, specify if KRB5 should be tried first. 
#    (default 0)
# EOS_FUSE_USER_KRB5FIRST=0
# ---------------------------------------------------------------------------------
# If a connection fails using strong authentication, this is the timeout before actully retrying
#    in the meantime, all access by the concerned user will be rejected (indicating authentication failure)
#    !! WARNING: If a low value is used on a batch machine, it could have an impact on the authentication burden on the server side
#    On interactive servers, it will be the longest time taken between refreshing the credentials and this taking effect on the fuse mount 
#    (default is XRD_STREAMERRORWINDOW default value)
# EOS_FUSE_STREAMERRORWINDOW=1
# ---------------------------------------------------------------------------------
# If KRB5 or X509 are enabled, specify the mapping from pid to strong authentication 
#    should be kept as symlinks under /var/run/eosd/credentials/pidXXXX 
#    (default 0)
# EOS_FUSE_PIDMAP=
# ---------------------------------------------------------------------------------

# Configure a log-file prefix - useful for several FUSE instances
#export EOS_FUSE_LOG_PREFIX=dev
# => will create /var/log/eos/fuse.dev.log

# Configure multiple FUSE mounts a,b configured in /etc/sysconfig/eos.a /etc/sysconfig/eos.b
#export EOS_FUSE_MOUNTS="a b"

# ------------------------------------------------------------------
# HTTPD Configuration
# ------------------------------------------------------------------
# HTTP uses by default one thread per connection
#export EOS_HTTP_THREADPOOL="threads"

# we use EPOLL and 16 threads 
export EOS_HTTP_THREADPOOL="epoll"
export EOS_HTTP_THREADPOOL_SIZE=16

# memory buffer size per connection 
#export EOS_HTTP_CONNECTION_MEMORY_LIMIT=134217728 (default 128M)
export EOS_HTTP_CONNECTION_MEMORY_LIMIT=4194304
# timeout after which an idel connection is considered to be closed (default 2 min)
#export EOS_HTTP_CONNETION_TIMEOUT=120

# ------------------------------------------------------------------
# Federation Configuration
# ------------------------------------------------------------------

# The host[:port] name of the meta manager (global redirector)
export EOS_FED_MANAGER=eos.cern.ch:1094

# The port of the PSS xrootd server
export EOS_PSS_PORT=1098

# The hostname[:port] of the EOS MGM service
export EOS_PSS_MGM=$EOS_MGM_ALIAS:1094

# The path which should be proxied (/ for all)
export EOS_PSS_PATH=/

# ------------------------------------------------------------------
# Test Configuration
# ------------------------------------------------------------------

# mail notification for failed tests
#export EOS_TEST_MAILNOTIFY=apeters@mail.cern.ch

# SMS notification for failed tests
#export EOS_TEST_GSMNOTIFY="0041764875002@mail2sms.cern.ch"

# Instance name = name of directory at deepness 2 /eos/<instance>/
#export EOS_TEST_INSTANCE="dev"

# MGM host redirector
export EOS_TEST_REDIRECTOR=localhost

# local test output directory
export EOS_TEST_TESTSYS=/tmp/eos-instance-test/

# time to lock re-sending of SMS for consecutively failing tests
export EOS_TEST_GSMLOCKTIME=3600

# max. time given to the test to finish
export EOS_TEST_TESTTIMESLICE=300;

# ------------------------------------------------------------------
# Global Vstl Configuration
# ------------------------------------------------------------------
# define the global broker for subscription
# export EOS_VST_BROKER_URL=root://eos.cern.ch:1099//eos/

# disable subscription to the global broker if desired
# export EOS_VST_BROKER_DISABLE=0

# define which client we trust for querying this MGM
# export EOS_VST_TRUSTED_HOST=eos.cern.ch

# ------------------------------------------------------------------------------
# Archive configuration
# ------------------------------------------------------------------------------

# Set the root destination for all archives beloging to this instance
# export EOS_ARCHIVE_URL=root://castorpps.cern.ch//user/cern.ch/c3/archive/

# Set the CASTOR service class (svcClass) for all file transfers to CASTOR
# export EOS_ARCHIVE_SVCCLASS=default

# ------------------------------------------------------------------
# MGM TTY Console Broadcast Configuration
# ------------------------------------------------------------------

# define the log file where you want to grep
export EOS_TTY_BROADCAST_LISTEN_LOGFILE="/var/log/eos/mgm/xrdlog.mgm"

# define the log file regex you want to broad cast to all consoles
export EOS_TTY_BROACAST_EGREP="\"CRIT|ALERT|EMERG|PROGRESS\""

# ------------------------------------------------------------------
# Service Script aliasing for EL7 machines
# ------------------------------------------------------------------

which systemctl >& /dev/null
if [ $? -eq 0 ]; then
   alias service="service --skip-redirect"
fi

# ------------------------------------------------------------------
# MGM Namespace Preset Size - this can safe memory for large namespaces if you know an upper limit for the namespace size
# ------------------------------------------------------------------
# export EOS_NS_DIR_SIZE=1000000
# export EOS_NS_FILE_SIZE=1000000<|MERGE_RESOLUTION|>--- conflicted
+++ resolved
@@ -297,20 +297,11 @@
 #    on the FSTs is completely hidden. By default this option is enabled
 # export EOS_FUSE_LAZYOPENRW=1
 
-<<<<<<< HEAD
 # Enable asynchronous open of files 
 #    it is an optimization over the lazy_open hiding even more latency
 #    it is used only if lazy-open is activated
 # export EOS_FUSE_ASYNC_OPEN=1
 
-# Enable delayed close of files by giving a positive delay in ms 
-#    files are already close async by the fuse kernel module
-#    if this delay is set, the file is kept open for that duration after the close.
-#    We then avoid the burden of open/close in pattern such that open-write-close in bursts.
-# export EOS_FUSE_CLOSEDELAYMS=0
-
-=======
->>>>>>> 9b5e7c39
 # Show hidden files from atomic/versioning and backup entries
 #    By default this option is disabled
 # export EOS_FUSE_SHOW_SPECIAL_FILES=0
