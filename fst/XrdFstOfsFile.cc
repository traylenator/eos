//------------------------------------------------------------------------------
// File: XrdFstOfsFile.cc
// Author: Elvin-Alin Sindrilaru / Andreas-Joachim Peters - CERN
//------------------------------------------------------------------------------

/************************************************************************
 * EOS - the CERN Disk Storage System                                   *
 * Copyright (C) 2011 CERN/Switzerland                                  *
 *                                                                      *
 * This program is free software: you can redistribute it and/or modify *
 * it under the terms of the GNU General Public License as published by *
 * the Free Software Foundation, either version 3 of the License, or    *
 * (at your option) any later version.                                  *
 *                                                                      *
 * This program is distributed in the hope that it will be useful,      *
 * but WITHOUT ANY WARRANTY; without even the implied waDon'trranty of  *
 * MERCHANTABILITY or FITNESS FOR A PARTICULAR PURPOSE.  See the        *
 * GNU General Public License for more details.                         *
 *                                                                      *
 * You should have received a copy of the GNU General Public License    *
 * along with this program.  If not, see <http://www.gnu.org/licenses/>.*
 ************************************************************************/
#define __STDC_FORMAT_MACROS
#include <inttypes.h>

/*----------------------------------------------------------------------------*/
#include "common/Path.hh"
#include "common/http/OwnCloud.hh"
#include "fst/XrdFstOfsFile.hh"
#include "fst/XrdFstOfs.hh"
#include "fst/layout/LayoutPlugin.hh"
#include "fst/checksum/ChecksumPlugins.hh"
/*----------------------------------------------------------------------------*/
#include "XrdOss/XrdOssApi.hh"
#include "XrdOuc/XrdOucIOVec.hh"
#include "XrdCl/XrdClXRootDResponses.hh"
/*----------------------------------------------------------------------------*/
#include <math.h>
#include <fst/io/FileIoPluginCommon.hh>

/*----------------------------------------------------------------------------*/

extern XrdOssSys* XrdOfsOss;

EOSFSTNAMESPACE_BEGIN

const uint16_t XrdFstOfsFile::msDefaultTimeout = 300; // default timeout value

//------------------------------------------------------------------------------
// Constructor
//------------------------------------------------------------------------------
XrdFstOfsFile::XrdFstOfsFile(const char* user, int MonID) :
  XrdOfsFile(user, MonID),
  eos::common::LogId(),
  mTpcThreadStatus(EINVAL)
{
  openOpaque = 0;
  capOpaque = 0;
  fstPath = "";
  hasBlockXs = false;
  closed = false;
  opened = false;
  haswrite = false;
  hasReadError = false;
  hasWriteError = false;
  fMd = 0;
  checkSum = 0;
  layOut = 0;
  isRW = 0;
  isCreation = 0;
  commitReconstruction = 0;
  rBytes = wBytes = sFwdBytes = sBwdBytes = sXlFwdBytes = sXlBwdBytes = rOffset =
                                  wOffset = 0;
  rTime.tv_sec = lrTime.tv_sec = rvTime.tv_sec = lrvTime.tv_sec = 0;
  rTime.tv_usec = lrTime.tv_usec = rvTime.tv_usec = lrvTime.tv_usec = 0;
  wTime.tv_sec = lwTime.tv_sec = cTime.tv_sec = 0;
  wTime.tv_usec = lwTime.tv_usec = cTime.tv_usec = 0;
  fileid = 0;
  fsid = 0;
  lid = 0;
  cid = 0;
  rCalls = wCalls = nFwdSeeks = nBwdSeeks = nXlFwdSeeks = nXlBwdSeeks = 0;
  localPrefix = "";
  maxOffsetWritten = 0;
  openSize = 0;
  closeSize = 0;
  isReplication = false;
  isInjection = false;
  isReconstruction = false;
  deleteOnClose = false;
  repairOnClose = false;
  eventOnClose = false;
  closeTime.tv_sec = closeTime.tv_usec = 0;
  openTime.tv_sec = openTime.tv_usec = 0;
  tz.tz_dsttime = tz.tz_minuteswest = 0;
  viaDelete = remoteDelete = writeDelete = false;
  SecString = "";
  writeErrorFlag = 0;
  tpcFlag = kTpcNone;
  mTpcState = kTpcIdle;
  ETag = "";
  mForcedMtime = 1;
  mForcedMtime_ms = 0;
  mFusex = false;
  isOCchunk = 0;
  mTimeout = getenv("EOS_FST_STREAM_TIMEOUT") ? strtoul(
               getenv("EOS_FST_STREAM_TIMEOUT"), 0, 10) : msDefaultTimeout;
}

//------------------------------------------------------------------------------
// Destructor
//------------------------------------------------------------------------------
XrdFstOfsFile::~XrdFstOfsFile()
{
  viaDelete = true;

  if (!closed) {
    close();
  }

  if (openOpaque) {
    delete openOpaque;
    openOpaque = 0;
  }

  if (capOpaque) {
    delete capOpaque;
    capOpaque = 0;
  }

  // Unmap the MD record
  if (fMd) {
    delete fMd;
    fMd = 0;
  }

  if (checkSum) {
    delete checkSum;
    checkSum = 0;
  }

  if (layOut) {
    delete layOut;
    layOut = 0;
  }
}

//------------------------------------------------------------------------------
// Open - - low level ofs method which is called from one of the layout plugins
//------------------------------------------------------------------------------
int
XrdFstOfsFile::openofs(const char* path,
                       XrdSfsFileOpenMode open_mode,
                       mode_t create_mode,
                       const XrdSecEntity* client,
                       const char* opaque)
{
  int retc = 0;

  while ((retc = XrdOfsFile::open(path, open_mode, create_mode, client,
                                  opaque)) > 0) {
    eos_static_notice("msg\"xrootd-lock-table busy - snoozing & retry\" "
                      "delay=%d errno=%d", retc, errno);
    XrdSysTimer sleeper;
    sleeper.Snooze(retc);
  }

  return retc;
}

//------------------------------------------------------------------------------
// Drop all replicas from the MGM
//------------------------------------------------------------------------------
int
XrdFstOfsFile::dropall(eos::common::FileId::fileid_t fileid, std::string path,
                       std::string manager)
{
  // If we committed the replica and an error happened remote, we have
  // to unlink it again
  XrdOucString hexstring = "";
  eos::common::FileId::Fid2Hex(fileid, hexstring);
  XrdOucErrInfo error;
  XrdOucString capOpaqueString = "/?mgm.pcmd=drop";
  XrdOucString OpaqueString = "";
  OpaqueString += "&mgm.fid=";
  OpaqueString += hexstring;
  OpaqueString += "&mgm.fsid=anyway";
  OpaqueString += "&mgm.dropall=1";
  XrdOucEnv Opaque(OpaqueString.c_str());
  capOpaqueString += OpaqueString;
  // Delete the replica in the MGM
  int rcode = gOFS.CallManager(&error,
                               path.c_str(),
                               manager.c_str(),
                               capOpaqueString);

  if (rcode && (rcode != -EIDRM)) {
    eos_warning("(unpersist): unable to drop file id %s fsid %u at manager %s",
                hexstring.c_str(), fileid, manager.c_str());
  }

  eos_info("info=\"removing on manager\" manager=%s fid=%llu fsid= drop-allrc=%d",
           manager.c_str(), (unsigned long long) fileid,
           rcode);
  return rcode;
}

//------------------------------------------------------------------------------
// Open file
//------------------------------------------------------------------------------
int
XrdFstOfsFile::open(const char* path, XrdSfsFileOpenMode open_mode,
                    mode_t create_mode, const XrdSecEntity* client,
                    const char* opaque)
{
  EPNAME("open");
  const char* tident = error.getErrUser();
  tIdent = error.getErrUser();
  char* val = 0;
  isRW = false;
  int retc = SFS_OK;
  Path = path;
  gettimeofday(&openTime, &tz);
  XrdOucString stringOpaque = opaque;
  XrdOucString opaqueCheckSum = "";
  XrdOucString opaqueBlockCheckSum = "";
  std::string sec_protocol = client->prot;
  bool hasCreationMode = (open_mode & SFS_O_CREAT);

  while (stringOpaque.replace("?", "&")) {}

  while (stringOpaque.replace("&&", "&")) {}

  int envlen;
  XrdOucString maskOpaque = opaque ? opaque : "";
  // mask some opaque parameters to shorten the logging
  eos::common::StringConversion::MaskTag(maskOpaque, "cap.sym");
  eos::common::StringConversion::MaskTag(maskOpaque, "cap.msg");
  eos::common::StringConversion::MaskTag(maskOpaque, "authz");
  // For RAIN layouts if the opaque information contains the tag fst.store=1 the
  // corrupted files are recovered back on disk. There is no other way to make
  // the distinction between an open for write an open for recovery since XrdCl
  store_recovery = false;
  XrdOucEnv recvOpaque(stringOpaque.c_str());

  if ((val = recvOpaque.Get("fst.store"))) {
    if (strncmp(val, "1", 1) == 0) {
      store_recovery = true;
      open_mode = SFS_O_RDWR;
      eos_info("msg=\"enabling RAIN store recovery\"");
    }
  }

  if ((open_mode & (SFS_O_WRONLY | SFS_O_RDWR | SFS_O_CREAT | SFS_O_TRUNC)) !=
      0) {
    isRW = true;
  }

  // Extract tpc keys
  XrdOucEnv tmpOpaque(stringOpaque.c_str());
  SetLogId(0, client, tident);

  if ((val = tmpOpaque.Get("mgm.logid"))) {
    SetLogId(val, client, tident);
  }

  if ((val = tmpOpaque.Get("mgm.etag"))) {
    // extract our ETag from the redirection URL if available
    ETag = val;
  }

  if ((val = tmpOpaque.Get("mgm.mtime"))) {
    // mgm.mtime=0 we set the external mtime=0 and indicated during commit, that
    // it should not update the mtime as in case of a FUSE client which will call
    // utimes
    mForcedMtime = 0;
    mForcedMtime_ms = 0;
  }

<<<<<<< HEAD
  if ((val = tmpOpaque.Get("mgm.event"))) {
    std::string event = val;

    if (event == "close") {
      eventOnClose = true;
    }

    val = tmpOpaque.Get("mgm.workflow");
    eventWorkflow = (val) ? val : "";
  }

  if (eos::common::OwnCloud::isChunkUpload(tmpOpaque)) {
=======
  if ((val = tmpOpaque.Get("mgm.fusex")))
  {
    // mgm.fusex=1 the commit function suppressed to broadcast the file close
    // to the fusex network
    mFusex = true;
  }
  if (eos::common::OwnCloud::isChunkUpload(tmpOpaque))
  {
>>>>>>> b909b4a4
    // tag as an OC chunk upload
    isOCchunk = true;
  }

  eos_info("path=%s info=%s isRW=%d open_mode=%x",
           Path.c_str(), maskOpaque.c_str(), isRW, open_mode);
  std::string tpc_stage = tmpOpaque.Get("tpc.stage") ?
                          tmpOpaque.Get("tpc.stage") : "";
  std::string tpc_key = tmpOpaque.Get("tpc.key") ?
                        tmpOpaque.Get("tpc.key") : "";
  std::string tpc_src = tmpOpaque.Get("tpc.src") ?
                        tmpOpaque.Get("tpc.src") : "";
  std::string tpc_dst = tmpOpaque.Get("tpc.dst") ?
                        tmpOpaque.Get("tpc.dst") : "";
  std::string tpc_org = tmpOpaque.Get("tpc.org") ?
                        tmpOpaque.Get("tpc.org") : "";
  std::string tpc_lfn = tmpOpaque.Get("tpc.lfn") ?
                        tmpOpaque.Get("tpc.lfn") : "";

  // Determin the TPC step that we are in
  if (tpc_stage == "placement") {
    tpcFlag = kTpcSrcCanDo;
  } else if ((tpc_stage == "copy") && tpc_key.length() && tpc_dst.length()) {
    tpcFlag = kTpcSrcSetup;
  } else if ((tpc_stage == "copy") && tpc_key.length() && tpc_src.length()) {
    tpcFlag = kTpcDstSetup;
  } else if (tpc_key.length() && tpc_org.length()) {
    // Notice:
    // XRootD does not full follow the TPC specification and it doesn't set the
    // tpc.stage=copy in the TpcSrcRead step. The above condition should be:
    // else if ((tpc_stage == "copy") && tpc_key.length() && tpc_org.length()) {
    tpcFlag = kTpcSrcRead;
  }

  if ((tpcFlag == kTpcSrcSetup) || (tpcFlag == kTpcDstSetup)) {
    // Create a TPC entry in the TpcMap
    XrdSysMutexHelper tpcLock(gOFS.TpcMapMutex);

    // TPC key replay go away
    if (gOFS.TpcMap[isRW].count(tpc_key)) {
      return gOFS.Emsg(epname, error, EPERM, "open - tpc key replayed", path);
    }

    // Compute the tpc origin e.g. <name>:<pid>@<host.domain>
    // TODO: Xrootd 4.0
    // std::string origin_host = client->addrInfo->Name();
    std::string origin_host = client->host ? client->host : "<sss-auth>";
    std::string origin_tident = client->tident;
    origin_tident.erase(origin_tident.find(":"));
    tpc_org = origin_tident;
    tpc_org += "@";
    tpc_org += origin_host;
    // Store the TPC initialization
    gOFS.TpcMap[isRW][tpc_key].key = tpc_key;
    gOFS.TpcMap[isRW][tpc_key].org = tpc_org;
    gOFS.TpcMap[isRW][tpc_key].src = tpc_src;
    gOFS.TpcMap[isRW][tpc_key].dst = tpc_dst;
    gOFS.TpcMap[isRW][tpc_key].path = path;
    gOFS.TpcMap[isRW][tpc_key].lfn = tpc_lfn;
    gOFS.TpcMap[isRW][tpc_key].opaque = stringOpaque.c_str();
    gOFS.TpcMap[isRW][tpc_key].expires = time(NULL) + 60; // one minute that's fine
    TpcKey = tpc_key.c_str();

    if (tpcFlag == kTpcDstSetup) {
      if (!tpc_lfn.length()) {
        return gOFS.Emsg(epname, error, EINVAL, "open - tpc lfn missing", path);
      }

      eos_info("msg=\"tpc dst session\" key=%s, org=%s, src=%s path=%s lfn=%s expires=%llu",
               gOFS.TpcMap[isRW][tpc_key].key.c_str(),
               gOFS.TpcMap[isRW][tpc_key].org.c_str(),
               gOFS.TpcMap[isRW][tpc_key].src.c_str(),
               gOFS.TpcMap[isRW][tpc_key].path.c_str(),
               gOFS.TpcMap[isRW][tpc_key].lfn.c_str(),
               gOFS.TpcMap[isRW][tpc_key].expires);
    } else if (tpcFlag == kTpcSrcSetup) {
      // For a TpcSrcSetup we need to store the decoded capability contents
      XrdOucEnv* saveOpaque = 0;
      int caprc = gCapabilityEngine.Extract(&tmpOpaque, saveOpaque);

      if (caprc == ENOKEY) {
        delete saveOpaque;
        return gOFS.Emsg(epname, error, caprc, "open - missing capability");
      } else if (caprc != 0) {
        delete saveOpaque;
        return gOFS.Emsg(epname, error, caprc, "open - capability illegal",
                         Path.c_str());
      } else {
        gOFS.TpcMap[isRW][tpc_key].capability = saveOpaque->Env(envlen);
        delete saveOpaque;
      }

      eos_info("msg=\"tpc src session\" key=%s, org=%s, dst=%s path=%s expires=%llu",
               gOFS.TpcMap[isRW][tpc_key].key.c_str(),
               gOFS.TpcMap[isRW][tpc_key].org.c_str(),
               gOFS.TpcMap[isRW][tpc_key].dst.c_str(),
               gOFS.TpcMap[isRW][tpc_key].path.c_str(),
               gOFS.TpcMap[isRW][tpc_key].expires);
    }
  } else if (tpcFlag == kTpcSrcRead) {
    // Verify a TPC entry in the TpcMap since the destination's open can now
    // come before the transfer has been setup we have to give some time for
    // the TPC client to deposit the key the not so nice side effect is that
    // this thread stays busy during that time
    bool exists = false;

    for (size_t i = 0; i < 150; ++i) {
      {
        // Briefly take lock and release it
        XrdSysMutexHelper tpcLock(gOFS.TpcMapMutex);

        if (gOFS.TpcMap[isRW].count(tpc_key)) {
          exists = true;
        }
      }

      if (!exists) {
        XrdSysTimer timer;
        timer.Wait(100);
      } else {
        break;
      }
    }

    time_t now = time(NULL);
    XrdSysMutexHelper tpcLock(gOFS.TpcMapMutex);

    if (!gOFS.TpcMap[isRW].count(tpc_key)) {
      return gOFS.Emsg(epname, error, EPERM, "open - tpc key not valid", path);
    }

    if (gOFS.TpcMap[isRW][tpc_key].expires < now) {
      return gOFS.Emsg(epname, error, EPERM, "open - tpc key expired", path);
    }

    // We trust 'sss' anyway and we miss the host name in the 'sss' entity
    if ((sec_protocol != "sss") && (gOFS.TpcMap[isRW][tpc_key].org != tpc_org)) {
      return gOFS.Emsg(epname, error, EPERM, "open - tpc origin mismatch", path);
    }

    // Grab the open information and expire entry
    Path = gOFS.TpcMap[isRW][tpc_key].path.c_str();
    stringOpaque = gOFS.TpcMap[isRW][tpc_key].opaque.c_str();
    gOFS.TpcMap[isRW][tpc_key].expires = (now - 10);
    // Store the provided origin to compare with our local connection
    // gOFS.TpcMap[isRW][tpc_key].org = tpc_org;
    TpcKey = tpc_key.c_str();
    eos_info("msg=\"tpc read\" key=%s, org=%s, path=%s expires=%llu",
             gOFS.TpcMap[isRW][tpc_key].key.c_str(),
             gOFS.TpcMap[isRW][tpc_key].org.c_str(),
             gOFS.TpcMap[isRW][tpc_key].src.c_str(),
             gOFS.TpcMap[isRW][tpc_key].path.c_str(),
             gOFS.TpcMap[isRW][tpc_key].expires);
  }

  // Expire keys which are more than one 4 hours expired
  if (tpcFlag > kTpcNone) {
    time_t now = time(NULL);
    XrdSysMutexHelper tpcLock(gOFS.TpcMapMutex);
    auto it = (gOFS.TpcMap[isRW]).begin();
    auto del = (gOFS.TpcMap[isRW]).begin();

    while (it != (gOFS.TpcMap[isRW]).end()) {
      del = it;
      it++;

      if (now > (del->second.expires + (4 * 3600))) {
        eos_info("msg=\"expire tpc key\" key=%s", del->second.key.c_str());
        gOFS.TpcMap[isRW].erase(del);
      }
    }
  }

  stringOpaque += "&mgm.path=";
  stringOpaque += Path.c_str();
  openOpaque = new XrdOucEnv(stringOpaque.c_str());

  if ((val = openOpaque->Get("mgm.logid"))) {
    SetLogId(val, tident);
  }

  if ((val = openOpaque->Get("mgm.checksum"))) {
    opaqueCheckSum = val;
  }

  if ((val = openOpaque->Get("mgm.blockchecksum"))) {
    opaqueBlockCheckSum = val;
  }

  if ((val = openOpaque->Get("eos.injection"))) {
    isInjection = true;
  }

  int caprc = 0;

  // TpcSrcRead can bypass capability checks
  if (tpcFlag == kTpcSrcRead) {
    // Grab the capability contents from the tpc key map
    XrdSysMutexHelper tpcLock(gOFS.TpcMapMutex);

    if (gOFS.TpcMap[isRW][tpc_key].capability.length()) {
      if (capOpaque) {
        delete capOpaque;
      }

      capOpaque = new XrdOucEnv(gOFS.TpcMap[isRW][tpc_key].capability.c_str());
    } else {
      return gOFS.Emsg(epname, error, EINVAL, "open - capability not found "
                       "for tpc key %s", tpc_key.c_str());
    }
  } else {
    if ((caprc = gCapabilityEngine.Extract(openOpaque, capOpaque))) {
      if (caprc == ENOKEY) {
        // If we just miss the key, better stall the client
        return gOFS.Stall(error, 10, "FST still misses the required capability key");
      }

      // No capability - go away!
      return gOFS.Emsg(epname, error, caprc, "open - capability illegal",
                       Path.c_str());
    }
  }

  eos_info("capability=%s", capOpaque->Env(envlen));
  const char* hexfid = 0;
  const char* sfsid = 0;
  const char* slid = 0;
  const char* scid = 0;
  const char* smanager = 0;
  const char* sbookingsize = 0;
  const char* stargetsize = 0;
  bookingsize = 0;
  targetsize = 0;
  fileid = 0;
  fsid = 0;
  lid = 0;
  cid = 0;
  const char* secinfo = 0;

  if (!(hexfid = capOpaque->Get("mgm.fid"))) {
    return gOFS.Emsg(epname, error, EINVAL, "open - no file id in capability",
                     Path.c_str());
  }

  if (!(sfsid = capOpaque->Get("mgm.fsid"))) {
    return gOFS.Emsg(epname, error, EINVAL,
                     "open - no file system id in capability", Path.c_str());
  }

  if (!(secinfo = capOpaque->Get("mgm.sec"))) {
    return gOFS.Emsg(epname, error, EINVAL,
                     "open - no security information in capability", Path.c_str());
  } else {
    SecString = secinfo;
  }

  if ((val = capOpaque->Get("mgm.minsize"))) {
    errno = 0;
    minsize = strtoull(val, 0, 10);

    if (errno) {
      eos_err("illegal minimum file size specified <%s>- restricting to 1 byte", val);
      minsize = 1;
    }
  } else {
    minsize = 0;
  }

  if ((val = capOpaque->Get("mgm.maxsize"))) {
    errno = 0;
    maxsize = strtoull(val, 0, 10);

    if (errno) {
      eos_err("illegal maximum file size specified <%s>- restricting to 1 byte", val);
      maxsize = 1;
    }
  } else {
    maxsize = 0;
  }

  if ((val = openOpaque->Get("eos.pio.action"))) {
    // figure out if this is a RAIN reconstruction
    XrdOucString action = val;

    if (action == "reconstruct") {
      haswrite = true;
      isReconstruction = true;
    }
  }

  // If we open a replica we have to take the right filesystem id and filesystem
  // prefix for that replica
  if (openOpaque->Get("mgm.replicaindex")) {
    XrdOucString replicafsidtag = "mgm.fsid";
    replicafsidtag += (int) atoi(openOpaque->Get("mgm.replicaindex"));

    if (capOpaque->Get(replicafsidtag.c_str())) {
      sfsid = capOpaque->Get(replicafsidtag.c_str());
    }
  }

  // Extract the local path prefix from the broadcasted configuration!
  if (openOpaque->Get("mgm.fsprefix")) {
    localPrefix = openOpaque->Get("mgm.fsprefix");
    localPrefix.replace("#COL#", ":");
  } else {
    // Extract the local path prefix from the broadcasted configuration!
    eos::common::RWMutexReadLock lock(gOFS.Storage->mFsMutex);
    fsid = atoi(sfsid ? sfsid : "0");

    if (fsid && gOFS.Storage->mFileSystemsMap.count(fsid)) {
      localPrefix = gOFS.Storage->mFileSystemsMap[fsid]->GetPath().c_str();
    }
  }

  // Attention: the localprefix implementation does not work for gateway machines
  if (!localPrefix.length()) {
    return gOFS.Emsg(epname, error, EINVAL,
                     "open - cannot determine the prefix path to use for the given filesystem id",
                     Path.c_str());
  }

  if (!(slid = capOpaque->Get("mgm.lid"))) {
    return gOFS.Emsg(epname, error, EINVAL, "open - no layout id in capability",
                     Path.c_str());
  }

  if (!(scid = capOpaque->Get("mgm.cid"))) {
    return gOFS.Emsg(epname, error, EINVAL, "open - no container id in capability",
                     Path.c_str());
  }

  if (!(smanager = capOpaque->Get("mgm.manager"))) {
    return gOFS.Emsg(epname, error, EINVAL, "open - no manager name in capability",
                     Path.c_str());
  }

  RedirectManager = smanager;
  int dpos = RedirectManager.find(":");

  if (dpos != STR_NPOS) {
    RedirectManager.erase(dpos);
  }

  {
    // evt. update the shared hash manager entry
    XrdSysMutexHelper lock(eos::fst::Config::gConfig.Mutex);
    XrdOucString ConfigManager = eos::fst::Config::gConfig.Manager;

    if (ConfigManager != RedirectManager) {
      eos_warning("msg=\"MGM master seems to have changed - adjusting global "
                  "config\" old-manager=\"%s\" new-manager=\"%s\"",
                  ConfigManager.c_str(), RedirectManager.c_str());
      eos::fst::Config::gConfig.Manager = RedirectManager;
    }
  }

  std::string RedirectTried = RedirectManager.c_str();
  RedirectTried += "?tried=";

  if ((val = openOpaque->Get("tried"))) {
    RedirectTried += openOpaque->Get("tried");
    RedirectTried += ",";
  }

  RedirectTried += gOFS.mHostName;
  eos::common::FileId::FidPrefix2FullPath(hexfid, localPrefix.c_str(), fstPath);
  fileid = eos::common::FileId::Hex2Fid(hexfid);
  fsid = atoi(sfsid);
  lid = (unsigned long)atoi(slid);
  cid = strtoull(scid, 0, 10);
  eos_info("Path=%s beginswith=%d", Path.c_str(), Path.beginswith("/replicate:"));

  if (Path.beginswith("/replicate:")) {
    bool isopenforwrite = false;
    {
      XrdSysMutexHelper scope_lock(gOFS.OpenFidMutex);

      if (gOFS.WOpenFid[fsid].count(fileid)) {
        if (gOFS.WOpenFid[fsid][fileid] > 0) {
          isopenforwrite = true;
        }
      }
    }

    if (isopenforwrite) {
      eos_err("forbid to open replica - file %s is opened in RW mode", Path.c_str());
      return gOFS.Emsg(epname, error, ENOENT,
                       "open - cannot replicate: file is opened in RW mode", Path.c_str());
    }

    isReplication = true;
  }

  // Check if this is an open for HTTP
  if ((!isRW) && ((std::string(client->tident) == "http"))) {
    bool isopenforwrite = false;
    {
      XrdSysMutexHelper scope_lock(gOFS.OpenFidMutex);

      if (gOFS.WOpenFid[fsid].count(fileid)) {
        if (gOFS.WOpenFid[fsid][fileid] > 0) {
          isopenforwrite = true;
        }
      }
    }

    if (isopenforwrite) {
      eos_err("forbid to open replica for synchronization - file %s is opened "
              "in RW mode", Path.c_str());
      return gOFS.Emsg(epname, error, ETXTBSY, "open - cannot synchronize this "
                       "file: file is opened in RW mode", Path.c_str());
    }
  }

  if ((val = capOpaque->Get("mgm.logid"))) {
    snprintf(logId, sizeof(logId) - 1, "%s", val);
  }

  SetLogId(logId, vid, tident);
  eos_info("fstpath=%s", fstPath.c_str());
  // Get the layout object
  layOut = eos::fst::LayoutPlugin::GetLayoutObject
           (this, lid, client, &error, fstPath.c_str(), msDefaultTimeout,
            store_recovery);

  if (!layOut) {
    int envlen;
    eos_err("unable to handle layout for %s", capOpaque->Env(envlen));
    delete fMd;
    return gOFS.Emsg(epname, error, EINVAL, "open - illegal layout specified ",
                     capOpaque->Env(envlen));
  }

  layOut->SetLogId(logId, vid, tident);
  errno = 0;

  if ((retc = layOut->GetFileIo()->fileExists())) {
    // We have to distinguish if an Exists call fails or return ENOENT, otherwise
    // we might trigger an automatic clean-up of a file !!!
    if (errno != ENOENT) {
      delete fMd;
      return gOFS.Emsg(epname, error, EIO, "open - unable to check for existance"
                       " of file ", capOpaque->Env(envlen));
    }

    // File does not exist, keep the create lfag
    isCreation = true;
    openSize = 0;
    // Used to indicate if a file was written in the meanwhile by someone else
    updateStat.st_mtime = 0;
    open_mode |= SFS_O_CREAT;
    create_mode |= SFS_O_MKPTH;
    eos_debug("adding creation flag because of %d %d", retc, errno);
  } else {
    eos_debug("removing creation flag because of %d %d", retc, errno);

    // Remove the creat flag
    if (open_mode & SFS_O_CREAT) {
      open_mode -= SFS_O_CREAT;
    }
  }

  // Capability access distinction
  if (isRW) {
    if (isCreation) {
      if (!capOpaque->Get("mgm.access")
          || ((strcmp(capOpaque->Get("mgm.access"), "create")) &&
              (strcmp(capOpaque->Get("mgm.access"), "write")) &&
              (strcmp(capOpaque->Get("mgm.access"), "update")))) {
        return gOFS.Emsg(epname,
                         error,
                         EPERM,
                         "open - capability does not allow to create/write/update this file",
                         path);
      }
    } else {
      if (!capOpaque->Get("mgm.access")
          || ((strcmp(capOpaque->Get("mgm.access"), "create")) &&
              (strcmp(capOpaque->Get("mgm.access"), "write")) &&
              (strcmp(capOpaque->Get("mgm.access"), "update")))) {
        return gOFS.Emsg(epname,
                         error,
                         EPERM,
                         "open - capability does not allow to update/write/create this file",
                         path);
      }
    }
  } else {
    if (!capOpaque->Get("mgm.access")
        || ((strcmp(capOpaque->Get("mgm.access"), "read")) &&
            (strcmp(capOpaque->Get("mgm.access"), "create")) &&
            (strcmp(capOpaque->Get("mgm.access"), "write")) &&
            (strcmp(capOpaque->Get("mgm.access"), "update")))) {
      return gOFS.Emsg(epname, error, EPERM, "open - capability does not allow "
                       "to read this file", path);
    }
  }

  // Bookingsize is only needed for file creation
  if (isRW && isCreation) {
    if (!(sbookingsize = capOpaque->Get("mgm.bookingsize"))) {
      return gOFS.Emsg(epname, error, EINVAL, "open - no booking size in capability",
                       Path.c_str());
    } else {
      bookingsize = strtoull(capOpaque->Get("mgm.bookingsize"), 0, 10);

      if (errno == ERANGE) {
        eos_err("invalid bookingsize in capability bookingsize=%s", sbookingsize);
        return gOFS.Emsg(epname, error, EINVAL,
                         "open - invalid bookingsize in capability", Path.c_str());
      }
    }

    if ((stargetsize = capOpaque->Get("mgm.targetsize"))) {
      targetsize = strtoull(capOpaque->Get("mgm.targetsize"), 0, 10);

      if (errno == ERANGE) {
        eos_err("invalid targetsize in capability targetsize=%s", stargetsize);
        return gOFS.Emsg(epname, error, EINVAL,
                         "open - invalid targetsize in capability", Path.c_str());
      }
    }
  }

  // Check if the booking size violates the min/max-size criteria
  if (bookingsize && maxsize) {
    if (bookingsize > maxsize) {
      eos_err("invalid bookingsize specified - violates maximum file size criteria");
      return gOFS.Emsg(epname, error, ENOSPC,
                       "open - bookingsize violates maximum allowed filesize", Path.c_str());
    }
  }

  if (bookingsize && minsize) {
    if (bookingsize < minsize) {
      eos_err("invalid bookingsize specified - violates minimum file size criteria");
      return gOFS.Emsg(epname, error, ENOSPC,
                       "open - bookingsize violates minimum allowed filesize", Path.c_str());
    }
  }

  // Get the identity
  eos::common::Mapping::VirtualIdentity vid;
  eos::common::Mapping::Nobody(vid);

  if ((val = capOpaque->Get("mgm.ruid"))) {
    vid.uid = atoi(val);
  } else {
    return gOFS.Emsg(epname, error, EINVAL, "open - sec ruid missing",
                     Path.c_str());
  }

  if ((val = capOpaque->Get("mgm.rgid"))) {
    vid.gid = atoi(val);
  } else {
    return gOFS.Emsg(epname, error, EINVAL, "open - sec rgid missing",
                     Path.c_str());
  }

  if ((val = capOpaque->Get("mgm.uid"))) {
    vid.uid_list.clear();
    vid.uid_list.push_back(atoi(val));
  } else {
    return gOFS.Emsg(epname, error, EINVAL, "open - sec uid missing", Path.c_str());
  }

  if ((val = capOpaque->Get("mgm.gid"))) {
    vid.gid_list.clear();
    vid.gid_list.push_back(atoi(val));
  } else {
    return gOFS.Emsg(epname, error, EINVAL, "open - sec gid missing", Path.c_str());
  }

  SetLogId(logId, vid, tident);
  eos_info("fstpath=%s", fstPath.c_str());
  fMd = gFmdDbMapHandler.GetFmd(fileid, fsid, vid.uid, vid.gid, lid, isRW);

  if ((!fMd) || gOFS.Simulate_FMD_open_error) {
    if (!gOFS.Simulate_FMD_open_error) {
      // Get the layout object
      if (gFmdDbMapHandler.ResyncMgm(fsid, fileid, RedirectManager.c_str())) {
        eos_info("msg=\"resync ok\" fsid=%lu fid=%llx", (unsigned long) fsid, fileid);
        fMd = gFmdDbMapHandler.GetFmd(fileid, fsid, vid.uid, vid.gid, lid, isRW);
      } else {
        eos_err("msg=\"resync failed\" fsid=%lu fid=%llx", (unsigned long) fsid,
                fileid);
      }
    }

    if ((!fMd) || gOFS.Simulate_FMD_open_error) {
      if ((!isRW) || (layOut->IsEntryServer() && (!isReplication))) {
        eos_crit("no fmd for fileid %llu on filesystem %lu", fileid, fsid);
        eos_warning("failed to get FMD record return recoverable error ENOENT(kXR_NotFound)");

        if (hasCreationMode) {
          // clean-up before re-bouncing
          dropall(fileid, path, RedirectManager.c_str());
        }

        // Return an error that can be recovered at the MGM
        return gOFS.Emsg(epname, error, ENOENT, "open - no FMD record found");
      } else {
        eos_crit("no fmd for fileid %llu on filesystem %lu", fileid,
                 (unsigned long long) fsid);
        return gOFS.Emsg(epname, error, ENOENT, "open - no FMD record found");
      }
    }
  }

  // Call the checksum factory function with the selected layout
  if ((isRW && (opaqueCheckSum != "ignore")) || (opaqueCheckSum != "ignore")) {
    checkSum = eos::fst::ChecksumPlugins::GetChecksumObject(lid);
    eos_debug("checksum requested %d %u", checkSum, lid);
  }

  if (eos::common::LayoutId::GetBlockChecksum(lid) !=
      eos::common::LayoutId::kNone) {
    if (opaqueBlockCheckSum != "ignore") {
      hasBlockXs = true;
    }
  }

  XrdOucString oss_opaque = "";
  oss_opaque += "&mgm.lid=";
  oss_opaque += slid;
  oss_opaque += "&mgm.bookingsize=";
  oss_opaque += static_cast<int>(bookingsize);
  // Open layout implementation
  eos_info("fstpath=%s open-mode=%x create-mode=%x layout-name=%s",
           fstPath.c_str(), open_mode, create_mode, layOut->GetName());
  int rc = layOut->Open(open_mode, create_mode, oss_opaque.c_str());

  if (isReplication && !isCreation) {
    layOut->Stat(&updateStat);
  }

  if ((!rc) && isCreation && bookingsize) {
    // check if the file system is full
    XrdSysMutexHelper(gOFS.Storage->mFsFullMapMutex);

    if (gOFS.Storage->mFsFullMap[fsid]) {
      if (layOut->IsEntryServer() && (!isReplication)) {
        writeErrorFlag = kOfsDiskFullError;
        layOut->Remove();
        eos_warning("not enough space return recoverable error ENODEV(kXR_FSError)");

        if (hasCreationMode) {
          // clean-up before re-bouncing
          dropall(fileid, path, RedirectManager.c_str());
        }

        // Return an error that can be recovered at the MGM
        return gOFS.Emsg(epname, error, ENODEV, "open - not enough space");
      }

      writeErrorFlag = kOfsDiskFullError;
      return gOFS.Emsg("writeofs", error, ENOSPC,
                       "create file - disk space (headroom) exceeded fn=",
                       capOpaque ?
                       (capOpaque->Get("mgm.path") ? capOpaque->Get("mgm.path") : FName())
                       : FName());
    }

    rc = layOut->Fallocate(bookingsize);

    if (rc) {
      eos_crit("file allocation gave return code %d errno=%d for allocation of size=%llu",
               rc, errno, bookingsize);

      if (layOut->IsEntryServer() && (!isReplication)) {
        layOut->Remove();
        eos_warning("not enough space i.e file allocation failed, return "
                    "recoverable error ENODEV(kXR_FSError)");

        if (hasCreationMode) {
          // clean-up before re-bouncing
          dropall(fileid, path, RedirectManager.c_str());
        }

        // Return an error that can be recovered at the MGM
        return gOFS.Emsg(epname, error, ENODEV, "open - file allocation failed");
      } else {
        layOut->Remove();
        return gOFS.Emsg(epname, error, ENOSPC, "open - cannot allocate required space",
                         Path.c_str());
      }
    }
  }

  eos_info("checksum=%llx entryserver=%d", (unsigned long long) checkSum,
           layOut->IsEntryServer());

  if (!isCreation) {
    // Get the real size of the file, not the local stripe size!
    struct stat statinfo;

    if ((retc = layOut->Stat(&statinfo))) {
      return gOFS.Emsg(epname, error, EIO,
                       "open - cannot stat layout to determine file size", Path.c_str());
    }

    // We feed the layout size, not the physical on disk!
    eos_info("msg=\"layout size\": disk_size=%zu db_size= %llu",
             statinfo.st_size, fMd->fMd.size());

    if ((off_t) statinfo.st_size != (off_t) fMd->fMd.size()) {
      // in a RAID-like layout if the header is corrupted there is no way to know
      // the size of the initial file, therefore we take the value from the DB
      if (!isReconstruction) {
        openSize = fMd->fMd.size();
      } else {
        openSize = statinfo.st_size;
      }
    } else {
      openSize = statinfo.st_size;
    }

    if (checkSum && isRW) {
      // Preset with the last known checksum
      eos_info("msg=\"reset init\" file-xs=%s", fMd->fMd.checksum().c_str());
      checkSum->ResetInit(0, openSize, fMd->fMd.checksum().c_str());
    }
  }

  // If we are not the entry server for ReedS & RaidDP layouts we disable the
  // checksum object for write. If we read we don't check checksums at all since
  // we have block and parity checking.
  if (((eos::common::LayoutId::GetLayoutType(lid) ==
        eos::common::LayoutId::kRaidDP) ||
       (eos::common::LayoutId::GetLayoutType(lid) == eos::common::LayoutId::kRaid6) ||
       (eos::common::LayoutId::GetLayoutType(lid) == eos::common::LayoutId::kArchive))
      && ((!isRW) || (!layOut->IsEntryServer()))) {
    // This case we need to exclude!
    if (checkSum) {
      delete checkSum;
      checkSum = 0;
    }
  }

  std::string filecxerror = "0";

  if (!rc) {
    // Set the eos lfn as extended attribute
    std::unique_ptr<FileIo> io(FileIoPluginHelper::GetIoObject(
                                 layOut->GetLocalReplicaPath()));

    if (isRW) {
      if (Path.beginswith("/replicate:")) {
        if (capOpaque->Get("mgm.path")) {
          XrdOucString unsealedpath = capOpaque->Get("mgm.path");
          XrdOucString sealedpath = path;

          if (io->attrSet(std::string("user.eos.lfn"),
                          std::string(unsealedpath.c_str()))) {
            eos_err("unable to set extended attribute <eos.lfn> errno=%d", errno);
          }
        } else {
          eos_err("no lfn in replication capability");
        }
      } else {
        if (io->attrSet(std::string("user.eos.lfn"), std::string(Path.c_str()))) {
          eos_err("unable to set extended attribute <eos.lfn> errno=%d", errno);
        }
      }
    }

    // Try to get error if the file has a scan error
    io->attrGet("user.filecxerror", filecxerror);
  }

  if ((!isRW) && (filecxerror == "1")) {
    if (eos::common::LayoutId::GetLayoutType(lid) ==
        eos::common::LayoutId::kReplica) {
      eos_err("open of %s failed - replica has a checksum mismatch", Path.c_str());
      return gOFS.Emsg(epname, error, EIO, "open - replica has a checksum mismatch",
                       Path.c_str());
    }
  }

  if (!rc) {
    opened = true;
    XrdSysMutexHelper scop_lock(gOFS.OpenFidMutex);

    if (isRW) {
      gOFS.WOpenFid[fsid][fileid]++;
    } else {
      gOFS.ROpenFid[fsid][fileid]++;
    }
  } else {
    // If we have local errors in open we don't disable a filesystem -
    // this is done by the Scrub thread if necessary!
    if (layOut->IsEntryServer() && (!isReplication)) {
      eos_warning("open error return recoverable error EIO(kXR_IOError)");

      if (hasCreationMode) {
        // Clean-up before re-bouncing
        dropall(fileid, path, RedirectManager.c_str());
      }

      // Return an error that can be recovered at the MGM
      return gOFS.Emsg(epname, error, EIO, "open - failed open");
    } else {
      eos_warning("opening %s failed", Path.c_str());
      return gOFS.Emsg(epname, error, EIO, "open", Path.c_str());
    }
  }

  if (rc == SFS_OK) {
    if (isRW) {
      if (!gOFS.Storage->OpenTransaction(fsid, fileid)) {
        eos_crit("cannot open transaction for fsid=%u fid=%llu", fsid, fileid);
      }
    }
  }

  eos_debug("open finished");
  return rc;
}

//------------------------------------------------------------------------------
// Account for total read time
//------------------------------------------------------------------------------
void
XrdFstOfsFile::AddReadTime()
{
  unsigned long mus = (lrTime.tv_sec - cTime.tv_sec) * 1000000 +
                      (lrTime.tv_usec - cTime.tv_usec);
  rTime.tv_sec += (mus / 1000000);
  rTime.tv_usec += (mus % 1000000);
}

//------------------------------------------------------------------------------
// Account for total readv time
//------------------------------------------------------------------------------
void
XrdFstOfsFile::AddReadVTime()
{
  unsigned long mus = (lrvTime.tv_sec - cTime.tv_sec) * 1000000 +
                      (lrvTime.tv_usec - cTime.tv_usec);
  rvTime.tv_sec += (mus / 1000000);
  rvTime.tv_usec += (mus % 1000000);
}

//------------------------------------------------------------------------------
// Account for total write time
//------------------------------------------------------------------------------
void
XrdFstOfsFile::AddWriteTime()
{
  unsigned long mus = ((lwTime.tv_sec - cTime.tv_sec) * 1000000) +
                      lwTime.tv_usec - cTime.tv_usec;
  wTime.tv_sec += (mus / 1000000);
  wTime.tv_usec += (mus % 1000000);
}

//------------------------------------------------------------------------------
// Make report
//------------------------------------------------------------------------------
void
XrdFstOfsFile::MakeReportEnv(XrdOucString& reportString)
{
  // compute avg, min, max, sigma for read and written bytes
  unsigned long long rmin, rmax, rsum;
  unsigned long long rvmin, rvmax, rvsum; // readv bytes
  unsigned long long rsmin, rsmax, rssum; // read single bytes
  unsigned long rcmin, rcmax, rcsum;      // readv count
  unsigned long long wmin, wmax, wsum;
  double rsigma, rvsigma, rssigma, rcsigma, wsigma;
  {
    XrdSysMutexHelper vecLock(vecMutex);
    ComputeStatistics(rvec, rmin, rmax, rsum, rsigma);
    ComputeStatistics(wvec, wmin, wmax, wsum, wsigma);
    ComputeStatistics(monReadvBytes, rvmin, rvmax, rvsum, rvsigma);
    ComputeStatistics(monReadSingleBytes, rsmin, rsmax, rssum, rssigma);
    ComputeStatistics(monReadvCount, rcmin, rcmax, rcsum, rcsigma);
    char report[16384];

    if (rmin == 0xffffffff) {
      rmin = 0;
    }

    if (wmin == 0xffffffff) {
      wmin = 0;
    }

    snprintf(report, sizeof(report) - 1,
             "log=%s&path=%s&ruid=%u&rgid=%u&td=%s&"
             "host=%s&lid=%lu&fid=%llu&fsid=%lu&"
             "ots=%lu&otms=%lu&"
             "cts=%lu&ctms=%lu&"
             "nrc=%lu&nwc=%lu&"
             "rb=%llu&rb_min=%llu&rb_max=%llu&rb_sigma=%.02f&"
             "rv_op=%llu&rvb_min=%llu&rvb_max=%llu&rvb_sum=%llu&rvb_sigma=%.02f&"
             "rs_op=%llu&rsb_min=%llu&rsb_max=%llu&rsb_sum=%llu&rsb_sigma=%.02f&"
             "rc_min=%lu&rc_max=%lu&rc_sum=%lu&rc_sigma=%.02f&"
             "wb=%llu&wb_min=%llu&wb_max=%llu&wb_sigma=%.02f&"
             "sfwdb=%llu&sbwdb=%llu&sxlfwdb=%llu&sxlbwdb=%llu&"
             "nfwds=%lu&nbwds=%lu&nxlfwds=%lu&nxlbwds=%lu&"
             "rt=%.02f&rvt=%.02f&wt=%.02f&osize=%llu&csize=%llu&%s"
             , this->logId, Path.c_str(), this->vid.uid, this->vid.gid, tIdent.c_str()
             , gOFS.mHostName, lid, fileid, fsid
             , openTime.tv_sec, (unsigned long) openTime.tv_usec / 1000
             , closeTime.tv_sec, (unsigned long) closeTime.tv_usec / 1000
             , rCalls, wCalls
             , rsum, rmin, rmax, rsigma
             , (unsigned long long)monReadvBytes.size(), rvmin, rvmax, rvsum, rvsigma
             , (unsigned long long)monReadSingleBytes.size(), rsmin, rsmax, rssum, rssigma
             , rcmin, rcmax, rcsum, rcsigma
             , wsum
             , wmin
             , wmax
             , wsigma
             , sFwdBytes
             , sBwdBytes
             , sXlFwdBytes
             , sXlBwdBytes
             , nFwdSeeks
             , nBwdSeeks
             , nXlFwdSeeks
             , nXlBwdSeeks
             , ((rTime.tv_sec * 1000.0) + (rTime.tv_usec / 1000.0))
             , ((rvTime.tv_sec * 1000.0) + (rvTime.tv_usec / 1000.0))
             , ((wTime.tv_sec * 1000.0) + (wTime.tv_usec / 1000.0))
             , (unsigned long long) openSize
             , (unsigned long long) closeSize
             , eos::common::SecEntity::ToEnv(SecString.c_str(),
                 ((tpcFlag == kTpcDstSetup) ||
                  (tpcFlag == kTpcSrcRead)) ? "tpc" : 0).c_str());
    reportString = report;
  }
}

//------------------------------------------------------------------------------
// Check if file has been modified while in use
//------------------------------------------------------------------------------
int
XrdFstOfsFile::modified()
{
  int rc = 0;
  bool fileExists = true;
  struct stat statinfo;

  if (layOut) {
    if ((layOut->Stat(&statinfo))) {
      fileExists = false;
    }
  } else {
    if ((XrdOfsOss->Stat(fstPath.c_str(), &statinfo))) {
      fileExists = false;
    }
  }

  // Check if the file could have been changed in the meanwhile ...
  if (fileExists && isReplication && (!isRW)) {
    {
      XrdSysMutexHelper scope_lock(gOFS.OpenFidMutex);

      if (gOFS.WOpenFid[fsid].count(fileid)) {
        if (gOFS.WOpenFid[fsid][fileid] > 0) {
          eos_err("file is now open for writing - discarding replication "
                  "[wopen=%d]", gOFS.WOpenFid[fsid][fileid]);
          gOFS.Emsg("closeofs", error, EIO,
                    "guarantee correctness - "
                    "file has been opened for writing during replication",
                    Path.c_str());
          rc = SFS_ERROR;
        }
      }
    }

    if ((statinfo.st_mtime != updateStat.st_mtime)) {
      eos_err("file has been modified during replication");
      rc = SFS_ERROR;
      gOFS.Emsg("closeofs", error, EIO, "guarantee correctness -"
                "file has been modified during replication", Path.c_str());
    }
  }

  return rc;
}

//------------------------------------------------------------------------------
// Close - low level ofs method which is called from one of the layout plugins
//------------------------------------------------------------------------------
int
XrdFstOfsFile::closeofs()
{
  int rc = 0;
  rc |= XrdOfsFile::close();
  return rc;
}

//------------------------------------------------------------------------------
// Layout read callback
//------------------------------------------------------------------------------
int
XrdFstOfsFile::LayoutReadCB(eos::fst::CheckSum::ReadCallBack::callback_data_t*
                            cbd)
{
  return ((Layout*) cbd->caller)->Read(cbd->offset, cbd->buffer, cbd->size);
}

//------------------------------------------------------------------------------
// File read callback
//------------------------------------------------------------------------------
int
XrdFstOfsFile::FileIoReadCB(eos::fst::CheckSum::ReadCallBack::callback_data_t*
                            cbd)
{
  return ((FileIo*) cbd->caller)->fileRead(cbd->offset, cbd->buffer, cbd->size);
}

//------------------------------------------------------------------------------
// Verify checksum method
//------------------------------------------------------------------------------
bool
XrdFstOfsFile::verifychecksum()
{
  bool checksumerror = false;
  int checksumlen = 0;

  // Deal with checksums
  if (checkSum) {
    checkSum->Finalize();

    if (checkSum->NeedsRecalculation()) {
      if ((!isRW) && ((sFwdBytes + sBwdBytes)
                      || (checkSum->GetMaxOffset() != openSize))) {
        // We don't rescan files if they are read non-sequential or only
        // partially
        eos_debug("info=\"skipping checksum (re-scan) for non-sequential "
                  "reading ...\"");
        delete checkSum;
        checkSum = 0;
        return false;
      }
    } else {
      eos_debug("isrw=%d max-offset=%lld opensize=%lld", isRW,
                checkSum->GetMaxOffset(), openSize);

      if (((!isRW) && ((checkSum->GetMaxOffset() != openSize) ||
                       (!checkSum->GetMaxOffset())))) {
        eos_debug("info=\"skipping checksum (re-scan) for access without any IO or "
                  "partial sequential read IO from the beginning...\"");
        delete checkSum;
        checkSum = 0;
        return false;
      }

      if ((isRW) && checkSum->GetMaxOffset() &&
          (checkSum->GetMaxOffset() < openSize)) {
        // If there was a write which was not extending the file the checksum
        // is dirty!
        checkSum->SetDirty();
      }
    }

    // If checksum is not completely computed
    if (checkSum->NeedsRecalculation()) {
      unsigned long long scansize = 0;
      float scantime = 0; // is ms

      if (!XrdOfsFile::fctl(SFS_FCTL_GETFD, 0, error)) {
        // Rescan the file
        eos::fst::CheckSum::ReadCallBack::callback_data_t cbd;
        cbd.caller = (void*) layOut;
        eos::fst::CheckSum::ReadCallBack cb(LayoutReadCB, cbd);

        if (checkSum->ScanFile(cb, scansize, scantime)) {
          XrdOucString sizestring;
          eos_info("info=\"rescanned checksum\" size=%s time=%.02f ms rate=%.02f MB/s %s",
                   eos::common::StringConversion::GetReadableSizeString(sizestring, scansize, "B"),
                   scantime,
                   1.0 * scansize / 1000 / (scantime ? scantime : 99999999999999LL),
                   checkSum->GetHexChecksum());
        } else {
          eos_err("Rescanning of checksum failed");
        }
      } else {
        eos_err("Couldn't get file descriptor");
      }
    } else {
      // This was prefect streaming I/O
      if ((!isRW) && (checkSum->GetMaxOffset() != openSize)) {
        eos_info("info=\"skipping checksum (re-scan) since file was not read "
                 "completely %llu %llu...\"", checkSum->GetMaxOffset(), openSize);
        delete checkSum;
        checkSum = 0;
        return false;
      }
    }

    if (isRW) {
      eos_info("(write) checksum type: %s checksum hex: %s requested-checksum hex: %s",
               checkSum->GetName(), checkSum->GetHexChecksum(),
               openOpaque->Get("mgm.checksum") ? openOpaque->Get("mgm.checksum") : "-none-");

      // Check if the check sum for the file was given at upload time
      if (openOpaque->Get("mgm.checksum")) {
        XrdOucString opaqueChecksum = openOpaque->Get("mgm.checksum");
        XrdOucString hexChecksum = checkSum->GetHexChecksum();

        if ((opaqueChecksum != "disable") && (opaqueChecksum != hexChecksum)) {
          eos_err("requested checksum %s does not match checksum %s of uploaded"
                  " file", opaqueChecksum.c_str(), hexChecksum.c_str());
          delete checkSum;
          checkSum = 0;
          return true;
        }
      }

      checkSum->GetBinChecksum(checksumlen);
      // Copy checksum into meta data
      fMd->fMd.set_checksum(checkSum->GetHexChecksum());

      if (haswrite) {
        // If we have no write, we don't set this attributes (xrd3cp!)
        // set the eos checksum extended attributes
        std::unique_ptr<eos::fst::FileIo> io(eos::fst::FileIoPluginHelper::GetIoObject(
                                               fstPath.c_str()));

        if (((eos::common::LayoutId::GetLayoutType(lid) ==
              eos::common::LayoutId::kPlain) ||
             (eos::common::LayoutId::GetLayoutType(lid) ==
              eos::common::LayoutId::kReplica))) {
          // Don't put file checksum tags for complex layouts like raid6,readdp, archive
          if (io->attrSet(std::string("user.eos.checksumtype"),
                          std::string(checkSum->GetName()))) {
            eos_err("unable to set extended attribute <eos.checksumtype> errno=%d", errno);
          }

          if (io->attrSet("user.eos.checksum", checkSum->GetBinChecksum(checksumlen),
                          checksumlen)) {
            eos_err("unable to set extended attribute <eos.checksum> errno=%d", errno);
          }
        }

        // Reset any tagged error
        if (io->attrSet("user.eos.filecxerror", "0")) {
          eos_err("unable to set extended attribute <eos.filecxerror> errno=%d", errno);
        }

        if (io->attrSet("user.eos.blockcxerror", "0")) {
          eos_err("unable to set extended attribute <eos.blockcxerror> errno=%d", errno);
        }
      }
    } else {
      // This is a read with checksum check, compare with fMD
      bool isopenforwrite = false;
      // If the file is currently opened for write we don't check checksums!
      {
        XrdSysMutexHelper scope_lock(gOFS.OpenFidMutex);

        if (gOFS.WOpenFid[fsid].count(fileid)) {
          if (gOFS.WOpenFid[fsid][fileid] > 0) {
            isopenforwrite = true;
          }
        }
      }

      if (isopenforwrite) {
        eos_info("(read)  disabling checksum check: file is currently written");
        return false;
      }

      eos_info("(read)  checksum type: %s checksum hex: %s fmd-checksum: %s",
               checkSum->GetName(),
               checkSum->GetHexChecksum(),
               fMd->fMd.checksum().c_str());
      std::string calculatedchecksum = checkSum->GetHexChecksum();

      // We might fetch an unitialized value, so that is not to be considered
      // a checksum error yet.
      if (fMd->fMd.checksum() != "none") {
        if (calculatedchecksum != fMd->fMd.checksum().c_str()) {
          checksumerror = true;
        }
      }
    }
  }

  return checksumerror;
}

//------------------------------------------------------------------------------
// Close file
//------------------------------------------------------------------------------
int
XrdFstOfsFile::close()
{
  EPNAME("close");
  int rc = 0; // return code
  int brc = 0; // return code before 'close' has been called
  bool checksumerror = false;
  bool targetsizeerror = false;
  bool committed = false;
  bool minimumsizeerror = false;
  bool consistencyerror = false;

  // Any close on a file opened in TPC mode invalidates tpc keys
  if (TpcKey.length()) {
    {
      XrdSysMutexHelper tpcLock(gOFS.TpcMapMutex);

      if (gOFS.TpcMap[isRW].count(TpcKey.c_str())) {
        eos_info("msg=\"remove tpc key\" key=%s", TpcKey.c_str());
        gOFS.TpcMap[isRW].erase(TpcKey.c_str());

        try {
          gOFS.TpcMap[isRW].resize(0);
        } catch (const std::length_error& e) {}
      }
    }

    if (!mTpcThreadStatus) {
      int retc = XrdSysThread::Join(mTpcThread, NULL);
      eos_debug("TPC job join returned %i", retc);
    } else {
      eos_warning("TPC job was never started successfully");
    }
  }

  // We enter the close logic only once since there can be an explicit close or
  // a close via the destructor
  if (opened && (!closed) && fMd) {
    // Check if the file close comes from a client disconnect e.g. the destructor
    XrdOucString hexstring = "";
    eos::common::FileId::Fid2Hex(fMd->fMd.fid(), hexstring);
    XrdOucErrInfo error;
    XrdOucString capOpaqueString = "/?mgm.pcmd=drop";
    XrdOucString OpaqueString = "";
    OpaqueString += "&mgm.fsid=";
    OpaqueString += (int) fMd->fMd.fsid();
    OpaqueString += "&mgm.fid=";
    OpaqueString += hexstring;
    XrdOucEnv Opaque(OpaqueString.c_str());
    capOpaqueString += OpaqueString;

    if ((viaDelete || writeDelete || remoteDelete) && (isCreation ||
        IsChunkedUpload())) {
      // It is closed by the constructor e.g. no proper close
      // or the specified checksum does not match the computed one
      if (viaDelete) {
        eos_info("msg=\"(unpersist): deleting file\" reason=\"client disconnect\""
                 "  fsid=%u fxid=%08x on fsid=%u", fMd->fMd.fsid(), fMd->fMd.fid());
      }

      if (writeDelete) {
        eos_info("msg=\"(unpersist): deleting file\" reason=\"write/policy error\""
                 " fsid=%u fxid=%08x on fsid=%u", fMd->fMd.fsid(), fMd->fMd.fid());
      }

      if (remoteDelete) {
        eos_info("msg=\"(unpersist): deleting file\" reason=\"remote deletion\""
                 " fsid=%u fxid=%08x on fsid=%u", fMd->fMd.fsid(), fMd->fMd.fid());
      }

      // Delete the file - set the file to be deleted
      deleteOnClose = true;
      layOut->Remove();

      if (layOut->IsEntryServer() && (!isReplication)) {
        capOpaqueString += "&mgm.dropall=1";
      }

      // Delete the replica in the MGM
      int rc = gOFS.CallManager(&error, capOpaque->Get("mgm.path"),
                                capOpaque->Get("mgm.manager"), capOpaqueString);

      if (rc) {
        eos_warning("(unpersist): unable to drop file id %s fsid %u at manager %s",
                    hexstring.c_str(), fMd->fMd.fid(), capOpaque->Get("mgm.manager"));
      }
    } else {
      // Check if this was a newly created file
      if (isCreation) {
        // If we had space allocation we have to truncate the allocated space to
        // the real size of the file
        if ((strcmp(layOut->GetName(), "raiddp") == 0) ||
            (strcmp(layOut->GetName(), "raid6") == 0) ||
            (strcmp(layOut->GetName(), "archive") == 0)) {
          // the entry server has to truncate only if this is not a recovery action
          if (layOut->IsEntryServer() && !store_recovery) {
            eos_info("msg=\"truncate RAIN layout\" truncate-offset=%llu",
                     (unsigned long long) maxOffsetWritten);
            layOut->Truncate(maxOffsetWritten);
          }
        } else {
          if ((long long) maxOffsetWritten > (long long) openSize) {
            // Check if we have to deallocate something for this file transaction
            if ((bookingsize) && (bookingsize > (long long) maxOffsetWritten)) {
              eos_info("deallocationg %llu bytes", bookingsize - maxOffsetWritten);
              layOut->Truncate(maxOffsetWritten);
              // We have evt. to deallocate blocks which have not been written
              layOut->Fdeallocate(maxOffsetWritten, bookingsize);
            }
          }
        }
      }

      eos_info("calling verifychecksum");
      checksumerror = verifychecksum();
      targetsizeerror = (targetsize) ? (targetsize != (off_t) maxOffsetWritten) :
                        false;

      if (isCreation) {
        // Check that the minimum file size policy is met!
        minimumsizeerror = (minsize) ? ((off_t) maxOffsetWritten < minsize) : false;

        if (minimumsizeerror) {
          eos_warning("written file %s is smaller than required minimum file "
                      "size=%llu written=%llu", Path.c_str(), minsize,
                      maxOffsetWritten);
        }
      }

      if ((eos::common::LayoutId::GetLayoutType(layOut->GetLayoutId()) ==
           eos::common::LayoutId::kRaidDP) ||
          (eos::common::LayoutId::GetLayoutType(layOut->GetLayoutId()) ==
           eos::common::LayoutId::kRaid6) ||
          (eos::common::LayoutId::GetLayoutType(layOut->GetLayoutId()) ==
           eos::common::LayoutId::kArchive)) {
        // For RAID-like layouts don't do this check
        targetsizeerror = false;
        minimumsizeerror = false;
      }

      eos_debug("checksumerror = %i, targetsizerror= %i,"
                "maxOffsetWritten = %zu, targetsize = %lli",
                checksumerror, targetsizeerror, maxOffsetWritten, targetsize);

      // ---- add error simulation for checksum errors on read
      if ((!isRW) && gOFS.Simulate_XS_read_error) {
        checksumerror = true;
        eos_warning("simlating checksum errors on read");
      }

      // ---- add error simulation for checksum errors on write
      if (isRW && gOFS.Simulate_XS_write_error) {
        checksumerror = true;
        eos_warning("simlating checksum errors on write");
      }

      if (isRW && (checksumerror || targetsizeerror || minimumsizeerror)) {
        // We have a checksum error if the checksum was preset and does not match!
        // We have a target size error, if the target size was preset and does not match!
        // Set the file to be deleted
        deleteOnClose = true;
        layOut->Remove();

        if (layOut->IsEntryServer() && (!isReplication)) {
          capOpaqueString += "&mgm.dropall=1";
        }

        // Delete the replica in the MGM
        int rc = gOFS.CallManager(&error, capOpaque->Get("mgm.path"),
                                  capOpaque->Get("mgm.manager"), capOpaqueString);

        if (rc) {
          eos_warning("(unpersist): unable to drop file id %s fsid %u at manager %s",
                      hexstring.c_str(), fMd->fMd.fid(), capOpaque->Get("mgm.manager"));
        }
      }

      // Store the entry server information before closing the layout
      // Store the entry server information before closing the layout
      bool isEntryServer = false;

      if (layOut->IsEntryServer()) {
        isEntryServer = true;
      }

      // First we assume that, if we have writes, we update it
      closeSize = openSize;

      if ((!checksumerror) && (haswrite || isCreation || commitReconstruction) &&
          (!minimumsizeerror) && (!isReconstruction || !hasReadError)) {
        // Commit meta data
        struct stat statinfo;

        if ((rc = layOut->Stat(&statinfo))) {
          rc = gOFS.Emsg(epname, this->error, EIO, "close - cannot stat closed layout"
                         " to determine file size", Path.c_str());
        }

        if (!rc) {
          if ((statinfo.st_size == 0) || haswrite) {
            // Update size
            closeSize = statinfo.st_size;
            fMd->fMd.set_size(statinfo.st_size);
            fMd->fMd.set_disksize(statinfo.st_size);
            fMd->fMd.set_mgmsize(0xfffffffffff1ULL); // now again undefined
            fMd->fMd.set_mgmchecksum(""); // now again empty
            fMd->fMd.set_diskchecksum(""); // now again empty
            fMd->fMd.set_layouterror(0); // reset layout errors
            fMd->fMd.set_locations(""); // reset locations
            fMd->fMd.set_filecxerror(0);
            fMd->fMd.set_blockcxerror(0);
            fMd->fMd.set_locations(""); // reset locations
            fMd->fMd.set_filecxerror(0);
            fMd->fMd.set_blockcxerror(0);
            fMd->fMd.set_mtime(statinfo.st_mtime);
#ifdef __APPLE__
            fMd->fMd.set_mtime_ns(0);
#else
            fMd->fMd.set_mtime_ns(statinfo.st_mtim.tv_nsec);
#endif
            // Set the container id
            fMd->fMd.set_cid(cid);

            // For replicat's set the original uid/gid/lid values
            if (capOpaque->Get("mgm.source.lid")) {
              fMd->fMd.set_lid(strtoul(capOpaque->Get("mgm.source.lid"), 0, 10));
            }

            if (capOpaque->Get("mgm.source.ruid")) {
              fMd->fMd.set_uid(atoi(capOpaque->Get("mgm.source.ruid")));
            }

            if (capOpaque->Get("mgm.source.rgid")) {
              fMd->fMd.set_gid(atoi(capOpaque->Get("mgm.source.rgid")));
            }

            // Commit local
            try {
              if (!gFmdDbMapHandler.Commit(fMd)) {
                eos_err("unabel to commit meta data to local database");
                (void) gOFS.Emsg(epname, this->error, EIO, "close - unable to "
                                 "commit meta data", Path.c_str());
              }
            } catch (const std::length_error& e) {}

            // Commit to central mgm cache
            int envlen = 0;
            XrdOucString capOpaqueFile = "";
            XrdOucString mTimeString = "";
            capOpaqueFile += "/?";
            capOpaqueFile += capOpaque->Env(envlen);
            capOpaqueFile += "&mgm.pcmd=commit";
            capOpaqueFile += "&mgm.size=";
            char filesize[1024];
            sprintf(filesize, "%" PRIu64 "", fMd->fMd.size());
            capOpaqueFile += filesize;

            if (checkSum) {
              capOpaqueFile += "&mgm.checksum=";
              capOpaqueFile += checkSum->GetHexChecksum();
            }

            capOpaqueFile += "&mgm.mtime=";
            capOpaqueFile += eos::common::StringConversion::GetSizeString(mTimeString,
                             (mForcedMtime != 1) ? mForcedMtime : (unsigned long long) fMd->fMd.mtime());
            capOpaqueFile += "&mgm.mtime_ns=";
            capOpaqueFile += eos::common::StringConversion::GetSizeString(mTimeString,
                             (mForcedMtime != 1) ? mForcedMtime_ms : (unsigned long long)
                             fMd->fMd.mtime_ns());

<<<<<<< HEAD
            if (haswrite) {
              capOpaqueFile += "&mgm.modified=1";
            }
=======
            if (mFusex)
            {
              capOpaqueFile += "&mgm.fusex=1";
            }
            
	    if (haswrite) 
	    {
	      capOpaqueFile += "&mgm.modified=1";
	    }
>>>>>>> b909b4a4

            capOpaqueFile += "&mgm.add.fsid=";
            capOpaqueFile += (int) fMd->fMd.fsid();

            // If <drainfsid> is set, we can issue a drop replica
            if (capOpaque->Get("mgm.drainfsid")) {
              capOpaqueFile += "&mgm.drop.fsid=";
              capOpaqueFile += capOpaque->Get("mgm.drainfsid");
            }

            if (isReconstruction) {
              // Indicate that this is a commit of a RAIN reconstruction
              capOpaqueFile += "&mgm.reconstruction=1";

              if (!hasReadError && openOpaque->Get("eos.pio.recfs")) {
                capOpaqueFile += "&mgm.drop.fsid=";
                capOpaqueFile += openOpaque->Get("eos.pio.recfs");
                commitReconstruction = true;
              }
            } else {
              if (isEntryServer && !isReplication && !isInjection) {
                // The entry server commits size and checksum
                capOpaqueFile += "&mgm.commit.size=1&mgm.commit.checksum=1";
              } else {
                capOpaqueFile += "&mgm.replication=1";
              }
            }

            // The log ID to the commit
            capOpaqueFile += "&mgm.logid=";
            capOpaqueFile += logId;

            // Evt. tag as an OC-Chunk commit
            if (isOCchunk) {
              // Add the chunk information
              int envlen;
              capOpaqueFile += eos::common::OwnCloud::FilterOcQuery(openOpaque->Env(envlen));
            }

            rc = gOFS.CallManager(&error, capOpaque->Get("mgm.path"),
                                  capOpaque->Get("mgm.manager"), capOpaqueFile);

            if (rc) {
              if ((rc == -EIDRM) || (rc == -EBADE) || (rc == -EBADR)) {
                if (!gOFS.Storage->CloseTransaction(fsid, fileid)) {
                  eos_crit("cannot close transaction for fsid=%u fid=%llu", fsid, fileid);
                }

                if (rc == -EIDRM) {
                  // This file has been deleted in the meanwhile ... we can
                  // unlink that immedeatly
                  eos_info("info=\"unlinking fid=%08x path=%s - "
                           "file has been already unlinked from the namespace\"",
                           fMd->fMd.fid(), Path.c_str());
                }

                if (rc == -EBADE) {
                  eos_err("info=\"unlinking fid=%08x path=%s - "
                          "file size of replica does not match reference\"",
                          fMd->fMd.fid(), Path.c_str());
                  consistencyerror = true;
                }

                if (rc == -EBADR) {
                  eos_err("info=\"unlinking fid=%08x path=%s - "
                          "checksum of replica does not match reference\"",
                          fMd->fMd.fid(), Path.c_str());
                  consistencyerror = true;
                }

                deleteOnClose = true;
              } else {
                eos_crit("commit returned an uncatched error msg=%s [probably timeout]"
                         " - closing transaction to keep the file save", error.getErrText());

                if (isRW) {
                  gOFS.Storage->CloseTransaction(fsid, fileid);
                }
              }
            } else {
              committed = true;
            }
          }
        }
      }
    }

    if (isRW && (rc == SFS_OK)) {
      gOFS.Storage->CloseTransaction(fsid, fileid);
    }

    // Recompute our ETag
    {
      // If there is a checksum we use the checksum, otherwise we return inode+mtime
      if (checkSum) {
        if (strcmp(checkSum->GetName(), "md5")) {
          // use inode + checksum
          char setag[256];
          snprintf(setag, sizeof(setag) - 1, "\"%llu:%s\"",
                   eos::common::FileId::FidToInode((unsigned long long) fMd->fMd.fid()),
                   fMd->fMd.checksum().c_str());
          ETag = setag;
        } else {
          // use checksum, S3 wants the pure MD5
          char setag[256];
          snprintf(setag, sizeof(setag) - 1, "\"%s\"", fMd->fMd.checksum().c_str());
          ETag = setag;
        }
      } else {
        // use inode + mtime
        char setag[256];
        snprintf(setag, sizeof(setag) - 1, "\"%llu:%llu\"",
                 eos::common::FileId::FidToInode((unsigned long long) fMd->fMd.fid()),
                 (unsigned long long) fMd->fMd.mtime());
        ETag = setag;
      }
    }
    int closerc = 0; // return of the close
    brc = rc; // return before the close
    rc |= modified();
    closerc = layOut->Close();
    rc |= closerc;
    closed = true;

    if (closerc || (isReconstruction && hasReadError)) {
      // For RAIN layouts if there is an error on close when writing then we
      // delete the whole file. If we do RAIN reconstruction we cleanup this
      // local replica which was not commited.
      if ((eos::common::LayoutId::GetLayoutType(layOut->GetLayoutId()) ==
           eos::common::LayoutId::kRaidDP) ||
          (eos::common::LayoutId::GetLayoutType(layOut->GetLayoutId()) ==
           eos::common::LayoutId::kRaid6) ||
          (eos::common::LayoutId::GetLayoutType(layOut->GetLayoutId()) ==
           eos::common::LayoutId::kArchive)) {
        deleteOnClose = true;
      } else {
        // Some (remote) replica didn't make it through ... trigger an auto-repair
        if (!deleteOnClose) {
          repairOnClose = true;
        }
      }
    }

    {
      XrdSysMutexHelper scope_lock(gOFS.OpenFidMutex);

      if (isRW) {
        if ((isInjection || isCreation || IsChunkedUpload()) && (!rc) &&
            (gOFS.WOpenFid[fMd->fMd.fsid()][fMd->fMd.fid()] > 1)) {
          // indicate that this file was closed properly and disable further delete on close
          gOFS.WNoDeleteOnCloseFid[fMd->fMd.fsid()][fMd->fMd.fid()] = true;
        }

        gOFS.WOpenFid[fMd->fMd.fsid()][fMd->fMd.fid()]--;
      } else {
        gOFS.ROpenFid[fMd->fMd.fsid()][fMd->fMd.fid()]--;
      }

      if (gOFS.WOpenFid[fMd->fMd.fsid()][fMd->fMd.fid()] <= 0) {
        gOFS.WOpenFid[fMd->fMd.fsid()].erase(fMd->fMd.fid());
        gOFS.WOpenFid[fMd->fMd.fsid()].resize(0);
        // When the last writer is gone we can remove the prohibiting entry
        gOFS.WNoDeleteOnCloseFid[fMd->fMd.fsid()].erase(fMd->fMd.fid());
        gOFS.WNoDeleteOnCloseFid[fMd->fMd.fsid()].resize(0);
      }

      if (gOFS.ROpenFid[fMd->fMd.fsid()][fMd->fMd.fid()] <= 0) {
        gOFS.ROpenFid[fMd->fMd.fsid()].erase(fMd->fMd.fid());
        gOFS.ROpenFid[fMd->fMd.fsid()].resize(0);
      }
    }

    gettimeofday(&closeTime, &tz);

    if (!deleteOnClose) {
      // Prepare a report and add to the report queue
      if ((tpcFlag != kTpcSrcSetup) && (tpcFlag != kTpcSrcCanDo)) {
        // We don't want a report for the source tpc setup or can do open
        XrdOucString reportString = "";
        MakeReportEnv(reportString);
        gOFS.ReportQueueMutex.Lock();
        gOFS.ReportQueue.push(reportString);
        gOFS.ReportQueueMutex.UnLock();
      }

      if (isRW) {
        // Store in the WrittenFilesQueue
        gOFS.WrittenFilesQueueMutex.Lock();
        gOFS.WrittenFilesQueue.push(fMd->fMd);
        gOFS.WrittenFilesQueueMutex.UnLock();
      }
    }

    // Check if the target filesystem has been put into some non-operational mode
    // in the meanwhile, it makes no sense to try to commit in this case
    {
      eos::common::RWMutexReadLock lock(gOFS.Storage->mFsMutex);

      if (gOFS.Storage->mFileSystemsMap.count(fsid) &&
          gOFS.Storage->mFileSystemsMap[fsid]->GetConfigStatus() <
          eos::common::FileSystem::kDrain) {
        eos_notice("msg=\"failing transfer because filesystem has non-"
                   "operational state\" path=%s state=%s", Path.c_str(),
                   eos::common::FileSystem::GetConfigStatusAsString
                   (gOFS.Storage->mFileSystemsMap[fsid]->GetConfigStatus()));
        deleteOnClose = true;
      }
    }
    {
      // Check if the delete on close has been prohibited for this file id
      XrdSysMutexHelper scope_lock(gOFS.OpenFidMutex);

      if (gOFS.WNoDeleteOnCloseFid[fsid].count(fileid)) {
        eos_notice("msg=\"prohibiting delete on close since we had a "
                   "sussessfull put but still an unacknowledged open\" path=%s",
                   Path.c_str());
        deleteOnClose = false;
      }
    }

    if (deleteOnClose && (isInjection || isCreation || IsChunkedUpload())) {
      eos_info("info=\"deleting on close\" fn=%s fstpath=%s",
               capOpaque->Get("mgm.path"), fstPath.c_str());
      int retc = gOFS._rem(Path.c_str(), error, 0, capOpaque, fstPath.c_str(),
                           fileid, fsid, true);

      if (retc) {
        eos_debug("<rem> returned retc=%d", retc);
      }

      if (committed) {
        // If we committed the replica and an error happened remote, we have
        // to unlink it again
        XrdOucString hexstring = "";
        eos::common::FileId::Fid2Hex(fileid, hexstring);
        XrdOucErrInfo error;
        XrdOucString capOpaqueString = "/?mgm.pcmd=drop";
        XrdOucString OpaqueString = "";
        OpaqueString += "&mgm.fsid=";
        OpaqueString += (int) fsid;
        OpaqueString += "&mgm.fid=";
        OpaqueString += hexstring;

        // If deleteOnClose at the gateway then we drop all replicas
        if (layOut->IsEntryServer() && (!isReplication)) {
          OpaqueString += "&mgm.dropall=1";
        }

        XrdOucEnv Opaque(OpaqueString.c_str());
        capOpaqueString += OpaqueString;
        // Delete the replica in the MGM
        int rcode = gOFS.CallManager(&error, capOpaque->Get("mgm.path"),
                                     capOpaque->Get("mgm.manager"), capOpaqueString);

        if (rcode && (rcode != -EIDRM)) {
          eos_warning("(unpersist): unable to drop file id %s fsid %u at manager %s",
                      hexstring.c_str(), fileid, capOpaque->Get("mgm.manager"));
        }

        eos_info("info=\"removing on manager\" manager=%s fid=%llu fsid=%d "
                 "fn=%s fstpath=%s rc=%d", capOpaque->Get("mgm.manager"),
                 (unsigned long long) fileid,
                 (int) fsid, capOpaque->Get("mgm.path"), fstPath.c_str(), rcode);
      }

      rc = SFS_ERROR;

      if (minimumsizeerror) {
        // Minimum size criteria not fullfilled
        gOFS.Emsg(epname, this->error, EIO, "store file - file has been cleaned "
                  "because it is smaller than the required minimum file size"
                  " in that directory", Path.c_str());
        eos_warning("info=\"deleting on close\" fn=%s fstpath=%s reason="
                    "\"minimum file size criteria\"", capOpaque->Get("mgm.path"),
                    fstPath.c_str());
      } else {
        if (checksumerror) {
          // Checksum error
          gOFS.Emsg(epname, this->error, EIO, "store file - file has been cleaned "
                    "because of a checksum error ", Path.c_str());
          eos_warning("info=\"deleting on close\" fn=%s fstpath=%s reason="
                      "\"checksum error\"", capOpaque->Get("mgm.path"), fstPath.c_str());
        } else {
          if (writeErrorFlag == kOfsSimulatedIoError) {
            // Simulated write error
            gOFS.Emsg(epname, this->error, EIO, "store file - file has been cleaned "
                      "because of a simulated IO error ", Path.c_str());
            eos_warning("info=\"deleting on close\" fn=%s fstpath=%s reason="
                        "\"simulated IO error\"", capOpaque->Get("mgm.path"), fstPath.c_str());
          } else {
            if (writeErrorFlag == kOfsMaxSizeError) {
              // Maximum size criteria not fullfilled
              gOFS.Emsg(epname, this->error, EIO, "store file - file has been cleaned "
                        "because you exceeded the maximum file size settings for "
                        "this namespace branch", Path.c_str());
              eos_warning("info=\"deleting on close\" fn=%s fstpath=%s reason="
                          "\"maximum file size criteria\"", capOpaque->Get("mgm.path"),
                          fstPath.c_str());
            } else {
              if (writeErrorFlag == kOfsDiskFullError) {
                // Disk full detected during write
                gOFS.Emsg(epname, this->error, EIO, "store file - file has been cleaned"
                          " because the target disk filesystem got full and you "
                          "didn't use reservation", Path.c_str());
                eos_warning("info=\"deleting on close\" fn=%s fstpath=%s reason="
                            "\"filesystem full\"", capOpaque->Get("mgm.path"), fstPath.c_str());
              } else {
                if (writeErrorFlag == kOfsIoError) {
                  // Generic IO error on the underlying device
                  gOFS.Emsg(epname, this->error, EIO, "store file - file has been cleaned because"
                            " of an IO error during a write operation", Path.c_str());
                  eos_crit("info=\"deleting on close\" fn=%s fstpath=%s reason="
                           "\"write IO error\"", capOpaque->Get("mgm.path"), fstPath.c_str());
                } else {
                  // Target size is different from the uploaded file size
                  if (targetsizeerror) {
                    gOFS.Emsg(epname, this->error, EIO, "store file - file has been "
                              "cleaned because the stored file does not match "
                              "the provided targetsize", Path.c_str());
                    eos_warning("info=\"deleting on close\" fn=%s fstpath=%s reason="
                                "\"target size mismatch\"", capOpaque->Get("mgm.path"),
                                fstPath.c_str());
                  } else {
                    if (consistencyerror) {
                      gOFS.Emsg(epname, this->error, EIO, "store file - file has been "
                                "cleaned because the stored file does not match "
                                "the reference meta-data size/checksum", Path.c_str());
                      eos_crit("info=\"deleting on close\" fn=%s fstpath=%s reason="
                               "\"meta-data size/checksum mismatch\"", capOpaque->Get("mgm.path"),
                               fstPath.c_str());
                    } else {
                      // Client has disconnected and file is cleaned-up
                      gOFS.Emsg(epname, this->error, EIO, "store file - file has been "
                                "cleaned because of a client disconnect", Path.c_str());
                      eos_warning("info=\"deleting on close\" fn=%s fstpath=%s "
                                  "reason=\"client disconnect\"", capOpaque->Get("mgm.path"),
                                  fstPath.c_str());
                    }
                  }
                }
              }
            }
          }
        }
      }
    } else {
      if (checksumerror) {
        // Checksum error detected
        rc = SFS_ERROR;
        gOFS.Emsg(epname, this->error, EIO,
                  "verify checksum - checksum error for file fn=",
                  capOpaque->Get("mgm.path"));
        int envlen = 0;
        eos_crit("file-xs error file=%s", capOpaque->Env(envlen));
      }
    }

    if ((!isOCchunk) && repairOnClose) {
      // Do an upcall to the MGM and ask to adjust the replica of the uploaded file
      XrdOucString OpaqueString = "/?mgm.pcmd=adjustreplica&mgm.path=";
      OpaqueString += capOpaque->Get("mgm.path");
      eos_info("info=\"repair on close\" path=%s", capOpaque->Get("mgm.path"));

      if (gOFS.CallManager(&error, capOpaque->Get("mgm.path"),
                           capOpaque->Get("mgm.manager"), OpaqueString)) {
        eos_err("failed to execute 'adjustreplica' for path=%s",
                capOpaque->Get("mgm.path"));
        gOFS.Emsg(epname, error, EIO, "create all replicas - uploaded file is "
                  "at risk - only one replica has been successfully stored for fn=",
                  capOpaque->Get("mgm.path"));
      } else {
        if (!brc) {
          // Reset the return code and clean error message
          rc = 0;
          gOFS.Emsg(epname, error, 0, "no error");
        }
      }

      eos_warning("executed 'adjustreplica' for path=%s - file is at low risk "
                  "due to missing replica's", capOpaque->Get("mgm.path"));
    }
  }

  if (!rc && eventOnClose && layOut->IsEntryServer()) {
    //trigger an MGM event if asked from the entry point
    XrdOucString capOpaqueFile = "";
    XrdOucString eventType = "";
    capOpaqueFile += "/?";
    int envlen = 0;
    capOpaqueFile += capOpaque->Env(envlen);
    capOpaqueFile += "&mgm.pcmd=event";

    if (isRW) {
      capOpaqueFile += "&mgm.event=closew";
      eventType = "closew";
    } else {
      capOpaqueFile += "&mgm.event=closer";
      eventType = "closer";
    }

    // The log ID to the commit
    capOpaqueFile += "&mgm.logid=";
    capOpaqueFile += logId;
    capOpaqueFile += "&mgm.ruid=";
    capOpaqueFile += capOpaque->Get("mgm.ruid");
    capOpaqueFile += "&mgm.rgid=";
    capOpaqueFile += capOpaque->Get("mgm.rgid");
    capOpaqueFile += "&mgm.sec=";
    capOpaqueFile += capOpaque->Get("mgm.sec");

    if (eventWorkflow.length()) {
      capOpaqueFile += "&mgm.workflow=";
      capOpaqueFile += eventWorkflow.c_str();
    }

    eos_info("msg=\"notify\" event=\"%s\" workflow=\"%s\"", eventType.c_str(),
             eventWorkflow.c_str());
    rc = gOFS.CallManager(&error, capOpaque->Get("mgm.path"),
                          capOpaque->Get("mgm.manager"), capOpaqueFile);
  }

  eos_info("Return code rc=%i.", rc);
  return rc;
}

//------------------------------------------------------------------------------
// Read - low level ofs method which is called from one of the layout plugins
//------------------------------------------------------------------------------
XrdSfsXferSize
XrdFstOfsFile::readofs(XrdSfsFileOffset fileOffset, char* buffer,
                       XrdSfsXferSize buffer_size)
{
  gettimeofday(&cTime, &tz);
  rCalls++;
  int rc = XrdOfsFile::read(fileOffset, buffer, buffer_size);
  eos_debug("read %llu %llu %i rc=%d", this, fileOffset, buffer_size, rc);

  if (gOFS.Simulate_IO_read_error) {
    return gOFS.Emsg("readofs", error, EIO, "read file - simulated IO error fn=",
                     capOpaque ? (capOpaque->Get("mgm.path") ?
                                  capOpaque->Get("mgm.path") : FName()) : FName());
  }

  // Account seeks for monitoring
  if (rOffset != static_cast<unsigned long long>(fileOffset)) {
    if (rOffset < static_cast<unsigned long long>(fileOffset)) {
      nFwdSeeks++;
      sFwdBytes += (fileOffset - rOffset);
    } else {
      nBwdSeeks++;
      sBwdBytes += (rOffset - fileOffset);
    }

    if ((rOffset + (EOS_FSTOFS_LARGE_SEEKS)) < (static_cast<unsigned long long>
        (fileOffset))) {
      sXlFwdBytes += (fileOffset - rOffset);
      nXlFwdSeeks++;
    }

    if ((static_cast<unsigned long long>(rOffset) > (EOS_FSTOFS_LARGE_SEEKS)) &&
        (rOffset - (EOS_FSTOFS_LARGE_SEEKS)) > (static_cast<unsigned long long>
            (fileOffset))) {
      sXlBwdBytes += (rOffset - fileOffset);
      nXlBwdSeeks++;
    }
  }

  if (rc > 0) {
    if (layOut->IsEntryServer()) {
      XrdSysMutexHelper vecLock(vecMutex);
      rvec.push_back(rc);
    }

    rOffset = fileOffset + rc;
  }

  gettimeofday(&lrTime, &tz);
  AddReadTime();
  return rc;
}

//------------------------------------------------------------------------------
// Read method
//------------------------------------------------------------------------------
int
XrdFstOfsFile::read(XrdSfsFileOffset fileOffset, XrdSfsXferSize amount)
{
  //  EPNAME("read");
  int rc = XrdOfsFile::read(fileOffset, amount);
  eos_debug("rc=%d offset=%lu size=%llu", rc, fileOffset, amount);
  return rc;
}

//------------------------------------------------------------------------------
// Read
//------------------------------------------------------------------------------
XrdSfsXferSize
XrdFstOfsFile::read(XrdSfsFileOffset fileOffset, char* buffer,
                    XrdSfsXferSize buffer_size)
{
  eos_debug("fileOffset=%lli, buffer_size=%i", fileOffset, buffer_size);

  //  EPNAME("read");
  if (tpcFlag == kTpcSrcRead) {
    if (!(rCalls % 10)) {
      if (!TpcValid()) {
        eos_err("msg=\"tcp interrupted by control-c - cancel tcp read\" key=%s",
                TpcKey.c_str());
        return gOFS.Emsg("read", error, EINTR, "read - tpc transfer interrupted"
                         " by client disconnect", FName());
      }
    }
  }

  int rc = layOut->Read(fileOffset, buffer, buffer_size);
  eos_debug("layout read %d checkSum %d", rc, checkSum);

  if ((rc > 0) && (checkSum)) {
    XrdSysMutexHelper cLock(ChecksumMutex);
    checkSum->Add(buffer, static_cast<size_t>(rc),
                  static_cast<off_t>(fileOffset));
  }

  if (rc > 0) {
    rOffset = fileOffset + rc;
  }

  gettimeofday(&lrTime, &tz);
  AddReadTime();

  if (rc < 0) {
    // Here we might take some other action
    int envlen = 0;
    eos_crit("block-read error=%d offset=%llu len=%llu file=%s",
             error.getErrInfo(),
             static_cast<unsigned long long>(fileOffset),
             static_cast<unsigned long long>(buffer_size),
             FName(), capOpaque ? capOpaque->Env(envlen) : FName());
    hasReadError =
      true; // used to understand if a reconstruction of a RAIN file worked
  }

  eos_debug("rc=%d offset=%lu size=%llu", rc, fileOffset,
            static_cast<unsigned long long>(buffer_size));

  if ((fileOffset + buffer_size) >= openSize) {
    if (checkSum) {
      if (!checkSum->NeedsRecalculation()) {
        // If this is the last read of sequential reading, we can verify the checksum now
        if (verifychecksum()) {
          return gOFS.Emsg("read", error, EIO, "read file - wrong file checksum fn=",
                           FName());
        }
      }
    }
  }

  return rc;
}

//------------------------------------------------------------------------------
// Vector read - low level ofs method which is called from one of the
// layout plugins
//------------------------------------------------------------------------------
XrdSfsXferSize
XrdFstOfsFile::readvofs(XrdOucIOVec* readV,
                        uint32_t readCount)
{
  eos_debug("read count=%i", readCount);
  gettimeofday(&cTime, &tz);
  XrdSfsXferSize sz = XrdOfsFile::readv(readV, readCount);
  gettimeofday(&lrvTime, &tz);
  AddReadVTime();
  // Collect monitoring info
  {
    XrdSysMutexHelper scope_lock(vecMutex);

    // If this is the last read of sequential reading, we can verify the checksum now
    for (uint32_t i = 0; i < readCount; ++i) {
      monReadSingleBytes.push_back(readV[i].size);
    }

    monReadvBytes.push_back(sz);
    monReadvCount.push_back(readCount);
  }
  return sz;
}

//------------------------------------------------------------------------------
// Vector read - OFS interface method
//------------------------------------------------------------------------------
XrdSfsXferSize
XrdFstOfsFile::readv(XrdOucIOVec* readV,
                     int readCount)
{
  eos_debug("read count=%i", readCount);
  // Copy the XrdOucIOVec structure to XrdCl::ChunkList
  uint32_t total_read = 0;
  XrdCl::ChunkList chunkList;
  chunkList.reserve(readCount);

  for (int i = 0; i < readCount; ++i) {
    total_read += (uint32_t)readV[i].size;
    chunkList.push_back(XrdCl::ChunkInfo((uint64_t)readV[i].offset,
                                         (uint32_t)readV[i].size,
                                         (void*)readV[i].data));
  }

  return layOut->ReadV(chunkList, total_read);
}

//------------------------------------------------------------------------------
// Read AIO
//------------------------------------------------------------------------------
int
XrdFstOfsFile::read(XrdSfsAio* aioparm)
{
  return SFS_ERROR;
}

//------------------------------------------------------------------------------
// Write to OFS file
//------------------------------------------------------------------------------
XrdSfsXferSize
XrdFstOfsFile::writeofs(XrdSfsFileOffset fileOffset,
                        const char* buffer,
                        XrdSfsXferSize buffer_size)
{
  if (gOFS.Simulate_IO_write_error) {
    writeErrorFlag = kOfsSimulatedIoError;
    return gOFS.Emsg("writeofs", error, EIO, "write file - simulated IO error fn=",
                     capOpaque ? (capOpaque->Get("mgm.path") ?
                                  capOpaque->Get("mgm.path") : FName()) : FName());
  }

  if (fsid) {
    if (targetsize && (targetsize == bookingsize)) {
      // Space has been successfully pre-allocated, let client write
    } else {
      // Check if the file system is full
      bool isfull = false;
      {
        XrdSysMutexHelper(gOFS.Storage->mFsFullMapMutex);
        isfull = gOFS.Storage->mFsFullMap[fsid];
      }

      if (isfull) {
        writeErrorFlag = kOfsDiskFullError;
        return gOFS.Emsg("writeofs", error, ENOSPC, "write file - disk space "
                         "(headroom) exceeded fn=", capOpaque ?
                         (capOpaque->Get("mgm.path") ? capOpaque->Get("mgm.path") :
                          FName()) : FName());
      }
    }
  }

  if (maxsize) {
    // Check that the user didn't exceed the maximum file size policy
    if ((fileOffset + buffer_size) > maxsize) {
      writeErrorFlag = kOfsMaxSizeError;
      return gOFS.Emsg("writeofs", error, ENOSPC, "write file - your file "
                       "exceeds the maximum file size setting of bytes<=",
                       capOpaque ? (capOpaque->Get("mgm.maxsize") ?
                                    capOpaque->Get("mgm.maxsize") : "<undef>") : "undef");
    }
  }

  gettimeofday(&cTime, &tz);
  wCalls++;
  int rc = XrdOfsFile::write(fileOffset, buffer, buffer_size);

  if (rc != buffer_size) {
    // Tag an io error
    writeErrorFlag = kOfsIoError;
  };

  // Account seeks for monitoring
  if (wOffset != static_cast<unsigned long long>(fileOffset)) {
    if (wOffset < static_cast<unsigned long long>(fileOffset)) {
      nFwdSeeks++;
      sFwdBytes += (fileOffset - wOffset);
    } else {
      nBwdSeeks++;
      sBwdBytes += (wOffset - fileOffset);
    }

    if ((wOffset + (EOS_FSTOFS_LARGE_SEEKS)) < (static_cast<unsigned long long>
        (fileOffset))) {
      sXlFwdBytes += (fileOffset - wOffset);
      nXlFwdSeeks++;
    }

    if ((static_cast<unsigned long long>(wOffset) > (EOS_FSTOFS_LARGE_SEEKS)) &&
        (wOffset - (EOS_FSTOFS_LARGE_SEEKS)) > (static_cast<unsigned long long>
            (fileOffset))) {
      sXlBwdBytes += (wOffset - fileOffset);
      nXlBwdSeeks++;
    }
  }

  if (rc > 0) {
    if (layOut->IsEntryServer()) {
      XrdSysMutexHelper(vecMutex);
      wvec.push_back(rc);
    }

    wOffset = fileOffset + rc;
  }

  gettimeofday(&lwTime, &tz);
  AddWriteTime();
  return rc;
}

//------------------------------------------------------------------------------
// Write
//------------------------------------------------------------------------------
XrdSfsXferSize
XrdFstOfsFile::write(XrdSfsFileOffset fileOffset,
                     const char* buffer,
                     XrdSfsXferSize buffer_size)
{
  int rc = layOut->Write(fileOffset, const_cast<char*>(buffer), buffer_size);

  //  EPNAME("write");
  if ((rc < 0) && isCreation && (error.getErrInfo() == EREMOTEIO)) {
    if (eos::common::LayoutId::GetLayoutType(lid) ==
        eos::common::LayoutId::kReplica) {
      // If we see a remote IO error, we don't fail, we just call a repair
      // action afterwards (only for replica layouts!)
      repairOnClose = true;
      rc = buffer_size;
    }
  }

  // Evt. add checksum
  if ((rc > 0) && (checkSum)) {
    XrdSysMutexHelper cLock(ChecksumMutex);
    checkSum->Add(buffer,
                  static_cast<size_t>(rc),
                  static_cast<off_t>(fileOffset));
  }

  if (rc > 0) {
    if (static_cast<unsigned long long>(fileOffset + buffer_size) >
        static_cast<unsigned long long>(maxOffsetWritten)) {
      maxOffsetWritten = (fileOffset + buffer_size);
    }
  }

  haswrite = true;
  eos_debug("rc=%d offset=%lu size=%lu", rc, fileOffset,
            static_cast<unsigned long>(buffer_size));

  if (rc < 0) {
    int envlen = 0;

    if (!hasWriteError || EOS_LOGS_DEBUG) {
      eos_crit("block-write error=%d offset=%llu len=%llu file=%s",
               error.getErrInfo(),
               static_cast<unsigned long long>(fileOffset),
               static_cast<unsigned long long>(buffer_size),
               FName(), capOpaque ? capOpaque->Env(envlen) : FName());
    }

    hasWriteError = true;
  }

  if (rc < 0) {
    int envlen = 0;
    // Indicate the deletion flag for write errors
    writeDelete = true;
    XrdOucString errdetail;

    if (isCreation) {
      XrdOucString newerr;
      // Add to the error message that this file has been removed after the error,
      // which happens for creations
      newerr = error.getErrText();

      if (writeErrorFlag == kOfsSimulatedIoError) {
        // Simulated IO error
        errdetail += " => file has been removed because of a simulated IO error";
      } else {
        if (writeErrorFlag == kOfsDiskFullError) {
          // Disk full error
          errdetail +=
            " => file has been removed because the target filesystem  was full";
        } else {
          if (writeErrorFlag == kOfsMaxSizeError) {
            // Maximum file size error
            errdetail += " => file has been removed because the maximum target "
                         "filesize defined for that subtree was exceeded (maxsize=";
            char smaxsize[16];
            snprintf(smaxsize, sizeof(smaxsize) - 1, "%llu", (unsigned long long) maxsize);
            errdetail += smaxsize;
            errdetail += " bytes)";
          } else {
            if (writeErrorFlag == kOfsIoError) {
              // Generic IO error
              errdetail +=
                " => file has been removed due to an IO error on the target filesystem";
            } else {
              errdetail += " => file has been removed due to an IO error (unspecified)";
            }
          }
        }
      }

      newerr += errdetail.c_str();
      error.setErrInfo(error.getErrInfo(), newerr.c_str());
    }

    eos_err("block-write error=%d offset=%llu len=%llu file=%s error=\"%s\"",
            error.getErrInfo(),
            (unsigned long long) fileOffset,
            (unsigned long long) buffer_size, FName(),
            capOpaque ? capOpaque->Env(envlen) : FName(),
            errdetail.c_str());
  }

  return rc;
}

//------------------------------------------------------------------------------
// Write AIO
//------------------------------------------------------------------------------
int
XrdFstOfsFile::write(XrdSfsAio* aioparm)
{
  return SFS_ERROR;
}

//------------------------------------------------------------------------------
// Sync OFS
//------------------------------------------------------------------------------
int
XrdFstOfsFile::syncofs()
{
  return XrdOfsFile::sync();
}

//------------------------------------------------------------------------------
// Verify if a TPC key is still valid
//------------------------------------------------------------------------------
bool
XrdFstOfsFile::TpcValid()
{
  XrdSysMutexHelper scope_lock(gOFS.TpcMapMutex);

  if (TpcKey.length() &&  gOFS.TpcMap[isRW].count(TpcKey.c_str())) {
    return true;
  }

  return false;
}

//------------------------------------------------------------------------------
// Sync file
//------------------------------------------------------------------------------
int
XrdFstOfsFile::sync()
{
  static const int cbWaitTime = 1800;

  // TPC transfer
  if (tpcFlag == kTpcDstSetup) {
    int tpc_state = GetTpcState();

    if (tpc_state == kTpcIdle) {
      eos_info("msg=\"tpc enabled - 1st sync\"");
      SetTpcState(kTpcEnabled);
      return SFS_OK;
    } else if (tpc_state == kTpcRun) {
      eos_info("msg=\"tpc already running - >2nd sync\"");
      error.setErrCode(cbWaitTime);
      return SFS_STARTED;
    } else if (tpc_state == kTpcDone) {
      eos_info("msg=\"tpc already finisehd - >2nd sync\"");
      return SFS_OK;
    } else if (tpc_state == kTpcEnabled) {
      SetTpcState(kTpcRun);

      if (mTpcInfo.SetCB(&error)) {
        eos_err("Failed while setting TPC callback");
        return SFS_ERROR;
      } else {
        error.setErrCode(cbWaitTime);
        mTpcThreadStatus = XrdSysThread::Run(&mTpcThread,
                                             XrdFstOfsFile::StartDoTpcTransfer,
                                             static_cast<void*>(this), XRDSYSTHREAD_HOLD,
                                             "TPC Transfer Thread");
        error.setErrCode(cbWaitTime);
        return SFS_STARTED;
      }
    } else {
      eos_err("msg=\"unknown tpc state\"");
      return SFS_ERROR;
    }
  } else {
    // Standard file sync
    return layOut->Sync();
  }
}

//------------------------------------------------------------------------------
// Sync
//------------------------------------------------------------------------------
int
XrdFstOfsFile::sync(XrdSfsAio* aiop)
{
  return layOut->Sync();
}

//----------------------------------------------------------------------------
// Static method used to start an asynchronous thread which is doing the TPC
// transfer
//----------------------------------------------------------------------------
void*
XrdFstOfsFile::StartDoTpcTransfer(void* arg)
{
  return reinterpret_cast<XrdFstOfsFile*>(arg)->DoTpcTransfer();
}

//------------------------------------------------------------------------------
// Run method for the thread doing the TPC transfer
//------------------------------------------------------------------------------
void*
XrdFstOfsFile::DoTpcTransfer()
{
  eos_info("msg=\"tpc now running - 2nd sync\"");
  std::string src_url = "";
  std::string src_cgi = "";

  // The sync initiates the third party copy
  if (!TpcValid()) {
    eos_err("msg=\"tpc session invalidated during sync\"");
    error.setErrInfo(ECONNABORTED,
                     "sync - TPC session has been closed by disconnect");
    SetTpcState(kTpcDone);
    mTpcInfo.Reply(SFS_ERROR, ECONNABORTED, "TPC session closed by diconnect");
    return 0;
  }

  {
    XrdSysMutexHelper tpcLock(gOFS.TpcMapMutex);
    // Construct the source URL
    src_url = "root://";
    src_url += gOFS.TpcMap[isRW][TpcKey.c_str()].src;
    src_url += "/";
    src_url += gOFS.TpcMap[isRW][TpcKey.c_str()].lfn;
    src_cgi = "tpc.key=";
    src_cgi += TpcKey.c_str();
    src_cgi += "&tpc.org=";
    src_cgi += gOFS.TpcMap[isRW][TpcKey.c_str()].org;
  }

  XrdIo tpcIO(src_url.c_str());
  eos_info("sync-url=%s sync-cgi=%s", src_url.c_str(), src_cgi.c_str());

  if (tpcIO.fileOpen(0, 0, src_cgi.c_str(), 10)) {
    XrdOucString msg = "sync - TPC open failed for url=";
    msg += src_url.c_str();
    msg += " cgi=";
    msg += src_cgi.c_str();
    error.setErrInfo(EFAULT, msg.c_str());
    SetTpcState(kTpcDone);
    mTpcInfo.Reply(SFS_ERROR, EFAULT, "TPC open failed");
    return 0;
  }

  if (!TpcValid()) {
    eos_err("msg=\"tpc session invalidated during sync\"");
    error.setErrInfo(ECONNABORTED,
                     "sync - TPC session has been closed by disconnect");
    SetTpcState(kTpcDone);
    mTpcInfo.Reply(SFS_ERROR, ECONNABORTED, "TPC session closed by disconnect");
    tpcIO.fileClose();
    return 0;
  }

  int64_t rbytes = 0;
  int64_t wbytes = 0;
  off_t offset = 0;
  std::unique_ptr< std::vector<char> > buffer(
    new std::vector<char>(ReadaheadBlock::sDefaultBlocksize));
  eos_info("msg=\"tpc pull\" ");

  do {
    // Read the remote file in chunks and check after each chunk if the TPC
    // has been aborted already
    rbytes = tpcIO.fileRead(offset, &((*buffer)[0]),
                            ReadaheadBlock::sDefaultBlocksize, 30);
    eos_debug("msg=\"tpc read\" rbytes=%llu request=%llu",
              rbytes, ReadaheadBlock::sDefaultBlocksize);

    if (rbytes == -1) {
      SetTpcState(kTpcDone);
      eos_err("msg=\"tpc transfer terminated - remote read failed\"");
      error.setErrInfo(EIO, "sync - TPC remote read failed");
      mTpcInfo.Reply(SFS_ERROR, EIO, "TPC remote read failed");
      tpcIO.fileClose();
      return 0;
    }

    if (rbytes > 0) {
      // Write the buffer out through the local object
      wbytes = write(offset, &((*buffer)[0]), rbytes);
      eos_debug("msg=\"tpc write\" wbytes=%llu", wbytes);

      if (rbytes != wbytes) {
        SetTpcState(kTpcDone);
        eos_err("msg=\"tpc transfer terminated - local write failed\"");
        error.setErrInfo(EIO, "sync - tpc local write failed");
        mTpcInfo.Reply(SFS_ERROR, EIO, "TPC local write failed");
        tpcIO.fileClose();
        return 0;
      }

      offset += rbytes;
    }

    // Check validity of the TPC key
    if (!TpcValid()) {
      SetTpcState(kTpcDone);
      eos_err("msg=\"tpc transfer invalidated during sync\"");
      error.setErrInfo(ECONNABORTED,
                       "sync - TPC session has been closed by disconnect");
      mTpcInfo.Reply(SFS_ERROR, ECONNABORTED, "TPC session closed by diconnect");
      tpcIO.fileClose();
      return 0;
    }
  } while (rbytes > 0);

  // Close the remote file
  eos_debug("Close remote file and exit");
  XrdCl::XRootDStatus st = tpcIO.fileClose();
  mTpcInfo.Reply(SFS_OK, 0, "");
  return 0;
}

//------------------------------------------------------------------------------
// Truncate - low level ofs method which is called from one of the layout plugin
//------------------------------------------------------------------------------
int
XrdFstOfsFile::truncateofs(XrdSfsFileOffset fileOffset)
{
  // Truncation moves the max offset written
  eos_debug("value=%llu", (unsigned long long) fileOffset);
  maxOffsetWritten = fileOffset;
  struct stat buf;

  // stat the current file size
  // if the file has the proper size we don't truncate
  if (!::stat(fstPath.c_str(), &buf)) {
    // if the file has the proper size we don't truncate
    if (buf.st_size == fileOffset) {
      return SFS_OK;
    }
  }

  return XrdOfsFile::truncate(fileOffset);
}

//------------------------------------------------------------------------------
// Truncate method
//------------------------------------------------------------------------------
int
XrdFstOfsFile::truncate(XrdSfsFileOffset fileOffset)
{
  eos_info("openSize=%llu fileOffset=%llu ", openSize, fileOffset);

  if (fileOffset != openSize) {
    haswrite = true;

    if (checkSum) {
      if (fileOffset != checkSum->GetMaxOffset()) {
        checkSum->Reset();
        checkSum->SetDirty();
      }
    }
  }

  return layOut->Truncate(fileOffset);
}

//------------------------------------------------------------------------------
// Stat file
//------------------------------------------------------------------------------
int
XrdFstOfsFile::stat(struct stat* buf)
{
  EPNAME("stat");
  int rc = SFS_OK;

  if (layOut) {
    if ((rc = layOut->Stat(buf)))
      rc = gOFS.Emsg(epname, error, EIO, "stat - cannot stat layout to determine"
                     " file size ", Path.c_str());
  } else {
    rc = gOFS.Emsg(epname, error, ENXIO, "stat - no layout to determine file size ",
                   Path.c_str());
  }

  // store the file id as inode number
  if (!rc) {
    buf->st_ino = fileid << 28;
  }

  // we store the mtime.ns time in st_dev ... sigh@Xrootd ...
#ifdef __APPLE__
  unsigned long nsec = buf->st_mtimespec.tv_nsec;
#else
  unsigned long nsec = buf->st_mtim.tv_nsec;
#endif
  // mask for 10^9
  nsec &= 0x7fffffff;
  // enable bit 32 as indicator
  nsec |= 0x80000000;
  // overwrite st_dev
  buf->st_dev = nsec;
#ifdef __APPLE__
  eos_info("path=%s inode=%lu size=%lu mtime=%lu.%lu", Path.c_str(), fileid,
           (unsigned long) buf->st_size, buf->st_mtimespec.tv_sec,
           buf->st_dev & 0x7ffffff);
#else
  eos_info("path=%s inode=%lu size=%lu mtime=%lu.%lu", Path.c_str(), fileid,
           (unsigned long) buf->st_size, buf->st_mtim.tv_sec, buf->st_dev & 0x7ffffff);
#endif
  return rc;
}

//------------------------------------------------------------------------------
// Implementation dependant commands
//------------------------------------------------------------------------------
int
XrdFstOfsFile::fctl(const int cmd, int alen, const char* args,
                    const XrdSecEntity* client)
{
  eos_debug("cmd=%i, args=%s", cmd, args);

  if (cmd == SFS_FCTL_SPEC1) {
    if (strncmp(args, "delete", alen) == 0) {
      eos_warning("Setting deletion flag for file %s", fstPath.c_str());
      // This indicates to delete the file during the close operation
      viaDelete = true;
      return SFS_OK;
    } else if (strncmp(args, "nochecksum", alen) == 0) {
      int retc = SFS_OK;
      eos_warning("Setting nochecksum flag for file %s", fstPath.c_str());

      if (checkSum) {
        eos::fst::CheckSum* tmpSum = checkSum;
        checkSum = 0;
        delete tmpSum;
      }

      // Propagate command to all the replicas/stripes
      if (layOut) {
        retc = layOut->Fctl(std::string(args), client);
      }

      return retc;
    }
  }

  error.setErrInfo(ENOTSUP, "fctl command not supported");
  return SFS_ERROR;
}

//------------------------------------------------------------------------------
// Get local path
//------------------------------------------------------------------------------
std::string
XrdFstOfsFile::GetFstPath()
{
  std::string ret = fstPath.c_str();
  return ret;
}

//------------------------------------------------------------------------------
// Set the TPC state
//------------------------------------------------------------------------------
void
XrdFstOfsFile::SetTpcState(TpcState_t state)
{
  XrdSysMutexHelper scope_lock(mTpcStateMutex);
  mTpcState = state;
}

//----------------------------------------------------------------------------
// Get the TPC state of the transfer
//----------------------------------------------------------------------------
XrdFstOfsFile::TpcState_t
XrdFstOfsFile::GetTpcState()
{
  XrdSysMutexHelper scope_lock(mTpcStateMutex);
  return mTpcState;
}

EOSFSTNAMESPACE_END<|MERGE_RESOLUTION|>--- conflicted
+++ resolved
@@ -277,29 +277,24 @@
     mForcedMtime_ms = 0;
   }
 
-<<<<<<< HEAD
-  if ((val = tmpOpaque.Get("mgm.event"))) {
-    std::string event = val;
-
-    if (event == "close") {
-      eventOnClose = true;
-    }
-
-    val = tmpOpaque.Get("mgm.workflow");
-    eventWorkflow = (val) ? val : "";
-  }
-
-  if (eos::common::OwnCloud::isChunkUpload(tmpOpaque)) {
-=======
-  if ((val = tmpOpaque.Get("mgm.fusex")))
-  {
+  if ((val = tmpOpaque.Get("mgm.fusex"))) {
     // mgm.fusex=1 the commit function suppressed to broadcast the file close
     // to the fusex network
     mFusex = true;
   }
-  if (eos::common::OwnCloud::isChunkUpload(tmpOpaque))
-  {
->>>>>>> b909b4a4
+          
+  if ((val = tmpOpaque.Get("mgm.event"))) {
+    std::string event = val;
+
+    if (event == "close") {
+      eventOnClose = true;
+    }
+
+    val = tmpOpaque.Get("mgm.workflow");
+    eventWorkflow = (val) ? val : "";
+  }
+
+  if (eos::common::OwnCloud::isChunkUpload(tmpOpaque)) {
     // tag as an OC chunk upload
     isOCchunk = true;
   }
@@ -1758,21 +1753,13 @@
                              (mForcedMtime != 1) ? mForcedMtime_ms : (unsigned long long)
                              fMd->fMd.mtime_ns());
 
-<<<<<<< HEAD
+            if (mFusex) {
+              capOpaqueFile += "&mgm.fusex=1";
+            }
+
             if (haswrite) {
               capOpaqueFile += "&mgm.modified=1";
             }
-=======
-            if (mFusex)
-            {
-              capOpaqueFile += "&mgm.fusex=1";
-            }
-            
-	    if (haswrite) 
-	    {
-	      capOpaqueFile += "&mgm.modified=1";
-	    }
->>>>>>> b909b4a4
 
             capOpaqueFile += "&mgm.add.fsid=";
             capOpaqueFile += (int) fMd->fMd.fsid();
