--- conflicted
+++ resolved
@@ -2194,11 +2194,7 @@
       }
     }
 
-<<<<<<< HEAD
-    if ((!isOCchunk) && deleteOnClose && isCreation)
-=======
     if ( deleteOnClose && (isCreation || IsChunkedUpload()) )
->>>>>>> 2814e167
     {
       eos_info("info=\"deleting on close\" fn=%s fstpath=%s",
                capOpaque->Get("mgm.path"), fstPath.c_str());
