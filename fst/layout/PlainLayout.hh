//------------------------------------------------------------------------------
//! @file PlainLayout.hh
//! @author Elvin-Alin Sindrilaru / Andreas-Joachim Peters - CERN
//! @brief Layout of a plain file without any replication or striping
//------------------------------------------------------------------------------

/************************************************************************
 * EOS - the CERN Disk Storage System                                   *
 * Copyright (C) 2011 CERN/Switzerland                                  *
 *                                                                      *
 * This program is free software: you can redistribute it and/or modify *
 * it under the terms of the GNU General Public License as published by *
 * the Free Software Foundation, either version 3 of the License, or    *
 * (at your option) any later version.                                  *
 *                                                                      *
 * This program is distributed in the hope that it will be useful,      *
 * but WITHOUT ANY WARRANTY; without even the implied warranty of       *
 * MERCHANTABILITY or FITNESS FOR A PARTICULAR PURPOSE.  See the        *
 * GNU General Public License for more details.                         *
 *                                                                      *
 * You should have received a copy of the GNU General Public License    *
 * along with this program.  If not, see <http://www.gnu.org/licenses/>.*
 ************************************************************************/

#ifndef __EOSFST_PLAINLAYOUT_HH__
#define __EOSFST_PLAINLAYOUT_HH__

#include "fst/layout/Layout.hh"
#include "XrdCl/XrdClXRootDResponses.hh"
#include <pthread.h>

EOSFSTNAMESPACE_BEGIN

//! Forward declaration
class PlainLayout;

//------------------------------------------------------------------------------
//! Class used for handling asynchronous open responses for this layout
//------------------------------------------------------------------------------
class AsyncLayoutOpenHandler:
    public XrdCl::ResponseHandler, public eos::common::LogId
{
 public:
  //----------------------------------------------------------------------------
  //! Constructor
  //!
  //! @param layout layout object
  //----------------------------------------------------------------------------
  AsyncLayoutOpenHandler(PlainLayout* layout): mPlainLayout(layout) {}

  //----------------------------------------------------------------------------
  //! Destructor
  //----------------------------------------------------------------------------
  virtual ~AsyncLayoutOpenHandler() {}

  //----------------------------------------------------------------------------
  //! Called when a response to associated request arrives or an error occurs
  //!
  //! @param status   status of the request
  //! @param response an object associated with the response (request dependent)
  //! @param hostList list of hosts the request was redirected to
  //---------------------------------------------------------------------------
  virtual void HandleResponseWithHosts(XrdCl::XRootDStatus* status,
                                       XrdCl::AnyObject* response,
                                       XrdCl::HostList* hostList);

 private:
  PlainLayout* mPlainLayout; ///< Layout object corresponding to this handler
};

//------------------------------------------------------------------------------
//! Class abstracting the physical layout of a plain file
//------------------------------------------------------------------------------
class PlainLayout : public Layout
{
  friend class AsyncLayoutOpenHandler;
public:

  //----------------------------------------------------------------------------
  //! Constructor
  //!
  //! @param file file handler
  //! @param lid layout id
  //! @param client security information
  //! @param error error information
  //! @param io io access type ( ofs/xrd )
  //! @param timeout timeout value
  //!
  //----------------------------------------------------------------------------
  PlainLayout (XrdFstOfsFile* file,
               unsigned long lid,
               const XrdSecEntity* client,
               XrdOucErrInfo* outError,
               const char *path,
               uint16_t timeout = 0);


  //----------------------------------------------------------------------------
  //! Destructor
  //----------------------------------------------------------------------------
  virtual ~PlainLayout ();

<<<<<<< HEAD

  //----------------------------------------------------------------------------
=======
  // -------------------------------------------------------------------------
  // Redirect to new target
  // -------------------------------------------------------------------------
  virtual void Redirect(const char* path);

  //--------------------------------------------------------------------------
>>>>>>> 02c6173e
  //! Open file
  //!
  //! @param flags open flags
  //! @param mode open mode
  //! @param opaque opaque information
  //!
  //! @return 0 if successful, -1 otherwise and error code is set
  //!
  //----------------------------------------------------------------------------
<<<<<<< HEAD
  virtual int Open (const std::string& path,
=======
  virtual int Open (
>>>>>>> 02c6173e
                    XrdSfsFileOpenMode flags,
                    mode_t mode,
                    const char* opaque = "");

  //--------------------------------------------------------------------------
  //! Open file asynchronously
  //!
  //! @param path file path
  //! @param flags open flags
  //! @param mode open mode
  //! @param handler open handler
  //! @param opaque opaque information
  //!
  //! @return 0 if successful, -1 otherwise and error code is set
  //--------------------------------------------------------------------------
  virtual int OpenAsync (XrdSfsFileOpenMode flags,
                         mode_t mode, XrdCl::ResponseHandler* handler,
                         const char* opaque = "");

  //--------------------------------------------------------------------------
  //! Wait for the asynchronous open response
  //!
  //! @return true if open successful, false otherwise
  //--------------------------------------------------------------------------
  bool WaitOpenAsync();

  //--------------------------------------------------------------------------
  //! Read from file
  //!
  //! @param offset offset
  //! @param buffer place to hold the read data
  //! @param length length
  //! @param readahead readahead switch
  //!
  //! @return number of bytes read or -1 if error
  //!
  //----------------------------------------------------------------------------
  virtual int64_t Read (XrdSfsFileOffset offset,
                        char* buffer,
                        XrdSfsXferSize length,
                        bool readahead = false);

  
  //----------------------------------------------------------------------------
  //! Vector read 
  //!
  //! @param chunkList list of chunks for the vector read
  //! @param len total length of the vector read
  //!
  //! @return number of bytes read of -1 if error
  //!
  //----------------------------------------------------------------------------
  virtual int64_t ReadV (XrdCl::ChunkList& chunkList,
                         uint32_t len);

  
  //----------------------------------------------------------------------------
  //! Write to file
  //!
  //! @param offset offset
  //! @param buffer data to be written
  //! @param length length
  //!
  //! @return number of bytes written or -1 if error
  //!
  //----------------------------------------------------------------------------
  virtual int64_t Write (XrdSfsFileOffset offset,
                         const char* buffer,
                         XrdSfsXferSize length);


  //----------------------------------------------------------------------------
  //! Truncate
  //!
  //! @param offset truncate file to this value
  //!
  //! @return 0 if successful, -1 otherwise and error code is set
  //!
  //----------------------------------------------------------------------------
  virtual int Truncate (XrdSfsFileOffset offset);


  //----------------------------------------------------------------------------
  //! Allocate file space
  //!
  //! @param length space to be allocated
  //!
  //! @return 0 if successful, -1 otherwise and error code is set
  //!
  //----------------------------------------------------------------------------
  virtual int Fallocate (XrdSfsFileOffset length);


  //----------------------------------------------------------------------------
  //! Deallocate file space
  //!
  //! @param fromOffset offset start
  //! @param toOffset offset end
  //!
  //! @return 0 if successful, -1 otherwise and error code is set
  //!
  //----------------------------------------------------------------------------
  virtual int Fdeallocate (XrdSfsFileOffset fromOffset,
                           XrdSfsFileOffset toOffset);


  //----------------------------------------------------------------------------
  //! Remove file
  //!
  //! @return 0 if successful, -1 otherwise and error code is set
  //!
  //----------------------------------------------------------------------------
  virtual int Remove ();


  //----------------------------------------------------------------------------
  //! Sync file to disk
  //!
  //! @return 0 if successful, -1 otherwise and error code is set
  //!
  //----------------------------------------------------------------------------
  virtual int Sync ();


  //----------------------------------------------------------------------------
  //! Get stats about the file
  //!
  //! @param buf stat buffer
  //!
  //! @return 0 if successful, -1 otherwise and error code is set
  //!
  //----------------------------------------------------------------------------
  virtual int Stat (struct stat* buf);


  //----------------------------------------------------------------------------
  //! Close file
  //!
  //! @return 0 if successful, -1 otherwise and error code is set
  //!
  //----------------------------------------------------------------------------
  virtual int Close ();

private:

  uint64_t mFileSize; ///< file size
  bool mDisableRdAhead; ///< if any write operations is done, disable rdahead
  bool mHasAsyncResponse; ///< true if async open response arrived
  bool mAsyncResponse; ///< True if successful, otherwise false
  pthread_mutex_t mMutex; ///< Mutex to be used with the condition variable
  pthread_cond_t mCondVar; ///< Condition variable for async notifications
  eos::fst::AsyncIoOpenHandler* mIoOpenHandler; ///< Open handler for IO layer
  XrdSfsFileOpenMode mFlags; ///< Open flags

  //----------------------------------------------------------------------------
  //! Disable copy constructor
  //----------------------------------------------------------------------------
  PlainLayout (const PlainLayout&) = delete;


  //----------------------------------------------------------------------------
  //! Disable assign operator
  //----------------------------------------------------------------------------
  PlainLayout& operator = (const PlainLayout&) = delete;

};

EOSFSTNAMESPACE_END

#endif  // __EOSFST_PLAINLAYOUT_HH__<|MERGE_RESOLUTION|>--- conflicted
+++ resolved
@@ -38,9 +38,9 @@
 //! Class used for handling asynchronous open responses for this layout
 //------------------------------------------------------------------------------
 class AsyncLayoutOpenHandler:
-    public XrdCl::ResponseHandler, public eos::common::LogId
+  public XrdCl::ResponseHandler, public eos::common::LogId
 {
- public:
+public:
   //----------------------------------------------------------------------------
   //! Constructor
   //!
@@ -64,7 +64,7 @@
                                        XrdCl::AnyObject* response,
                                        XrdCl::HostList* hostList);
 
- private:
+private:
   PlainLayout* mPlainLayout; ///< Layout object corresponding to this handler
 };
 
@@ -87,30 +87,25 @@
   //! @param timeout timeout value
   //!
   //----------------------------------------------------------------------------
-  PlainLayout (XrdFstOfsFile* file,
-               unsigned long lid,
-               const XrdSecEntity* client,
-               XrdOucErrInfo* outError,
-               const char *path,
-               uint16_t timeout = 0);
+  PlainLayout(XrdFstOfsFile* file,
+              unsigned long lid,
+              const XrdSecEntity* client,
+              XrdOucErrInfo* outError,
+              const char* path,
+              uint16_t timeout = 0);
 
 
   //----------------------------------------------------------------------------
   //! Destructor
   //----------------------------------------------------------------------------
-  virtual ~PlainLayout ();
-
-<<<<<<< HEAD
-
-  //----------------------------------------------------------------------------
-=======
+  virtual ~PlainLayout();
+
   // -------------------------------------------------------------------------
   // Redirect to new target
   // -------------------------------------------------------------------------
   virtual void Redirect(const char* path);
 
   //--------------------------------------------------------------------------
->>>>>>> 02c6173e
   //! Open file
   //!
   //! @param flags open flags
@@ -120,14 +115,10 @@
   //! @return 0 if successful, -1 otherwise and error code is set
   //!
   //----------------------------------------------------------------------------
-<<<<<<< HEAD
-  virtual int Open (const std::string& path,
-=======
-  virtual int Open (
->>>>>>> 02c6173e
-                    XrdSfsFileOpenMode flags,
-                    mode_t mode,
-                    const char* opaque = "");
+  virtual int Open(
+    XrdSfsFileOpenMode flags,
+    mode_t mode,
+    const char* opaque = "");
 
   //--------------------------------------------------------------------------
   //! Open file asynchronously
@@ -140,9 +131,9 @@
   //!
   //! @return 0 if successful, -1 otherwise and error code is set
   //--------------------------------------------------------------------------
-  virtual int OpenAsync (XrdSfsFileOpenMode flags,
-                         mode_t mode, XrdCl::ResponseHandler* handler,
-                         const char* opaque = "");
+  virtual int OpenAsync(XrdSfsFileOpenMode flags,
+                        mode_t mode, XrdCl::ResponseHandler* handler,
+                        const char* opaque = "");
 
   //--------------------------------------------------------------------------
   //! Wait for the asynchronous open response
@@ -162,14 +153,14 @@
   //! @return number of bytes read or -1 if error
   //!
   //----------------------------------------------------------------------------
-  virtual int64_t Read (XrdSfsFileOffset offset,
-                        char* buffer,
-                        XrdSfsXferSize length,
-                        bool readahead = false);
-
-  
-  //----------------------------------------------------------------------------
-  //! Vector read 
+  virtual int64_t Read(XrdSfsFileOffset offset,
+                       char* buffer,
+                       XrdSfsXferSize length,
+                       bool readahead = false);
+
+
+  //----------------------------------------------------------------------------
+  //! Vector read
   //!
   //! @param chunkList list of chunks for the vector read
   //! @param len total length of the vector read
@@ -177,10 +168,10 @@
   //! @return number of bytes read of -1 if error
   //!
   //----------------------------------------------------------------------------
-  virtual int64_t ReadV (XrdCl::ChunkList& chunkList,
-                         uint32_t len);
-
-  
+  virtual int64_t ReadV(XrdCl::ChunkList& chunkList,
+                        uint32_t len);
+
+
   //----------------------------------------------------------------------------
   //! Write to file
   //!
@@ -191,9 +182,9 @@
   //! @return number of bytes written or -1 if error
   //!
   //----------------------------------------------------------------------------
-  virtual int64_t Write (XrdSfsFileOffset offset,
-                         const char* buffer,
-                         XrdSfsXferSize length);
+  virtual int64_t Write(XrdSfsFileOffset offset,
+                        const char* buffer,
+                        XrdSfsXferSize length);
 
 
   //----------------------------------------------------------------------------
@@ -204,7 +195,7 @@
   //! @return 0 if successful, -1 otherwise and error code is set
   //!
   //----------------------------------------------------------------------------
-  virtual int Truncate (XrdSfsFileOffset offset);
+  virtual int Truncate(XrdSfsFileOffset offset);
 
 
   //----------------------------------------------------------------------------
@@ -215,7 +206,7 @@
   //! @return 0 if successful, -1 otherwise and error code is set
   //!
   //----------------------------------------------------------------------------
-  virtual int Fallocate (XrdSfsFileOffset length);
+  virtual int Fallocate(XrdSfsFileOffset length);
 
 
   //----------------------------------------------------------------------------
@@ -227,8 +218,8 @@
   //! @return 0 if successful, -1 otherwise and error code is set
   //!
   //----------------------------------------------------------------------------
-  virtual int Fdeallocate (XrdSfsFileOffset fromOffset,
-                           XrdSfsFileOffset toOffset);
+  virtual int Fdeallocate(XrdSfsFileOffset fromOffset,
+                          XrdSfsFileOffset toOffset);
 
 
   //----------------------------------------------------------------------------
@@ -237,7 +228,7 @@
   //! @return 0 if successful, -1 otherwise and error code is set
   //!
   //----------------------------------------------------------------------------
-  virtual int Remove ();
+  virtual int Remove();
 
 
   //----------------------------------------------------------------------------
@@ -246,7 +237,7 @@
   //! @return 0 if successful, -1 otherwise and error code is set
   //!
   //----------------------------------------------------------------------------
-  virtual int Sync ();
+  virtual int Sync();
 
 
   //----------------------------------------------------------------------------
@@ -257,7 +248,7 @@
   //! @return 0 if successful, -1 otherwise and error code is set
   //!
   //----------------------------------------------------------------------------
-  virtual int Stat (struct stat* buf);
+  virtual int Stat(struct stat* buf);
 
 
   //----------------------------------------------------------------------------
@@ -266,7 +257,7 @@
   //! @return 0 if successful, -1 otherwise and error code is set
   //!
   //----------------------------------------------------------------------------
-  virtual int Close ();
+  virtual int Close();
 
 private:
 
@@ -282,7 +273,7 @@
   //----------------------------------------------------------------------------
   //! Disable copy constructor
   //----------------------------------------------------------------------------
-  PlainLayout (const PlainLayout&) = delete;
+  PlainLayout(const PlainLayout&) = delete;
 
 
   //----------------------------------------------------------------------------
