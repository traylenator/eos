--- conflicted
+++ resolved
@@ -32,8 +32,8 @@
 //------------------------------------------------------------------------------
 // Constructor
 //------------------------------------------------------------------------------
-Layout::Layout (XrdFstOfsFile* file) :
-mOfsFile (file)
+Layout::Layout(XrdFstOfsFile* file) :
+  mOfsFile(file)
 {
   mName = "";
 }
@@ -42,22 +42,22 @@
 //------------------------------------------------------------------------------
 // Constructor
 //------------------------------------------------------------------------------
-Layout::Layout (XrdFstOfsFile* file,
-                unsigned long lid,
-                const XrdSecEntity* client,
-                XrdOucErrInfo* outError,
-                const char* path,
-                uint16_t timeout) :
-eos::common::LogId(),
-mLayoutId(lid),
-mLastErrCode(0),
-mLastErrNo(0),
-mOfsFile(file),
-mError(outError),
-mTimeout(timeout)
+Layout::Layout(XrdFstOfsFile* file,
+               unsigned long lid,
+               const XrdSecEntity* client,
+               XrdOucErrInfo* outError,
+               const char* path,
+               uint16_t timeout) :
+  eos::common::LogId(),
+  mLayoutId(lid),
+  mLastErrCode(0),
+  mLastErrNo(0),
+  mOfsFile(file),
+  mError(outError),
+  mTimeout(timeout)
 
 {
-  mSecEntity = const_cast<XrdSecEntity*> (client);
+  mSecEntity = const_cast<XrdSecEntity*>(client);
   mIoType = eos::common::LayoutId::GetIoType(path);
   mName = eos::common::LayoutId::GetLayoutTypeString(mLayoutId);
   mIsEntryServer = false;
@@ -69,15 +69,11 @@
 //------------------------------------------------------------------------------
 // Destructor
 //------------------------------------------------------------------------------
-<<<<<<< HEAD
-Layout::~Layout () {
-  // empty
-=======
-Layout::~Layout () 
+Layout::~Layout()
 {
-  if (mFileIO)
+  if (mFileIO) {
     delete mFileIO;
->>>>>>> 02c6173e
+  }
 }
 
 EOSFSTNAMESPACE_END