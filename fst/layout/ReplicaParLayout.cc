//------------------------------------------------------------------------------
// File: ReplicaParLayout.cc
// Author: Andreas-Joachim Peters - CERN
//------------------------------------------------------------------------------

/************************************************************************
 * EOS - the CERN Disk Storage System                                   *
 * Copyright (C) 2011 CERN/Switzerland                                  *
 *                                                                      *
 * This program is free software: you can redistribute it and/or modify *
 * it under the terms of the GNU General Public License as published by *
 * the Free Software Foundation, either version 3 of the License, or    *
 * (at your option) any later version.                                  *
 *                                                                      *
 * This program is distributed in the hope that it will be useful,      *
 * but WITHOUT ANY WARRANTY; without even the implied warranty of       *
 * MERCHANTABILITY or FITNESS FOR A PARTICULAR PURPOSE.  See the        *
 * GNU General Public License for more details.                         *
 *                                                                      *
 * You should have received a copy of the GNU General Public License    *
 * along with this program.  If not, see <http://www.gnu.org/licenses/>.*
 ************************************************************************/

/*----------------------------------------------------------------------------*/
#include "fst/layout/ReplicaParLayout.hh"
#include "fst/io/FileIoPlugin.hh"
#include "fst/io/AsyncMetaHandler.hh"
#include "fst/XrdFstOfs.hh"

/*----------------------------------------------------------------------------*/

EOSFSTNAMESPACE_BEGIN


//------------------------------------------------------------------------------
// Constructor
//------------------------------------------------------------------------------
ReplicaParLayout::ReplicaParLayout (XrdFstOfsFile* file,
                                    unsigned long lid,
                                    const XrdSecEntity* client,
                                    XrdOucErrInfo* outError,
                                    const char* path,
                                    uint16_t timeout) :
Layout (file, lid, client, outError, path, timeout)
{
  mNumReplicas = eos::common::LayoutId::GetStripeNumber(lid) + 1; // this 1=0x0 16=0xf :-)
  ioLocal = false;
  hasWriteError = false;
  mLocalPath = path;
}


//------------------------------------------------------------------------------
// Redirect to new target
//------------------------------------------------------------------------------
void ReplicaParLayout::Redirect(const char* path)
{
  if (mFileIO)
    delete mFileIO;
  mFileIO = FileIoPlugin::GetIoObject(path, mOfsFile, mSecEntity);
  mLocalPath = path;
}

//------------------------------------------------------------------------------
// Open file
//------------------------------------------------------------------------------
int
ReplicaParLayout::Open(XrdSfsFileOpenMode flags, mode_t mode, const char* opaque)
{
  //............................................................................
  // No replica index definition indicates that this is gateway access just
  // forwarding to another remote server
  //............................................................................
  int replica_index = -1;
  int replica_head = -1;
  bool is_gateway = false;
  bool is_head_server = false;
  const char* index = mOfsFile->openOpaque->Get("mgm.replicaindex");

  if (index)
  {
    replica_index = atoi(index);

    if ((replica_index < 0) ||
        (replica_index > eos::common::LayoutId::kSixteenStripe))
    {
      eos_err("illegal replica index %d", replica_index);
      return gOFS.Emsg("ReplicaPar::Open", *mError, EINVAL,
                       "open replica - illegal replica index found", index);
    }

    ioLocal = true;
  }
  else
  {
    ioLocal = false;
    is_gateway = true;
  }

  const char* head = mOfsFile->openOpaque->Get("mgm.replicahead");

  if (head)
  {
    replica_head = atoi(head);

    if ((replica_head < 0) ||
        (replica_head > eos::common::LayoutId::kSixteenStripe))
    {
      eos_err("illegal replica head %d", replica_head);
      return gOFS.Emsg("ReplicaParOpen", *mError, EINVAL,
                       "open replica - illegal replica head found", head);
    }
  }
  else
  {
    eos_err("replica head missing");
    return gOFS.Emsg("ReplicaPar::Open", *mError, EINVAL,
                     "open replica - no replica head defined");
  }

  //............................................................................
  // Define the replication head
  //............................................................................
  eos_info("replica_head=%i, replica_index = %i.", replica_head, replica_index);

  if (replica_index == replica_head)
  {
    is_head_server = true;
  }

  //............................................................................
  // Define if this is the first client contact point
  //............................................................................
  if (is_gateway || (!is_gateway && is_head_server))
  {
    mIsEntryServer = true;
  }

  int envlen;
  XrdOucString remoteOpenOpaque = mOfsFile->openOpaque->Env(envlen);
  XrdOucString remoteOpenPath = mOfsFile->openOpaque->Get("mgm.path");

  //............................................................................
  // Only a gateway or head server needs to contact others
  //............................................................................
  if (is_gateway || is_head_server)
  {
    //..........................................................................
    // Assign stripe URLs
    //..........................................................................
    std::string replica_url;

    for (int i = 0; i < mNumReplicas; i++)
    {
      XrdOucString reptag = "mgm.url";
      reptag += i;
      const char* rep = mOfsFile->capOpaque->Get(reptag.c_str());

      if (!rep)
      {
        eos_err("Failed to open replica - missing url for replica %s",
                reptag.c_str());
        return gOFS.Emsg("ReplicaParOpen", *mError, EINVAL,
                         "open stripes - missing url for replica ",
                         reptag.c_str());
      }

      //........................................................................
      // Check if the first replica is remote
      //........................................................................
      replica_url = rep;
      replica_url += remoteOpenPath.c_str();
      replica_url += "?";
      //........................................................................
      // Prepare the index for the next target
      //........................................................................
      remoteOpenOpaque = mOfsFile->openOpaque->Env(envlen);

      if (index)
      {
        XrdOucString oldindex = "mgm.replicaindex=";
        XrdOucString newindex = "mgm.replicaindex=";
        oldindex += index;
        newindex += i;
        remoteOpenOpaque.replace(oldindex.c_str(), newindex.c_str());
      }
      else
      {
        //......................................................................
        // This points now to the head
        //......................................................................
        remoteOpenOpaque += "&mgm.replicaindex=";
        remoteOpenOpaque += head;
      }

      replica_url += remoteOpenOpaque.c_str();
      mReplicaUrl.push_back(replica_url);
      eos_debug("added replica_url = %s, index = %i", replica_url.c_str(), i);
    }
  }

  //............................................................................
  // Open all the replicas needed
  //............................................................................
  for (int i = 0; i < mNumReplicas; i++)
  {
    if ((ioLocal) && (i == replica_index))
    {
      //........................................................................
      // Only the referenced entry URL does local IO
      //........................................................................
      mReplicaUrl.push_back(mLocalPath);
      FileIo* file = FileIoPlugin::GetIoObject(mLocalPath.c_str(),
                                               mOfsFile, 
					       mSecEntity);


      // evt. mark an IO module as talking to external storage
      if ((file->GetIoType() != "LocalIo"))
        file->SetExternalStorage();

      if (file->fileOpen(flags, mode, opaque, mTimeout))
      {
        eos_err("Failed to open replica - local open failed on path=%s errno=%d", mLocalPath.c_str(), errno);
        return gOFS.Emsg("ReplicaOpen", *mError, errno,
                         "open replica - local open failed ", mLocalPath.c_str());
      }

      mLastUrl = file->GetLastUrl();
      //........................................................................
      // Local replica is always on the first position in the vector
      //........................................................................
      mReplicaFile.insert(mReplicaFile.begin(), file);
    }
    else
    {
      //........................................................................
      // Gateway contacts the head, head contacts all
      //........................................................................
      if ((is_gateway && (i == replica_head)) ||
          (is_head_server && (i != replica_index)))
      {
        if (mOfsFile->isRW)
        {
          XrdOucString maskUrl = mReplicaUrl[i].c_str() ? mReplicaUrl[i].c_str() : "";
          // Mask some opaque parameters to shorten the logging
          eos::common::StringConversion::MaskTag(maskUrl, "cap.sym");
          eos::common::StringConversion::MaskTag(maskUrl, "cap.msg");
          eos::common::StringConversion::MaskTag(maskUrl, "authz");

          FileIo* file = FileIoPlugin::GetIoObject(mReplicaUrl[i].c_str(), mOfsFile, mSecEntity);

          //....................................................................
          // Write case
          //....................................................................
          if (file->fileOpen(flags, mode, opaque, mTimeout))
          {
            eos_err("Failed to open stripes - remote open failed on %s",
                    maskUrl.c_str());
            return gOFS.Emsg("ReplicaParOpen", *mError, EREMOTEIO,
                             "open stripes - remote open failed ",
                             maskUrl.c_str());
          }
          mLastUrl = file->GetLastUrl();
          mReplicaFile.push_back(file);
          eos_debug("Opened remote file for IO: %s.", maskUrl.c_str());
        }
        else
        {
          //....................................................................
          // Read case just uses one replica
          //....................................................................
          eos_debug("Read case uses just one replica.");
          continue;
        }
      }
    }
  }

  return SFS_OK;
}


//------------------------------------------------------------------------------
// Destructor
//------------------------------------------------------------------------------
ReplicaParLayout::~ReplicaParLayout ()
{
  while (!mReplicaFile.empty())
  {
    FileIo* file_io = mReplicaFile.back();
    mReplicaFile.pop_back();
    delete file_io;
  }
}


//------------------------------------------------------------------------------
// Read from file
//------------------------------------------------------------------------------
int64_t
ReplicaParLayout::Read (XrdSfsFileOffset offset, char* buffer,
                        XrdSfsXferSize length, bool readahead)
{
 int64_t rc = 0;

 for (unsigned int i = 0; i < mReplicaFile.size(); i++)
 {
   rc = mReplicaFile[i]->fileRead(offset, buffer, length, mTimeout);

   if (rc != length)
   {
     XrdOucString maskUrl = mReplicaUrl[i].c_str() ? mReplicaUrl[i].c_str() : "";
     // mask some opaque parameters to shorten the logging
     eos::common::StringConversion::MaskTag(maskUrl, "cap.sym");
     eos::common::StringConversion::MaskTag(maskUrl, "cap.msg");
     eos::common::StringConversion::MaskTag(maskUrl, "authz");
     eos_warning("Failed to read from replica off=%lld, lenght=%i, mask_url=%s",
                 offset, length, maskUrl.c_str());
     continue;
   }
   else
   {
     // Read was scucessful no need to read from another replica
     break;
   }
 }

 if (rc == SFS_ERROR)
 {
   eos_err("Failed to read from any replica offset=%lld, lenght=%i",
           offset, length);
   return gOFS.Emsg("ReplicaParRead", *mError, EREMOTEIO,
                    "read replica - read failed");
 }

 return rc;
}

//------------------------------------------------------------------------------
// Vector read 
//------------------------------------------------------------------------------
int64_t
ReplicaParLayout::ReadV (XrdCl::ChunkList& chunkList, uint32_t len) 
{
 int64_t rc = 0;
 eos_debug("read count=%i", chunkList.size());

 for (unsigned int i = 0; i < mReplicaFile.size(); i++)
 {
   rc = mReplicaFile[i]->fileReadV(chunkList, mTimeout);

   if (rc == SFS_ERROR)
   {
     XrdOucString maskUrl = mReplicaUrl[i].c_str() ? mReplicaUrl[i].c_str() : "";
     // Mask some opaque parameters to shorten the logging
     eos::common::StringConversion::MaskTag(maskUrl, "cap.sym");
     eos::common::StringConversion::MaskTag(maskUrl, "cap.msg");
     eos::common::StringConversion::MaskTag(maskUrl, "authz");
     eos_warning("Failed to readv from replica -%s", maskUrl.c_str());
     continue;
   }
   else
   {
     // Read was successful no need to read from another replica
     break;
   }
 }

 if (rc == SFS_ERROR)
 {
   eos_err("Failed to readv from any replica");
   return gOFS.Emsg("ReplicaParRead", *mError, EREMOTEIO, "readv replica failed");
 }

 return rc;
}


//------------------------------------------------------------------------------
// Write to file
//------------------------------------------------------------------------------
int64_t
ReplicaParLayout::Write (XrdSfsFileOffset offset,
                         const char* buffer,
                         XrdSfsXferSize length)
{
  int64_t rc;

  for (unsigned int i = 0; i < mReplicaFile.size(); i++)
  {
    rc = mReplicaFile[i]->fileWriteAsync(offset, buffer, length, mTimeout);

    if (rc != length)
    {
      XrdOucString maskUrl = mReplicaUrl[i].c_str() ? mReplicaUrl[i].c_str() : "";
      // mask some opaque parameters to shorten the logging
      eos::common::StringConversion::MaskTag(maskUrl, "cap.sym");
      eos::common::StringConversion::MaskTag(maskUrl, "cap.msg");
      eos::common::StringConversion::MaskTag(maskUrl, "authz");

      if (i != 0) errno = EREMOTEIO;

      // show only the first write error as an error to broadcast upstream
      if (hasWriteError)
        eos_err("[NB] Failed to write replica %i - write failed -%llu %s",
                i, offset, maskUrl.c_str());
      else
        eos_err("Failed to write replica %i - write failed - %llu %s",
                i, offset, maskUrl.c_str());

      hasWriteError = true;
      return gOFS.Emsg("ReplicaWrite", *mError, errno, "write replica failed",
                       maskUrl.c_str());
    }
  }

  return length;
}


//------------------------------------------------------------------------------
// Truncate file
//------------------------------------------------------------------------------
int
ReplicaParLayout::Truncate (XrdSfsFileOffset offset)
{
  int rc = SFS_OK;

  for (unsigned int i = 0; i < mReplicaFile.size(); i++)
  {
    rc = mReplicaFile[i]->fileTruncate(offset, mTimeout);

    if (rc != SFS_OK)
    {
      if (i != 0) errno = EREMOTEIO;

      XrdOucString maskUrl = mReplicaUrl[i].c_str() ? mReplicaUrl[i].c_str() : "";
      // mask some opaque parameters to shorten the logging
      eos::common::StringConversion::MaskTag(maskUrl, "cap.sym");
      eos::common::StringConversion::MaskTag(maskUrl, "cap.msg");
      eos::common::StringConversion::MaskTag(maskUrl, "authz");
      eos_err("Failed to truncate replica %i", i);
      return gOFS.Emsg("ReplicaParTuncate", *mError, errno, "truncate failed",
                       maskUrl.c_str());
    }
  }

  return rc;
}


//------------------------------------------------------------------------------
// Get stats for file
//------------------------------------------------------------------------------
int
ReplicaParLayout::Stat (struct stat* buf)
{
  int rc = 0;
  for (unsigned int i = 0; i < mReplicaFile.size(); i++)
  {
    rc = mReplicaFile[i]->fileStat(buf, mTimeout);
    // we stop with the first stat which works
    if (!rc)
      break;
  }
  return rc;
}


//------------------------------------------------------------------------------
// Sync file to disk
//------------------------------------------------------------------------------
int
ReplicaParLayout::Sync ()
{
  int rc = 0;

  for (unsigned int i = 0; i < mReplicaFile.size(); i++)
  {
    XrdOucString maskUrl = mReplicaUrl[i].c_str() ? mReplicaUrl[i].c_str() : "";
    // mask some opaque parameters to shorten the logging
    eos::common::StringConversion::MaskTag(maskUrl, "cap.sym");
    eos::common::StringConversion::MaskTag(maskUrl, "cap.msg");
    eos::common::StringConversion::MaskTag(maskUrl, "authz");
    rc = mReplicaFile[i]->fileSync(mTimeout);

    if (rc != SFS_OK)
    {
      if (i != 0) errno = EREMOTEIO;

      eos_err("error=failed to sync replica %i", i);
      return gOFS.Emsg("ReplicaParSync", *mError, errno, "sync failed",
                       maskUrl.c_str());
    }
  }

  return rc;
}


//------------------------------------------------------------------------------
// Remove file and all replicas
//------------------------------------------------------------------------------
int
ReplicaParLayout::Remove ()
{
  int rc = SFS_OK;
  bool got_error = false;

  for (unsigned int i = 0; i < mReplicaFile.size(); i++)
  {
    rc = mReplicaFile[i]->fileRemove();

    if (rc != SFS_OK)
    {
      XrdOucString maskUrl = mReplicaUrl[0].c_str() ? mReplicaUrl[i].c_str() : "";
      // mask some opaque parameters to shorten the logging
      eos::common::StringConversion::MaskTag(maskUrl, "cap.sym");
      eos::common::StringConversion::MaskTag(maskUrl, "cap.msg");
      eos::common::StringConversion::MaskTag(maskUrl, "authz");
      got_error = true;

      if (i != 0) errno = EREMOTEIO;

      eos_err("error=failed to remove replica %i", i);
    }
  }

  if (got_error)
  {
    return gOFS.Emsg("ReplicaParRemove", *mError, errno, "remove failed");
  }

  return rc;
}


//------------------------------------------------------------------------------
// Close file
//------------------------------------------------------------------------------
int
ReplicaParLayout::Close ()
{
  int rc = SFS_OK;
  int rc_close = SFS_OK;

  for (unsigned int i = 0; i < mReplicaFile.size(); i++)
  {
    // Wait for any async requests before closing
    if (mReplicaFile[i])
    {
<<<<<<< HEAD
      AsyncMetaHandler* ptr_handler =
              static_cast<AsyncMetaHandler*> (mReplicaFile[i]->fileGetAsyncHandler());
=======
      rc_close = mReplicaFile[i]->Close(mTimeout);
      rc += rc_close;
>>>>>>> f9795ec7

      if (rc_close != SFS_OK)
      {
	if (i != 0) errno = EREMOTEIO;
	eos_err("error=failed to close replica %s", mReplicaUrl[i].c_str());
      }
    }
<<<<<<< HEAD

    rc_close = mReplicaFile[i]->fileClose(mTimeout);
    rc += rc_close;

    if (rc_close != SFS_OK)
    {
      if (i != 0) errno = EREMOTEIO;
      eos_err("error=failed to close replica %s", mReplicaUrl[i].c_str());
    }
=======
>>>>>>> f9795ec7
  }

  if (rc != SFS_OK)
  {
    return gOFS.Emsg("ReplicaParClose", *mError, errno, "close failed", "");
  }

  return rc;
}


//------------------------------------------------------------------------------
// Reserve space for file
//------------------------------------------------------------------------------
int
ReplicaParLayout::Fallocate (XrdSfsFileOffset length)
{
  return mReplicaFile[0]->fileFallocate(length);
}


//------------------------------------------------------------------------------
// Deallocate reserved space
//------------------------------------------------------------------------------
int
ReplicaParLayout::Fdeallocate (XrdSfsFileOffset fromOffset,
                               XrdSfsFileOffset toOffset)
{
  return mReplicaFile[0]->fileFdeallocate(fromOffset, toOffset);
}


EOSFSTNAMESPACE_END
<|MERGE_RESOLUTION|>--- conflicted
+++ resolved
@@ -550,13 +550,8 @@
     // Wait for any async requests before closing
     if (mReplicaFile[i])
     {
-<<<<<<< HEAD
-      AsyncMetaHandler* ptr_handler =
-              static_cast<AsyncMetaHandler*> (mReplicaFile[i]->fileGetAsyncHandler());
-=======
-      rc_close = mReplicaFile[i]->Close(mTimeout);
+      rc_close = mReplicaFile[i]->fileClose(mTimeout);
       rc += rc_close;
->>>>>>> f9795ec7
 
       if (rc_close != SFS_OK)
       {
@@ -564,18 +559,6 @@
 	eos_err("error=failed to close replica %s", mReplicaUrl[i].c_str());
       }
     }
-<<<<<<< HEAD
-
-    rc_close = mReplicaFile[i]->fileClose(mTimeout);
-    rc += rc_close;
-
-    if (rc_close != SFS_OK)
-    {
-      if (i != 0) errno = EREMOTEIO;
-      eos_err("error=failed to close replica %s", mReplicaUrl[i].c_str());
-    }
-=======
->>>>>>> f9795ec7
   }
 
   if (rc != SFS_OK)
