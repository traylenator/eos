//------------------------------------------------------------------------------
// File: ReplicaParLayout.cc
// Author: Andreas-Joachim Peters - CERN
//------------------------------------------------------------------------------

/************************************************************************
 * EOS - the CERN Disk Storage System                                   *
 * Copyright (C) 2011 CERN/Switzerland                                  *
 *                                                                      *
 * This program is free software: you can redistribute it and/or modify *
 * it under the terms of the GNU General Public License as published by *
 * the Free Software Foundation, either version 3 of the License, or    *
 * (at your option) any later version.                                  *
 *                                                                      *
 * This program is distributed in the hope that it will be useful,      *
 * but WITHOUT ANY WARRANTY; without even the implied warranty of       *
 * MERCHANTABILITY or FITNESS FOR A PARTICULAR PURPOSE.  See the        *
 * GNU General Public License for more details.                         *
 *                                                                      *
 * You should have received a copy of the GNU General Public License    *
 * along with this program.  If not, see <http://www.gnu.org/licenses/>.*
 ************************************************************************/

/*----------------------------------------------------------------------------*/
#include "fst/layout/ReplicaParLayout.hh"
#include "fst/io/FileIoPlugin.hh"
#include "fst/io/AsyncMetaHandler.hh"
#include "fst/XrdFstOfs.hh"

/*----------------------------------------------------------------------------*/

EOSFSTNAMESPACE_BEGIN


//------------------------------------------------------------------------------
// Constructor
//------------------------------------------------------------------------------
ReplicaParLayout::ReplicaParLayout (XrdFstOfsFile* file,
                                    unsigned long lid,
                                    const XrdSecEntity* client,
                                    XrdOucErrInfo* outError,
                                    const char* path,
                                    uint16_t timeout) :
Layout (file, lid, client, outError, path, timeout)
{
  mNumReplicas = eos::common::LayoutId::GetStripeNumber(lid) + 1; // this 1=0x0 16=0xf :-)
  ioLocal = false;
  hasWriteError = false;
  mLocalPath = path;
}


//------------------------------------------------------------------------------
// Redirect to new target
//------------------------------------------------------------------------------
<<<<<<< HEAD
=======
void ReplicaParLayout::Redirect(const char* path)
{
  if (mFileIO)
    delete mFileIO;
  mFileIO = FileIoPlugin::GetIoObject(path, mOfsFile, mSecEntity);
  mLocalPath = path;
}

//------------------------------------------------------------------------------
// Open file
//------------------------------------------------------------------------------
>>>>>>> 02c6173e
int
ReplicaParLayout::Open(XrdSfsFileOpenMode flags, mode_t mode, const char* opaque)
{
<<<<<<< HEAD
 // No replica index definition indicates that this is gateway access just
 // forwarding to another remote server
 int replica_index = -1;
 int replica_head = -1;
 bool is_gateway = false;
 bool is_head_server = false;
 const char* index = mOfsFile->openOpaque->Get("mgm.replicaindex");

 if (index)
 {
   replica_index = atoi(index);

   if ((replica_index < 0) ||
       (replica_index > eos::common::LayoutId::kSixteenStripe))
   {
     eos_err("illegal replica index %d", replica_index);
     return gOFS.Emsg("ReplicaPar::Open", *mError, EINVAL,
                      "open replica - illegal replica index found", index);
   }

   ioLocal = true;
 }
 else
 {
   ioLocal = false;
   is_gateway = true;
 }

 const char* head = mOfsFile->openOpaque->Get("mgm.replicahead");

 if (head)
 {
   replica_head = atoi(head);

   if ((replica_head < 0) ||
       (replica_head > eos::common::LayoutId::kSixteenStripe))
   {
     eos_err("illegal replica head %d", replica_head);
     return gOFS.Emsg("ReplicaParOpen", *mError, EINVAL,
                      "open replica - illegal replica head found", head);
   }
 }
 else
 {
   eos_err("replica head missing");
   return gOFS.Emsg("ReplicaPar::Open", *mError, EINVAL,
                    "open replica - no replica head defined");
 }

 // Define the replication head
 eos_info("replica_head=%i, replica_index = %i.", replica_head, replica_index);

 if (replica_index == replica_head)
 {
   is_head_server = true;
 }

 // Define if this is the first client contact point
 if (is_gateway || (!is_gateway && is_head_server))
 {
   mIsEntryServer = true;
 }

 int envlen;
 XrdOucString remoteOpenOpaque = mOfsFile->openOpaque->Env(envlen);
 XrdOucString remoteOpenPath = mOfsFile->openOpaque->Get("mgm.path");

 // Only a gateway or head server needs to contact others
 if (is_gateway || is_head_server)
 {
   // Assign stripe URLs
   std::string replica_url;

   for (int i = 0; i < mNumReplicas; i++)
   {
     XrdOucString reptag = "mgm.url";
     reptag += i;
     const char* rep = mOfsFile->capOpaque->Get(reptag.c_str());

     if (!rep)
     {
       eos_err("Failed to open replica - missing url for replica %s",
               reptag.c_str());
       return gOFS.Emsg("ReplicaParOpen", *mError, EINVAL,
                        "open stripes - missing url for replica ",
                        reptag.c_str());
     }

     // Check if the first replica is remote
     replica_url = rep;
     replica_url += remoteOpenPath.c_str();
     replica_url += "?";

     // Prepare the index for the next target
     remoteOpenOpaque = mOfsFile->openOpaque->Env(envlen);

     if (index)
     {
       XrdOucString oldindex = "mgm.replicaindex=";
       XrdOucString newindex = "mgm.replicaindex=";
       oldindex += index;
       newindex += i;
       remoteOpenOpaque.replace(oldindex.c_str(), newindex.c_str());
     }
     else
     {
       // This points now to the head
       remoteOpenOpaque += "&mgm.replicaindex=";
       remoteOpenOpaque += head;
     }

     replica_url += remoteOpenOpaque.c_str();
     mReplicaUrl.push_back(replica_url);
     eos_debug("added replica_url = %s, index = %i", replica_url.c_str(), i);
   }
 }

 // Open all the replicas needed
 for (int i = 0; i < mNumReplicas; i++)
 {
   if ((ioLocal) && (i == replica_index))
   {
     // Only the referenced entry URL does local IO
     mLocalPath = path;
     mReplicaUrl.push_back(mLocalPath);
     FileIo* file = FileIoPlugin::GetIoObject(eos::common::LayoutId::kLocal,
                                              mOfsFile, mSecEntity);

     if (file->Open(path, flags, mode, opaque, mTimeout))
     {
       eos_err("Failed to open replica - local open failed on path=%s errno=%d", path.c_str(), errno);
       return gOFS.Emsg("ReplicaOpen", *mError, errno,
                        "open replica - local open failed ", path.c_str());
     }

     mLastUrl = file->GetLastUrl();

     // Local replica is always on the first position in the vector
     mReplicaFile.insert(mReplicaFile.begin(), file);
   }
   else
   {
     // Gateway contacts the head, head contacts all
     if ((is_gateway && (i == replica_head)) ||
         (is_head_server && (i != replica_index)))
     {
       if (mOfsFile->isRW)
       {
         XrdOucString maskUrl = mReplicaUrl[i].c_str() ? mReplicaUrl[i].c_str() : "";
         // Mask some opaque parameters to shorten the logging
         eos::common::StringConversion::MaskTag(maskUrl, "cap.sym");
         eos::common::StringConversion::MaskTag(maskUrl, "cap.msg");
         eos::common::StringConversion::MaskTag(maskUrl, "authz");
         FileIo* file = FileIoPlugin::GetIoObject(eos::common::LayoutId::kXrdCl,
                                                  mOfsFile, mSecEntity);

         // Write case
         if (file->Open(mReplicaUrl[i], flags, mode, opaque, mTimeout))
         {
           eos_err("Failed to open stripes - remote open failed on %s",
                   maskUrl.c_str());
           return gOFS.Emsg("ReplicaParOpen", *mError, EREMOTEIO,
                            "open stripes - remote open failed ",
                            maskUrl.c_str());
         }
	 mLastUrl = file->GetLastUrl();
         mReplicaFile.push_back(file);
         eos_debug("Opened remote file for IO: %s.", maskUrl.c_str());
       }
       else
       {
         // Read case just uses one replica
         eos_debug("Read case uses just one replica.");
         continue;
       }
     }
   }
 }

 return SFS_OK;
=======
  //............................................................................
  // No replica index definition indicates that this is gateway access just
  // forwarding to another remote server
  //............................................................................
  int replica_index = -1;
  int replica_head = -1;
  bool is_gateway = false;
  bool is_head_server = false;
  const char* index = mOfsFile->openOpaque->Get("mgm.replicaindex");

  if (index)
  {
    replica_index = atoi(index);

    if ((replica_index < 0) ||
        (replica_index > eos::common::LayoutId::kSixteenStripe))
    {
      eos_err("illegal replica index %d", replica_index);
      return gOFS.Emsg("ReplicaPar::Open", *mError, EINVAL,
                       "open replica - illegal replica index found", index);
    }

    ioLocal = true;
  }
  else
  {
    ioLocal = false;
    is_gateway = true;
  }

  const char* head = mOfsFile->openOpaque->Get("mgm.replicahead");

  if (head)
  {
    replica_head = atoi(head);

    if ((replica_head < 0) ||
        (replica_head > eos::common::LayoutId::kSixteenStripe))
    {
      eos_err("illegal replica head %d", replica_head);
      return gOFS.Emsg("ReplicaParOpen", *mError, EINVAL,
                       "open replica - illegal replica head found", head);
    }
  }
  else
  {
    eos_err("replica head missing");
    return gOFS.Emsg("ReplicaPar::Open", *mError, EINVAL,
                     "open replica - no replica head defined");
  }

  //............................................................................
  // Define the replication head
  //............................................................................
  eos_info("replica_head=%i, replica_index = %i.", replica_head, replica_index);

  if (replica_index == replica_head)
  {
    is_head_server = true;
  }

  //............................................................................
  // Define if this is the first client contact point
  //............................................................................
  if (is_gateway || (!is_gateway && is_head_server))
  {
    mIsEntryServer = true;
  }

  int envlen;
  XrdOucString remoteOpenOpaque = mOfsFile->openOpaque->Env(envlen);
  XrdOucString remoteOpenPath = mOfsFile->openOpaque->Get("mgm.path");

  //............................................................................
  // Only a gateway or head server needs to contact others
  //............................................................................
  if (is_gateway || is_head_server)
  {
    //..........................................................................
    // Assign stripe URLs
    //..........................................................................
    std::string replica_url;

    for (int i = 0; i < mNumReplicas; i++)
    {
      XrdOucString reptag = "mgm.url";
      reptag += i;
      const char* rep = mOfsFile->capOpaque->Get(reptag.c_str());

      if (!rep)
      {
        eos_err("Failed to open replica - missing url for replica %s",
                reptag.c_str());
        return gOFS.Emsg("ReplicaParOpen", *mError, EINVAL,
                         "open stripes - missing url for replica ",
                         reptag.c_str());
      }

      //........................................................................
      // Check if the first replica is remote
      //........................................................................
      replica_url = rep;
      replica_url += remoteOpenPath.c_str();
      replica_url += "?";
      //........................................................................
      // Prepare the index for the next target
      //........................................................................
      remoteOpenOpaque = mOfsFile->openOpaque->Env(envlen);

      if (index)
      {
        XrdOucString oldindex = "mgm.replicaindex=";
        XrdOucString newindex = "mgm.replicaindex=";
        oldindex += index;
        newindex += i;
        remoteOpenOpaque.replace(oldindex.c_str(), newindex.c_str());
      }
      else
      {
        //......................................................................
        // This points now to the head
        //......................................................................
        remoteOpenOpaque += "&mgm.replicaindex=";
        remoteOpenOpaque += head;
      }

      replica_url += remoteOpenOpaque.c_str();
      mReplicaUrl.push_back(replica_url);
      eos_debug("added replica_url = %s, index = %i", replica_url.c_str(), i);
    }
  }

  //............................................................................
  // Open all the replicas needed
  //............................................................................
  for (int i = 0; i < mNumReplicas; i++)
  {
    if ((ioLocal) && (i == replica_index))
    {
      //........................................................................
      // Only the referenced entry URL does local IO
      //........................................................................
      mReplicaUrl.push_back(mLocalPath);
      FileIo* file = FileIoPlugin::GetIoObject(mLocalPath.c_str(),
                                               mOfsFile, 
					       mSecEntity);


      // evt. mark an IO module as talking to external storage
      if ((file->GetIoType() != "LocalIo"))
        file->SetExternalStorage();

      if (file->fileOpen(flags, mode, opaque, mTimeout))
      {
        eos_err("Failed to open replica - local open failed on path=%s errno=%d", mLocalPath.c_str(), errno);
        return gOFS.Emsg("ReplicaOpen", *mError, errno,
                         "open replica - local open failed ", mLocalPath.c_str());
      }

      mLastUrl = file->GetLastUrl();
      //........................................................................
      // Local replica is always on the first position in the vector
      //........................................................................
      mReplicaFile.insert(mReplicaFile.begin(), file);
    }
    else
    {
      //........................................................................
      // Gateway contacts the head, head contacts all
      //........................................................................
      if ((is_gateway && (i == replica_head)) ||
          (is_head_server && (i != replica_index)))
      {
        if (mOfsFile->isRW)
        {
          XrdOucString maskUrl = mReplicaUrl[i].c_str() ? mReplicaUrl[i].c_str() : "";
          // Mask some opaque parameters to shorten the logging
          eos::common::StringConversion::MaskTag(maskUrl, "cap.sym");
          eos::common::StringConversion::MaskTag(maskUrl, "cap.msg");
          eos::common::StringConversion::MaskTag(maskUrl, "authz");

          FileIo* file = FileIoPlugin::GetIoObject(mReplicaUrl[i].c_str(), mOfsFile, mSecEntity);

          //....................................................................
          // Write case
          //....................................................................
          if (file->fileOpen(flags, mode, opaque, mTimeout))
          {
            eos_err("Failed to open stripes - remote open failed on %s",
                    maskUrl.c_str());
            return gOFS.Emsg("ReplicaParOpen", *mError, EREMOTEIO,
                             "open stripes - remote open failed ",
                             maskUrl.c_str());
          }
          mLastUrl = file->GetLastUrl();
          mReplicaFile.push_back(file);
          eos_debug("Opened remote file for IO: %s.", maskUrl.c_str());
        }
        else
        {
          //....................................................................
          // Read case just uses one replica
          //....................................................................
          eos_debug("Read case uses just one replica.");
          continue;
        }
      }
    }
  }

  return SFS_OK;
>>>>>>> 02c6173e
}


//------------------------------------------------------------------------------
// Destructor
//------------------------------------------------------------------------------
ReplicaParLayout::~ReplicaParLayout ()
{
  while (!mReplicaFile.empty())
  {
    FileIo* file_io = mReplicaFile.back();
    mReplicaFile.pop_back();
    delete file_io;
  }
}


//------------------------------------------------------------------------------
// Read from file
//------------------------------------------------------------------------------
int64_t
ReplicaParLayout::Read (XrdSfsFileOffset offset, char* buffer,
                        XrdSfsXferSize length, bool readahead)
{
 int64_t rc = 0;

 for (unsigned int i = 0; i < mReplicaFile.size(); i++)
 {
<<<<<<< HEAD
   rc = mReplicaFile[i]->Read(offset, buffer, length, mTimeout);
=======
   rc = mReplicaFile[i]->fileRead(offset, buffer, length, mTimeout);
>>>>>>> 02c6173e

   if (rc != length)
   {
     XrdOucString maskUrl = mReplicaUrl[i].c_str() ? mReplicaUrl[i].c_str() : "";
     // mask some opaque parameters to shorten the logging
     eos::common::StringConversion::MaskTag(maskUrl, "cap.sym");
     eos::common::StringConversion::MaskTag(maskUrl, "cap.msg");
     eos::common::StringConversion::MaskTag(maskUrl, "authz");
     eos_warning("Failed to read from replica off=%lld, lenght=%i, mask_url=%s",
                 offset, length, maskUrl.c_str());
     continue;
   }
   else
   {
     // Read was scucessful no need to read from another replica
     break;
   }
 }

 if (rc == SFS_ERROR)
 {
   eos_err("Failed to read from any replica offset=%lld, lenght=%i",
           offset, length);
   return gOFS.Emsg("ReplicaParRead", *mError, EREMOTEIO,
                    "read replica - read failed");
 }

 return rc;
}
<<<<<<< HEAD


=======
>>>>>>> 02c6173e

//------------------------------------------------------------------------------
// Vector read 
//------------------------------------------------------------------------------
int64_t
ReplicaParLayout::ReadV (XrdCl::ChunkList& chunkList, uint32_t len) 
{
 int64_t rc = 0;
 eos_debug("read count=%i", chunkList.size());

 for (unsigned int i = 0; i < mReplicaFile.size(); i++)
 {
<<<<<<< HEAD
   rc = mReplicaFile[i]->ReadV(chunkList, mTimeout);
=======
   rc = mReplicaFile[i]->fileReadV(chunkList, mTimeout);
>>>>>>> 02c6173e

   if (rc == SFS_ERROR)
   {
     XrdOucString maskUrl = mReplicaUrl[i].c_str() ? mReplicaUrl[i].c_str() : "";
     // Mask some opaque parameters to shorten the logging
     eos::common::StringConversion::MaskTag(maskUrl, "cap.sym");
     eos::common::StringConversion::MaskTag(maskUrl, "cap.msg");
     eos::common::StringConversion::MaskTag(maskUrl, "authz");
     eos_warning("Failed to readv from replica -%s", maskUrl.c_str());
     continue;
   }
   else
   {
     // Read was successful no need to read from another replica
     break;
   }
 }

 if (rc == SFS_ERROR)
 {
   eos_err("Failed to readv from any replica");
   return gOFS.Emsg("ReplicaParRead", *mError, EREMOTEIO, "readv replica failed");
 }

 return rc;
}


//------------------------------------------------------------------------------
// Write to file
//------------------------------------------------------------------------------
int64_t
ReplicaParLayout::Write (XrdSfsFileOffset offset,
                         const char* buffer,
                         XrdSfsXferSize length)
{
  int64_t rc;

  for (unsigned int i = 0; i < mReplicaFile.size(); i++)
  {
    rc = mReplicaFile[i]->fileWriteAsync(offset, buffer, length, mTimeout);

    if (rc != length)
    {
      XrdOucString maskUrl = mReplicaUrl[i].c_str() ? mReplicaUrl[i].c_str() : "";
      // mask some opaque parameters to shorten the logging
      eos::common::StringConversion::MaskTag(maskUrl, "cap.sym");
      eos::common::StringConversion::MaskTag(maskUrl, "cap.msg");
      eos::common::StringConversion::MaskTag(maskUrl, "authz");

      if (i != 0) errno = EREMOTEIO;

      // show only the first write error as an error to broadcast upstream
      if (hasWriteError)
        eos_err("[NB] Failed to write replica %i - write failed -%llu %s",
                i, offset, maskUrl.c_str());
      else
        eos_err("Failed to write replica %i - write failed - %llu %s",
                i, offset, maskUrl.c_str());

      hasWriteError = true;
      return gOFS.Emsg("ReplicaWrite", *mError, errno, "write replica failed",
                       maskUrl.c_str());
    }
  }

  return length;
}


//------------------------------------------------------------------------------
// Truncate file
//------------------------------------------------------------------------------
int
ReplicaParLayout::Truncate (XrdSfsFileOffset offset)
{
  int rc = SFS_OK;

  for (unsigned int i = 0; i < mReplicaFile.size(); i++)
  {
    rc = mReplicaFile[i]->fileTruncate(offset, mTimeout);

    if (rc != SFS_OK)
    {
      if (i != 0) errno = EREMOTEIO;

      XrdOucString maskUrl = mReplicaUrl[i].c_str() ? mReplicaUrl[i].c_str() : "";
      // mask some opaque parameters to shorten the logging
      eos::common::StringConversion::MaskTag(maskUrl, "cap.sym");
      eos::common::StringConversion::MaskTag(maskUrl, "cap.msg");
      eos::common::StringConversion::MaskTag(maskUrl, "authz");
      eos_err("Failed to truncate replica %i", i);
      return gOFS.Emsg("ReplicaParTuncate", *mError, errno, "truncate failed",
                       maskUrl.c_str());
    }
  }

  return rc;
}


//------------------------------------------------------------------------------
// Get stats for file
//------------------------------------------------------------------------------
int
ReplicaParLayout::Stat (struct stat* buf)
{
  int rc = 0;
  for (unsigned int i = 0; i < mReplicaFile.size(); i++)
  {
    rc = mReplicaFile[i]->fileStat(buf, mTimeout);
    // we stop with the first stat which works
    if (!rc)
      break;
  }
  return rc;
}


//------------------------------------------------------------------------------
// Sync file to disk
//------------------------------------------------------------------------------
int
ReplicaParLayout::Sync ()
{
  int rc = 0;

  for (unsigned int i = 0; i < mReplicaFile.size(); i++)
  {
    XrdOucString maskUrl = mReplicaUrl[i].c_str() ? mReplicaUrl[i].c_str() : "";
    // mask some opaque parameters to shorten the logging
    eos::common::StringConversion::MaskTag(maskUrl, "cap.sym");
    eos::common::StringConversion::MaskTag(maskUrl, "cap.msg");
    eos::common::StringConversion::MaskTag(maskUrl, "authz");
    rc = mReplicaFile[i]->fileSync(mTimeout);

    if (rc != SFS_OK)
    {
      if (i != 0) errno = EREMOTEIO;

      eos_err("error=failed to sync replica %i", i);
      return gOFS.Emsg("ReplicaParSync", *mError, errno, "sync failed",
                       maskUrl.c_str());
    }
  }

  return rc;
}


//------------------------------------------------------------------------------
// Remove file and all replicas
//------------------------------------------------------------------------------
int
ReplicaParLayout::Remove ()
{
  int rc = SFS_OK;
  bool got_error = false;

  for (unsigned int i = 0; i < mReplicaFile.size(); i++)
  {
    rc = mReplicaFile[i]->fileRemove();

    if (rc != SFS_OK)
    {
      XrdOucString maskUrl = mReplicaUrl[0].c_str() ? mReplicaUrl[i].c_str() : "";
      // mask some opaque parameters to shorten the logging
      eos::common::StringConversion::MaskTag(maskUrl, "cap.sym");
      eos::common::StringConversion::MaskTag(maskUrl, "cap.msg");
      eos::common::StringConversion::MaskTag(maskUrl, "authz");
      got_error = true;

      if (i != 0) errno = EREMOTEIO;

      eos_err("error=failed to remove replica %i", i);
    }
  }

  if (got_error)
  {
    return gOFS.Emsg("ReplicaParRemove", *mError, errno, "remove failed");
  }

  return rc;
}


//------------------------------------------------------------------------------
// Close file
//------------------------------------------------------------------------------
int
ReplicaParLayout::Close ()
{
  int rc = SFS_OK;
  int rc_close = SFS_OK;

  for (unsigned int i = 0; i < mReplicaFile.size(); i++)
  {
    // Wait for any async requests before closing
    if (mReplicaFile[i])
    {
      rc_close = mReplicaFile[i]->fileClose(mTimeout);
      rc += rc_close;

      if (rc_close != SFS_OK)
      {
	if (i != 0) errno = EREMOTEIO;
	eos_err("error=failed to close replica %s", mReplicaUrl[i].c_str());
      }
    }
  }

  if (rc != SFS_OK)
  {
    return gOFS.Emsg("ReplicaParClose", *mError, errno, "close failed", "");
  }

  return rc;
}


//------------------------------------------------------------------------------
// Reserve space for file
//------------------------------------------------------------------------------
int
ReplicaParLayout::Fallocate (XrdSfsFileOffset length)
{
  return mReplicaFile[0]->fileFallocate(length);
}


//------------------------------------------------------------------------------
// Deallocate reserved space
//------------------------------------------------------------------------------
int
ReplicaParLayout::Fdeallocate (XrdSfsFileOffset fromOffset,
                               XrdSfsFileOffset toOffset)
{
  return mReplicaFile[0]->fileFdeallocate(fromOffset, toOffset);
}


EOSFSTNAMESPACE_END
<|MERGE_RESOLUTION|>--- conflicted
+++ resolved
@@ -35,15 +35,16 @@
 //------------------------------------------------------------------------------
 // Constructor
 //------------------------------------------------------------------------------
-ReplicaParLayout::ReplicaParLayout (XrdFstOfsFile* file,
-                                    unsigned long lid,
-                                    const XrdSecEntity* client,
-                                    XrdOucErrInfo* outError,
-                                    const char* path,
-                                    uint16_t timeout) :
-Layout (file, lid, client, outError, path, timeout)
-{
-  mNumReplicas = eos::common::LayoutId::GetStripeNumber(lid) + 1; // this 1=0x0 16=0xf :-)
+ReplicaParLayout::ReplicaParLayout(XrdFstOfsFile* file,
+                                   unsigned long lid,
+                                   const XrdSecEntity* client,
+                                   XrdOucErrInfo* outError,
+                                   const char* path,
+                                   uint16_t timeout) :
+  Layout(file, lid, client, outError, path, timeout)
+{
+  mNumReplicas = eos::common::LayoutId::GetStripeNumber(lid) +
+                 1; // this 1=0x0 16=0xf :-)
   ioLocal = false;
   hasWriteError = false;
   mLocalPath = path;
@@ -53,12 +54,12 @@
 //------------------------------------------------------------------------------
 // Redirect to new target
 //------------------------------------------------------------------------------
-<<<<<<< HEAD
-=======
 void ReplicaParLayout::Redirect(const char* path)
 {
-  if (mFileIO)
+  if (mFileIO) {
     delete mFileIO;
+  }
+
   mFileIO = FileIoPlugin::GetIoObject(path, mOfsFile, mSecEntity);
   mLocalPath = path;
 }
@@ -66,192 +67,10 @@
 //------------------------------------------------------------------------------
 // Open file
 //------------------------------------------------------------------------------
->>>>>>> 02c6173e
-int
-ReplicaParLayout::Open(XrdSfsFileOpenMode flags, mode_t mode, const char* opaque)
-{
-<<<<<<< HEAD
- // No replica index definition indicates that this is gateway access just
- // forwarding to another remote server
- int replica_index = -1;
- int replica_head = -1;
- bool is_gateway = false;
- bool is_head_server = false;
- const char* index = mOfsFile->openOpaque->Get("mgm.replicaindex");
-
- if (index)
- {
-   replica_index = atoi(index);
-
-   if ((replica_index < 0) ||
-       (replica_index > eos::common::LayoutId::kSixteenStripe))
-   {
-     eos_err("illegal replica index %d", replica_index);
-     return gOFS.Emsg("ReplicaPar::Open", *mError, EINVAL,
-                      "open replica - illegal replica index found", index);
-   }
-
-   ioLocal = true;
- }
- else
- {
-   ioLocal = false;
-   is_gateway = true;
- }
-
- const char* head = mOfsFile->openOpaque->Get("mgm.replicahead");
-
- if (head)
- {
-   replica_head = atoi(head);
-
-   if ((replica_head < 0) ||
-       (replica_head > eos::common::LayoutId::kSixteenStripe))
-   {
-     eos_err("illegal replica head %d", replica_head);
-     return gOFS.Emsg("ReplicaParOpen", *mError, EINVAL,
-                      "open replica - illegal replica head found", head);
-   }
- }
- else
- {
-   eos_err("replica head missing");
-   return gOFS.Emsg("ReplicaPar::Open", *mError, EINVAL,
-                    "open replica - no replica head defined");
- }
-
- // Define the replication head
- eos_info("replica_head=%i, replica_index = %i.", replica_head, replica_index);
-
- if (replica_index == replica_head)
- {
-   is_head_server = true;
- }
-
- // Define if this is the first client contact point
- if (is_gateway || (!is_gateway && is_head_server))
- {
-   mIsEntryServer = true;
- }
-
- int envlen;
- XrdOucString remoteOpenOpaque = mOfsFile->openOpaque->Env(envlen);
- XrdOucString remoteOpenPath = mOfsFile->openOpaque->Get("mgm.path");
-
- // Only a gateway or head server needs to contact others
- if (is_gateway || is_head_server)
- {
-   // Assign stripe URLs
-   std::string replica_url;
-
-   for (int i = 0; i < mNumReplicas; i++)
-   {
-     XrdOucString reptag = "mgm.url";
-     reptag += i;
-     const char* rep = mOfsFile->capOpaque->Get(reptag.c_str());
-
-     if (!rep)
-     {
-       eos_err("Failed to open replica - missing url for replica %s",
-               reptag.c_str());
-       return gOFS.Emsg("ReplicaParOpen", *mError, EINVAL,
-                        "open stripes - missing url for replica ",
-                        reptag.c_str());
-     }
-
-     // Check if the first replica is remote
-     replica_url = rep;
-     replica_url += remoteOpenPath.c_str();
-     replica_url += "?";
-
-     // Prepare the index for the next target
-     remoteOpenOpaque = mOfsFile->openOpaque->Env(envlen);
-
-     if (index)
-     {
-       XrdOucString oldindex = "mgm.replicaindex=";
-       XrdOucString newindex = "mgm.replicaindex=";
-       oldindex += index;
-       newindex += i;
-       remoteOpenOpaque.replace(oldindex.c_str(), newindex.c_str());
-     }
-     else
-     {
-       // This points now to the head
-       remoteOpenOpaque += "&mgm.replicaindex=";
-       remoteOpenOpaque += head;
-     }
-
-     replica_url += remoteOpenOpaque.c_str();
-     mReplicaUrl.push_back(replica_url);
-     eos_debug("added replica_url = %s, index = %i", replica_url.c_str(), i);
-   }
- }
-
- // Open all the replicas needed
- for (int i = 0; i < mNumReplicas; i++)
- {
-   if ((ioLocal) && (i == replica_index))
-   {
-     // Only the referenced entry URL does local IO
-     mLocalPath = path;
-     mReplicaUrl.push_back(mLocalPath);
-     FileIo* file = FileIoPlugin::GetIoObject(eos::common::LayoutId::kLocal,
-                                              mOfsFile, mSecEntity);
-
-     if (file->Open(path, flags, mode, opaque, mTimeout))
-     {
-       eos_err("Failed to open replica - local open failed on path=%s errno=%d", path.c_str(), errno);
-       return gOFS.Emsg("ReplicaOpen", *mError, errno,
-                        "open replica - local open failed ", path.c_str());
-     }
-
-     mLastUrl = file->GetLastUrl();
-
-     // Local replica is always on the first position in the vector
-     mReplicaFile.insert(mReplicaFile.begin(), file);
-   }
-   else
-   {
-     // Gateway contacts the head, head contacts all
-     if ((is_gateway && (i == replica_head)) ||
-         (is_head_server && (i != replica_index)))
-     {
-       if (mOfsFile->isRW)
-       {
-         XrdOucString maskUrl = mReplicaUrl[i].c_str() ? mReplicaUrl[i].c_str() : "";
-         // Mask some opaque parameters to shorten the logging
-         eos::common::StringConversion::MaskTag(maskUrl, "cap.sym");
-         eos::common::StringConversion::MaskTag(maskUrl, "cap.msg");
-         eos::common::StringConversion::MaskTag(maskUrl, "authz");
-         FileIo* file = FileIoPlugin::GetIoObject(eos::common::LayoutId::kXrdCl,
-                                                  mOfsFile, mSecEntity);
-
-         // Write case
-         if (file->Open(mReplicaUrl[i], flags, mode, opaque, mTimeout))
-         {
-           eos_err("Failed to open stripes - remote open failed on %s",
-                   maskUrl.c_str());
-           return gOFS.Emsg("ReplicaParOpen", *mError, EREMOTEIO,
-                            "open stripes - remote open failed ",
-                            maskUrl.c_str());
-         }
-	 mLastUrl = file->GetLastUrl();
-         mReplicaFile.push_back(file);
-         eos_debug("Opened remote file for IO: %s.", maskUrl.c_str());
-       }
-       else
-       {
-         // Read case just uses one replica
-         eos_debug("Read case uses just one replica.");
-         continue;
-       }
-     }
-   }
- }
-
- return SFS_OK;
-=======
+int
+ReplicaParLayout::Open(XrdSfsFileOpenMode flags, mode_t mode,
+                       const char* opaque)
+{
   //............................................................................
   // No replica index definition indicates that this is gateway access just
   // forwarding to another remote server
@@ -262,42 +81,34 @@
   bool is_head_server = false;
   const char* index = mOfsFile->openOpaque->Get("mgm.replicaindex");
 
-  if (index)
-  {
+  if (index) {
     replica_index = atoi(index);
 
     if ((replica_index < 0) ||
-        (replica_index > eos::common::LayoutId::kSixteenStripe))
-    {
+        (replica_index > eos::common::LayoutId::kSixteenStripe)) {
       eos_err("illegal replica index %d", replica_index);
       return gOFS.Emsg("ReplicaPar::Open", *mError, EINVAL,
                        "open replica - illegal replica index found", index);
     }
 
     ioLocal = true;
-  }
-  else
-  {
+  } else {
     ioLocal = false;
     is_gateway = true;
   }
 
   const char* head = mOfsFile->openOpaque->Get("mgm.replicahead");
 
-  if (head)
-  {
+  if (head) {
     replica_head = atoi(head);
 
     if ((replica_head < 0) ||
-        (replica_head > eos::common::LayoutId::kSixteenStripe))
-    {
+        (replica_head > eos::common::LayoutId::kSixteenStripe)) {
       eos_err("illegal replica head %d", replica_head);
       return gOFS.Emsg("ReplicaParOpen", *mError, EINVAL,
                        "open replica - illegal replica head found", head);
     }
-  }
-  else
-  {
+  } else {
     eos_err("replica head missing");
     return gOFS.Emsg("ReplicaPar::Open", *mError, EINVAL,
                      "open replica - no replica head defined");
@@ -308,16 +119,14 @@
   //............................................................................
   eos_info("replica_head=%i, replica_index = %i.", replica_head, replica_index);
 
-  if (replica_index == replica_head)
-  {
+  if (replica_index == replica_head) {
     is_head_server = true;
   }
 
   //............................................................................
   // Define if this is the first client contact point
   //............................................................................
-  if (is_gateway || (!is_gateway && is_head_server))
-  {
+  if (is_gateway || (!is_gateway && is_head_server)) {
     mIsEntryServer = true;
   }
 
@@ -328,21 +137,18 @@
   //............................................................................
   // Only a gateway or head server needs to contact others
   //............................................................................
-  if (is_gateway || is_head_server)
-  {
+  if (is_gateway || is_head_server) {
     //..........................................................................
     // Assign stripe URLs
     //..........................................................................
     std::string replica_url;
 
-    for (int i = 0; i < mNumReplicas; i++)
-    {
+    for (int i = 0; i < mNumReplicas; i++) {
       XrdOucString reptag = "mgm.url";
       reptag += i;
       const char* rep = mOfsFile->capOpaque->Get(reptag.c_str());
 
-      if (!rep)
-      {
+      if (!rep) {
         eos_err("Failed to open replica - missing url for replica %s",
                 reptag.c_str());
         return gOFS.Emsg("ReplicaParOpen", *mError, EINVAL,
@@ -361,16 +167,13 @@
       //........................................................................
       remoteOpenOpaque = mOfsFile->openOpaque->Env(envlen);
 
-      if (index)
-      {
+      if (index) {
         XrdOucString oldindex = "mgm.replicaindex=";
         XrdOucString newindex = "mgm.replicaindex=";
         oldindex += index;
         newindex += i;
         remoteOpenOpaque.replace(oldindex.c_str(), newindex.c_str());
-      }
-      else
-      {
+      } else {
         //......................................................................
         // This points now to the head
         //......................................................................
@@ -387,26 +190,24 @@
   //............................................................................
   // Open all the replicas needed
   //............................................................................
-  for (int i = 0; i < mNumReplicas; i++)
-  {
-    if ((ioLocal) && (i == replica_index))
-    {
+  for (int i = 0; i < mNumReplicas; i++) {
+    if ((ioLocal) && (i == replica_index)) {
       //........................................................................
       // Only the referenced entry URL does local IO
       //........................................................................
       mReplicaUrl.push_back(mLocalPath);
       FileIo* file = FileIoPlugin::GetIoObject(mLocalPath.c_str(),
-                                               mOfsFile, 
-					       mSecEntity);
-
+                     mOfsFile,
+                     mSecEntity);
 
       // evt. mark an IO module as talking to external storage
-      if ((file->GetIoType() != "LocalIo"))
+      if ((file->GetIoType() != "LocalIo")) {
         file->SetExternalStorage();
-
-      if (file->fileOpen(flags, mode, opaque, mTimeout))
-      {
-        eos_err("Failed to open replica - local open failed on path=%s errno=%d", mLocalPath.c_str(), errno);
+      }
+
+      if (file->fileOpen(flags, mode, opaque, mTimeout)) {
+        eos_err("Failed to open replica - local open failed on path=%s errno=%d",
+                mLocalPath.c_str(), errno);
         return gOFS.Emsg("ReplicaOpen", *mError, errno,
                          "open replica - local open failed ", mLocalPath.c_str());
       }
@@ -416,42 +217,36 @@
       // Local replica is always on the first position in the vector
       //........................................................................
       mReplicaFile.insert(mReplicaFile.begin(), file);
-    }
-    else
-    {
+    } else {
       //........................................................................
       // Gateway contacts the head, head contacts all
       //........................................................................
       if ((is_gateway && (i == replica_head)) ||
-          (is_head_server && (i != replica_index)))
-      {
-        if (mOfsFile->isRW)
-        {
+          (is_head_server && (i != replica_index))) {
+        if (mOfsFile->isRW) {
           XrdOucString maskUrl = mReplicaUrl[i].c_str() ? mReplicaUrl[i].c_str() : "";
           // Mask some opaque parameters to shorten the logging
           eos::common::StringConversion::MaskTag(maskUrl, "cap.sym");
           eos::common::StringConversion::MaskTag(maskUrl, "cap.msg");
           eos::common::StringConversion::MaskTag(maskUrl, "authz");
-
-          FileIo* file = FileIoPlugin::GetIoObject(mReplicaUrl[i].c_str(), mOfsFile, mSecEntity);
+          FileIo* file = FileIoPlugin::GetIoObject(mReplicaUrl[i].c_str(), mOfsFile,
+                         mSecEntity);
 
           //....................................................................
           // Write case
           //....................................................................
-          if (file->fileOpen(flags, mode, opaque, mTimeout))
-          {
+          if (file->fileOpen(flags, mode, opaque, mTimeout)) {
             eos_err("Failed to open stripes - remote open failed on %s",
                     maskUrl.c_str());
             return gOFS.Emsg("ReplicaParOpen", *mError, EREMOTEIO,
                              "open stripes - remote open failed ",
                              maskUrl.c_str());
           }
+
           mLastUrl = file->GetLastUrl();
           mReplicaFile.push_back(file);
           eos_debug("Opened remote file for IO: %s.", maskUrl.c_str());
-        }
-        else
-        {
+        } else {
           //....................................................................
           // Read case just uses one replica
           //....................................................................
@@ -463,17 +258,15 @@
   }
 
   return SFS_OK;
->>>>>>> 02c6173e
 }
 
 
 //------------------------------------------------------------------------------
 // Destructor
 //------------------------------------------------------------------------------
-ReplicaParLayout::~ReplicaParLayout ()
-{
-  while (!mReplicaFile.empty())
-  {
+ReplicaParLayout::~ReplicaParLayout()
+{
+  while (!mReplicaFile.empty()) {
     FileIo* file_io = mReplicaFile.back();
     mReplicaFile.pop_back();
     delete file_io;
@@ -485,120 +278,97 @@
 // Read from file
 //------------------------------------------------------------------------------
 int64_t
-ReplicaParLayout::Read (XrdSfsFileOffset offset, char* buffer,
-                        XrdSfsXferSize length, bool readahead)
-{
- int64_t rc = 0;
-
- for (unsigned int i = 0; i < mReplicaFile.size(); i++)
- {
-<<<<<<< HEAD
-   rc = mReplicaFile[i]->Read(offset, buffer, length, mTimeout);
-=======
-   rc = mReplicaFile[i]->fileRead(offset, buffer, length, mTimeout);
->>>>>>> 02c6173e
-
-   if (rc != length)
-   {
-     XrdOucString maskUrl = mReplicaUrl[i].c_str() ? mReplicaUrl[i].c_str() : "";
-     // mask some opaque parameters to shorten the logging
-     eos::common::StringConversion::MaskTag(maskUrl, "cap.sym");
-     eos::common::StringConversion::MaskTag(maskUrl, "cap.msg");
-     eos::common::StringConversion::MaskTag(maskUrl, "authz");
-     eos_warning("Failed to read from replica off=%lld, lenght=%i, mask_url=%s",
-                 offset, length, maskUrl.c_str());
-     continue;
-   }
-   else
-   {
-     // Read was scucessful no need to read from another replica
-     break;
-   }
- }
-
- if (rc == SFS_ERROR)
- {
-   eos_err("Failed to read from any replica offset=%lld, lenght=%i",
-           offset, length);
-   return gOFS.Emsg("ReplicaParRead", *mError, EREMOTEIO,
-                    "read replica - read failed");
- }
-
- return rc;
-}
-<<<<<<< HEAD
-
-
-=======
->>>>>>> 02c6173e
-
-//------------------------------------------------------------------------------
-// Vector read 
-//------------------------------------------------------------------------------
-int64_t
-ReplicaParLayout::ReadV (XrdCl::ChunkList& chunkList, uint32_t len) 
-{
- int64_t rc = 0;
- eos_debug("read count=%i", chunkList.size());
-
- for (unsigned int i = 0; i < mReplicaFile.size(); i++)
- {
-<<<<<<< HEAD
-   rc = mReplicaFile[i]->ReadV(chunkList, mTimeout);
-=======
-   rc = mReplicaFile[i]->fileReadV(chunkList, mTimeout);
->>>>>>> 02c6173e
-
-   if (rc == SFS_ERROR)
-   {
-     XrdOucString maskUrl = mReplicaUrl[i].c_str() ? mReplicaUrl[i].c_str() : "";
-     // Mask some opaque parameters to shorten the logging
-     eos::common::StringConversion::MaskTag(maskUrl, "cap.sym");
-     eos::common::StringConversion::MaskTag(maskUrl, "cap.msg");
-     eos::common::StringConversion::MaskTag(maskUrl, "authz");
-     eos_warning("Failed to readv from replica -%s", maskUrl.c_str());
-     continue;
-   }
-   else
-   {
-     // Read was successful no need to read from another replica
-     break;
-   }
- }
-
- if (rc == SFS_ERROR)
- {
-   eos_err("Failed to readv from any replica");
-   return gOFS.Emsg("ReplicaParRead", *mError, EREMOTEIO, "readv replica failed");
- }
-
- return rc;
-}
-
-
-//------------------------------------------------------------------------------
-// Write to file
-//------------------------------------------------------------------------------
-int64_t
-ReplicaParLayout::Write (XrdSfsFileOffset offset,
-                         const char* buffer,
-                         XrdSfsXferSize length)
-{
-  int64_t rc;
-
-  for (unsigned int i = 0; i < mReplicaFile.size(); i++)
-  {
-    rc = mReplicaFile[i]->fileWriteAsync(offset, buffer, length, mTimeout);
-
-    if (rc != length)
-    {
+ReplicaParLayout::Read(XrdSfsFileOffset offset, char* buffer,
+                       XrdSfsXferSize length, bool readahead)
+{
+  int64_t rc = 0;
+
+  for (unsigned int i = 0; i < mReplicaFile.size(); i++) {
+    rc = mReplicaFile[i]->fileRead(offset, buffer, length, mTimeout);
+
+    if (rc != length) {
       XrdOucString maskUrl = mReplicaUrl[i].c_str() ? mReplicaUrl[i].c_str() : "";
       // mask some opaque parameters to shorten the logging
       eos::common::StringConversion::MaskTag(maskUrl, "cap.sym");
       eos::common::StringConversion::MaskTag(maskUrl, "cap.msg");
       eos::common::StringConversion::MaskTag(maskUrl, "authz");
-
-      if (i != 0) errno = EREMOTEIO;
+      eos_warning("Failed to read from replica off=%lld, lenght=%i, mask_url=%s",
+                  offset, length, maskUrl.c_str());
+      continue;
+    } else {
+      // Read was scucessful no need to read from another replica
+      break;
+    }
+  }
+
+  if (rc == SFS_ERROR) {
+    eos_err("Failed to read from any replica offset=%lld, lenght=%i",
+            offset, length);
+    return gOFS.Emsg("ReplicaParRead", *mError, EREMOTEIO,
+                     "read replica - read failed");
+  }
+
+  return rc;
+}
+
+//------------------------------------------------------------------------------
+// Vector read
+//------------------------------------------------------------------------------
+int64_t
+ReplicaParLayout::ReadV(XrdCl::ChunkList& chunkList, uint32_t len)
+{
+  int64_t rc = 0;
+  eos_debug("read count=%i", chunkList.size());
+
+  for (unsigned int i = 0; i < mReplicaFile.size(); i++) {
+    rc = mReplicaFile[i]->fileReadV(chunkList, mTimeout);
+
+    if (rc == SFS_ERROR) {
+      XrdOucString maskUrl = mReplicaUrl[i].c_str() ? mReplicaUrl[i].c_str() : "";
+      // Mask some opaque parameters to shorten the logging
+      eos::common::StringConversion::MaskTag(maskUrl, "cap.sym");
+      eos::common::StringConversion::MaskTag(maskUrl, "cap.msg");
+      eos::common::StringConversion::MaskTag(maskUrl, "authz");
+      eos_warning("Failed to readv from replica -%s", maskUrl.c_str());
+      continue;
+    } else {
+      // Read was successful no need to read from another replica
+      break;
+    }
+  }
+
+  if (rc == SFS_ERROR) {
+    eos_err("Failed to readv from any replica");
+    return gOFS.Emsg("ReplicaParRead", *mError, EREMOTEIO, "readv replica failed");
+  }
+
+  return rc;
+}
+
+
+//------------------------------------------------------------------------------
+// Write to file
+//------------------------------------------------------------------------------
+int64_t
+ReplicaParLayout::Write(XrdSfsFileOffset offset,
+                        const char* buffer,
+                        XrdSfsXferSize length)
+{
+  int64_t rc;
+
+  for (unsigned int i = 0; i < mReplicaFile.size(); i++) {
+    rc = mReplicaFile[i]->fileWriteAsync(offset, buffer, length, mTimeout);
+
+    if (rc != length) {
+      XrdOucString maskUrl = mReplicaUrl[i].c_str() ? mReplicaUrl[i].c_str() : "";
+      // mask some opaque parameters to shorten the logging
+      eos::common::StringConversion::MaskTag(maskUrl, "cap.sym");
+      eos::common::StringConversion::MaskTag(maskUrl, "cap.msg");
+      eos::common::StringConversion::MaskTag(maskUrl, "authz");
+
+      if (i != 0) {
+        errno = EREMOTEIO;
+      }
 
       // show only the first write error as an error to broadcast upstream
       if (hasWriteError)
@@ -622,17 +392,17 @@
 // Truncate file
 //------------------------------------------------------------------------------
 int
-ReplicaParLayout::Truncate (XrdSfsFileOffset offset)
+ReplicaParLayout::Truncate(XrdSfsFileOffset offset)
 {
   int rc = SFS_OK;
 
-  for (unsigned int i = 0; i < mReplicaFile.size(); i++)
-  {
+  for (unsigned int i = 0; i < mReplicaFile.size(); i++) {
     rc = mReplicaFile[i]->fileTruncate(offset, mTimeout);
 
-    if (rc != SFS_OK)
-    {
-      if (i != 0) errno = EREMOTEIO;
+    if (rc != SFS_OK) {
+      if (i != 0) {
+        errno = EREMOTEIO;
+      }
 
       XrdOucString maskUrl = mReplicaUrl[i].c_str() ? mReplicaUrl[i].c_str() : "";
       // mask some opaque parameters to shorten the logging
@@ -653,16 +423,19 @@
 // Get stats for file
 //------------------------------------------------------------------------------
 int
-ReplicaParLayout::Stat (struct stat* buf)
+ReplicaParLayout::Stat(struct stat* buf)
 {
   int rc = 0;
-  for (unsigned int i = 0; i < mReplicaFile.size(); i++)
-  {
+
+  for (unsigned int i = 0; i < mReplicaFile.size(); i++) {
     rc = mReplicaFile[i]->fileStat(buf, mTimeout);
+
     // we stop with the first stat which works
-    if (!rc)
+    if (!rc) {
       break;
-  }
+    }
+  }
+
   return rc;
 }
 
@@ -671,12 +444,11 @@
 // Sync file to disk
 //------------------------------------------------------------------------------
 int
-ReplicaParLayout::Sync ()
+ReplicaParLayout::Sync()
 {
   int rc = 0;
 
-  for (unsigned int i = 0; i < mReplicaFile.size(); i++)
-  {
+  for (unsigned int i = 0; i < mReplicaFile.size(); i++) {
     XrdOucString maskUrl = mReplicaUrl[i].c_str() ? mReplicaUrl[i].c_str() : "";
     // mask some opaque parameters to shorten the logging
     eos::common::StringConversion::MaskTag(maskUrl, "cap.sym");
@@ -684,9 +456,10 @@
     eos::common::StringConversion::MaskTag(maskUrl, "authz");
     rc = mReplicaFile[i]->fileSync(mTimeout);
 
-    if (rc != SFS_OK)
-    {
-      if (i != 0) errno = EREMOTEIO;
+    if (rc != SFS_OK) {
+      if (i != 0) {
+        errno = EREMOTEIO;
+      }
 
       eos_err("error=failed to sync replica %i", i);
       return gOFS.Emsg("ReplicaParSync", *mError, errno, "sync failed",
@@ -702,17 +475,15 @@
 // Remove file and all replicas
 //------------------------------------------------------------------------------
 int
-ReplicaParLayout::Remove ()
+ReplicaParLayout::Remove()
 {
   int rc = SFS_OK;
   bool got_error = false;
 
-  for (unsigned int i = 0; i < mReplicaFile.size(); i++)
-  {
+  for (unsigned int i = 0; i < mReplicaFile.size(); i++) {
     rc = mReplicaFile[i]->fileRemove();
 
-    if (rc != SFS_OK)
-    {
+    if (rc != SFS_OK) {
       XrdOucString maskUrl = mReplicaUrl[0].c_str() ? mReplicaUrl[i].c_str() : "";
       // mask some opaque parameters to shorten the logging
       eos::common::StringConversion::MaskTag(maskUrl, "cap.sym");
@@ -720,14 +491,15 @@
       eos::common::StringConversion::MaskTag(maskUrl, "authz");
       got_error = true;
 
-      if (i != 0) errno = EREMOTEIO;
+      if (i != 0) {
+        errno = EREMOTEIO;
+      }
 
       eos_err("error=failed to remove replica %i", i);
     }
   }
 
-  if (got_error)
-  {
+  if (got_error) {
     return gOFS.Emsg("ReplicaParRemove", *mError, errno, "remove failed");
   }
 
@@ -739,29 +511,28 @@
 // Close file
 //------------------------------------------------------------------------------
 int
-ReplicaParLayout::Close ()
+ReplicaParLayout::Close()
 {
   int rc = SFS_OK;
   int rc_close = SFS_OK;
 
-  for (unsigned int i = 0; i < mReplicaFile.size(); i++)
-  {
+  for (unsigned int i = 0; i < mReplicaFile.size(); i++) {
     // Wait for any async requests before closing
-    if (mReplicaFile[i])
-    {
+    if (mReplicaFile[i]) {
       rc_close = mReplicaFile[i]->fileClose(mTimeout);
       rc += rc_close;
 
-      if (rc_close != SFS_OK)
-      {
-	if (i != 0) errno = EREMOTEIO;
-	eos_err("error=failed to close replica %s", mReplicaUrl[i].c_str());
-      }
-    }
-  }
-
-  if (rc != SFS_OK)
-  {
+      if (rc_close != SFS_OK) {
+        if (i != 0) {
+          errno = EREMOTEIO;
+        }
+
+        eos_err("error=failed to close replica %s", mReplicaUrl[i].c_str());
+      }
+    }
+  }
+
+  if (rc != SFS_OK) {
     return gOFS.Emsg("ReplicaParClose", *mError, errno, "close failed", "");
   }
 
@@ -773,7 +544,7 @@
 // Reserve space for file
 //------------------------------------------------------------------------------
 int
-ReplicaParLayout::Fallocate (XrdSfsFileOffset length)
+ReplicaParLayout::Fallocate(XrdSfsFileOffset length)
 {
   return mReplicaFile[0]->fileFallocate(length);
 }
@@ -783,8 +554,8 @@
 // Deallocate reserved space
 //------------------------------------------------------------------------------
 int
-ReplicaParLayout::Fdeallocate (XrdSfsFileOffset fromOffset,
-                               XrdSfsFileOffset toOffset)
+ReplicaParLayout::Fdeallocate(XrdSfsFileOffset fromOffset,
+                              XrdSfsFileOffset toOffset)
 {
   return mReplicaFile[0]->fileFdeallocate(fromOffset, toOffset);
 }
