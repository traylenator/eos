//------------------------------------------------------------------------------
// File: ReplicaParLayout.cc
// Author: Andreas-Joachim Peters - CERN
//------------------------------------------------------------------------------

/************************************************************************
 * EOS - the CERN Disk Storage System                                   *
 * Copyright (C) 2011 CERN/Switzerland                                  *
 *                                                                      *
 * This program is free software: you can redistribute it and/or modify *
 * it under the terms of the GNU General Public License as published by *
 * the Free Software Foundation, either version 3 of the License, or    *
 * (at your option) any later version.                                  *
 *                                                                      *
 * This program is distributed in the hope that it will be useful,      *
 * but WITHOUT ANY WARRANTY; without even the implied warranty of       *
 * MERCHANTABILITY or FITNESS FOR A PARTICULAR PURPOSE.  See the        *
 * GNU General Public License for more details.                         *
 *                                                                      *
 * You should have received a copy of the GNU General Public License    *
 * along with this program.  If not, see <http://www.gnu.org/licenses/>.*
 ************************************************************************/

/*----------------------------------------------------------------------------*/
#include "fst/layout/ReplicaParLayout.hh"
#include "fst/io/FileIoPlugin.hh"
#include "fst/io/AsyncMetaHandler.hh"
#include "fst/XrdFstOfs.hh"

/*----------------------------------------------------------------------------*/

EOSFSTNAMESPACE_BEGIN


//------------------------------------------------------------------------------
// Constructor
//------------------------------------------------------------------------------
ReplicaParLayout::ReplicaParLayout (XrdFstOfsFile* file,
                                    int lid,
                                    const XrdSecEntity* client,
                                    XrdOucErrInfo* outError,
                                    const char* path,
                                    uint16_t timeout) :
Layout (file, lid, client, outError, path, timeout)
{
  mNumReplicas = eos::common::LayoutId::GetStripeNumber(lid) + 1; // this 1=0x0 16=0xf :-)
  ioLocal = false;
  hasWriteError = false;
  mLocalPath = path;
}


//------------------------------------------------------------------------------
// Redirect to new target
//------------------------------------------------------------------------------
void ReplicaParLayout::Redirect(const char* path)
{
  if (mFileIO)
    delete mFileIO;
  mFileIO = FileIoPlugin::GetIoObject(path, mOfsFile, mSecEntity);
  mLocalPath = path;
}

//------------------------------------------------------------------------------
// Open file
//------------------------------------------------------------------------------

int
ReplicaParLayout::Open(XrdSfsFileOpenMode flags, mode_t mode, const char* opaque)
{
  //............................................................................
  // No replica index definition indicates that this is gateway access just
  // forwarding to another remote server
  //............................................................................
  int replica_index = -1;
  int replica_head = -1;
  bool is_gateway = false;
  bool is_head_server = false;
  const char* index = mOfsFile->openOpaque->Get("mgm.replicaindex");

  if (index)
  {
    replica_index = atoi(index);

    if ((replica_index < 0) ||
        (replica_index > eos::common::LayoutId::kSixteenStripe))
    {
      eos_err("illegal replica index %d", replica_index);
      return gOFS.Emsg("ReplicaPar::Open", *mError, EINVAL,
                       "open replica - illegal replica index found", index);
    }

    ioLocal = true;
  }
  else
  {
    ioLocal = false;
    is_gateway = true;
  }

  const char* head = mOfsFile->openOpaque->Get("mgm.replicahead");

  if (head)
  {
    replica_head = atoi(head);

    if ((replica_head < 0) ||
        (replica_head > eos::common::LayoutId::kSixteenStripe))
    {
      eos_err("illegal replica head %d", replica_head);
      return gOFS.Emsg("ReplicaParOpen", *mError, EINVAL,
                       "open replica - illegal replica head found", head);
    }
  }
  else
  {
    eos_err("replica head missing");
    return gOFS.Emsg("ReplicaPar::Open", *mError, EINVAL,
                     "open replica - no replica head defined");
  }

  //............................................................................
  // Define the replication head
  //............................................................................
  eos_info("replica_head=%i, replica_index = %i.", replica_head, replica_index);

  if (replica_index == replica_head)
  {
    is_head_server = true;
  }

  //............................................................................
  // Define if this is the first client contact point
  //............................................................................
  if (is_gateway || (!is_gateway && is_head_server))
  {
    mIsEntryServer = true;
  }

  int envlen;
  XrdOucString remoteOpenOpaque = mOfsFile->openOpaque->Env(envlen);
  XrdOucString remoteOpenPath = mOfsFile->openOpaque->Get("mgm.path");

  //............................................................................
  // Only a gateway or head server needs to contact others
  //............................................................................
  if (is_gateway || is_head_server)
  {
    //..........................................................................
    // Assign stripe URLs
    //..........................................................................
    std::string replica_url;

    for (int i = 0; i < mNumReplicas; i++)
    {
      XrdOucString reptag = "mgm.url";
      reptag += i;
      const char* rep = mOfsFile->capOpaque->Get(reptag.c_str());

      if (!rep)
      {
        eos_err("Failed to open replica - missing url for replica %s",
                reptag.c_str());
        return gOFS.Emsg("ReplicaParOpen", *mError, EINVAL,
                         "open stripes - missing url for replica ",
                         reptag.c_str());
      }

      //........................................................................
      // Check if the first replica is remote
      //........................................................................
      replica_url = rep;
      replica_url += remoteOpenPath.c_str();
      replica_url += "?";
      //........................................................................
      // Prepare the index for the next target
      //........................................................................
      remoteOpenOpaque = mOfsFile->openOpaque->Env(envlen);

      if (index)
      {
        XrdOucString oldindex = "mgm.replicaindex=";
        XrdOucString newindex = "mgm.replicaindex=";
        oldindex += index;
        newindex += i;
        remoteOpenOpaque.replace(oldindex.c_str(), newindex.c_str());
      }
      else
      {
        //......................................................................
        // This points now to the head
        //......................................................................
        remoteOpenOpaque += "&mgm.replicaindex=";
        remoteOpenOpaque += head;
      }

      replica_url += remoteOpenOpaque.c_str();
      mReplicaUrl.push_back(replica_url);
      eos_debug("added replica_url = %s, index = %i", replica_url.c_str(), i);
    }
  }

  //............................................................................
  // Open all the replicas needed
  //............................................................................
  for (int i = 0; i < mNumReplicas; i++)
  {
    if ((ioLocal) && (i == replica_index))
    {
      //........................................................................
      // Only the referenced entry URL does local IO
      //........................................................................
      mReplicaUrl.push_back(mLocalPath);
      FileIo* file = FileIoPlugin::GetIoObject(mLocalPath.c_str(),
                                               mOfsFile, 
					       mSecEntity);


      // evt. mark an IO module as talking to external storage
      if ((file->GetIoType() != "LocalIo"))
        file->SetExternalStorage();

      if (file->fileOpen(flags, mode, opaque, mTimeout))
      {
        eos_err("Failed to open replica - local open failed on path=%s errno=%d", mLocalPath.c_str(), errno);
        return gOFS.Emsg("ReplicaOpen", *mError, errno,
                         "open replica - local open failed ", mLocalPath.c_str());
      }

      mLastUrl = file->GetLastUrl();
      //........................................................................
      // Local replica is always on the first position in the vector
      //........................................................................
      mReplicaFile.insert(mReplicaFile.begin(), file);
    }
    else
    {
      //........................................................................
      // Gateway contacts the head, head contacts all
      //........................................................................
      if ((is_gateway && (i == replica_head)) ||
          (is_head_server && (i != replica_index)))
      {
        if (mOfsFile->isRW)
        {
          XrdOucString maskUrl = mReplicaUrl[i].c_str() ? mReplicaUrl[i].c_str() : "";
          // Mask some opaque parameters to shorten the logging
          eos::common::StringConversion::MaskTag(maskUrl, "cap.sym");
          eos::common::StringConversion::MaskTag(maskUrl, "cap.msg");
          eos::common::StringConversion::MaskTag(maskUrl, "authz");

          FileIo* file = FileIoPlugin::GetIoObject(mReplicaUrl[i].c_str(), mOfsFile, mSecEntity);

          //....................................................................
          // Write case
          //....................................................................
          if (file->fileOpen(flags, mode, opaque, mTimeout))
          {
            eos_err("Failed to open stripes - remote open failed on %s",
                    maskUrl.c_str());
            return gOFS.Emsg("ReplicaParOpen", *mError, EREMOTEIO,
                             "open stripes - remote open failed ",
                             maskUrl.c_str());
          }
          mLastUrl = file->GetLastUrl();
          mReplicaFile.push_back(file);
          eos_debug("Opened remote file for IO: %s.", maskUrl.c_str());
        }
        else
        {
          //....................................................................
          // Read case just uses one replica
          //....................................................................
          eos_debug("Read case uses just one replica.");
          continue;
        }
      }
    }
  }

  return SFS_OK;
}


//------------------------------------------------------------------------------
// Destructor
//------------------------------------------------------------------------------

ReplicaParLayout::~ReplicaParLayout ()
{
  while (!mReplicaFile.empty())
  {
    FileIo* file_io = mReplicaFile.back();
    mReplicaFile.pop_back();
    delete file_io;
  }
}


//------------------------------------------------------------------------------
// Read from file
//------------------------------------------------------------------------------

int64_t
ReplicaParLayout::Read (XrdSfsFileOffset offset, char* buffer,
                        XrdSfsXferSize length, bool readahead)
{
  int64_t rc = 0;

  for (unsigned int i = 0; i < mReplicaFile.size(); i++)
  {
    rc = mReplicaFile[i]->fileRead(offset, buffer, length, mTimeout);

    if (rc == SFS_ERROR)
    {
      XrdOucString maskUrl = mReplicaUrl[i].c_str() ? mReplicaUrl[i].c_str() : "";
      // mask some opaque parameters to shorten the logging
      eos::common::StringConversion::MaskTag(maskUrl, "cap.sym");
      eos::common::StringConversion::MaskTag(maskUrl, "cap.msg");
      eos::common::StringConversion::MaskTag(maskUrl, "authz");
      eos_warning("Failed to read from replica off=%lld, lenght=%i, mask_url=%s",
                  offset, length, maskUrl.c_str());
      continue;
    }
    else
    {
      //......................................................................
      // Read was scucessful no need to read from another replica
      //......................................................................
      break;
    }
  }

  if (rc == SFS_ERROR)
  {
    eos_err("Failed to read from any replica offset=%lld, lenght=%i",
            offset, length);
    return gOFS.Emsg("ReplicaParRead", *mError, EREMOTEIO,
                     "read replica - read failed");
  }

  return rc;
}

//------------------------------------------------------------------------------
// Write to file
//------------------------------------------------------------------------------

int64_t
ReplicaParLayout::Write (XrdSfsFileOffset offset,
                         const char* buffer,
                         XrdSfsXferSize length)
{
  int64_t rc;

  for (unsigned int i = 0; i < mReplicaFile.size(); i++)
  {
    rc = mReplicaFile[i]->fileWriteAsync(offset, buffer, length, mTimeout);

    if (rc != length)
    {
      XrdOucString maskUrl = mReplicaUrl[i].c_str() ? mReplicaUrl[i].c_str() : "";
      // mask some opaque parameters to shorten the logging
      eos::common::StringConversion::MaskTag(maskUrl, "cap.sym");
      eos::common::StringConversion::MaskTag(maskUrl, "cap.msg");
      eos::common::StringConversion::MaskTag(maskUrl, "authz");

      if (i != 0) errno = EREMOTEIO;

      // show only the first write error as an error to broadcast upstream
      if (hasWriteError)
        eos_err("[NB] Failed to write replica %i - write failed -%llu %s",
                i, offset, maskUrl.c_str());
      else
        eos_err("Failed to write replica %i - write failed - %llu %s",
                i, offset, maskUrl.c_str());

      hasWriteError = true;
      return gOFS.Emsg("ReplicaWrite", *mError, errno, "write replica failed",
                       maskUrl.c_str());
    }
  }

  return length;
}


//------------------------------------------------------------------------------
// Truncate file
//------------------------------------------------------------------------------

int
ReplicaParLayout::Truncate (XrdSfsFileOffset offset)
{
  int rc = SFS_OK;

  for (unsigned int i = 0; i < mReplicaFile.size(); i++)
  {
    rc = mReplicaFile[i]->fileTruncate(offset, mTimeout);

    if (rc != SFS_OK)
    {
      if (i != 0) errno = EREMOTEIO;

      XrdOucString maskUrl = mReplicaUrl[i].c_str() ? mReplicaUrl[i].c_str() : "";
      // mask some opaque parameters to shorten the logging
      eos::common::StringConversion::MaskTag(maskUrl, "cap.sym");
      eos::common::StringConversion::MaskTag(maskUrl, "cap.msg");
      eos::common::StringConversion::MaskTag(maskUrl, "authz");
      eos_err("Failed to truncate replica %i", i);
      return gOFS.Emsg("ReplicaParTuncate", *mError, errno, "truncate failed",
                       maskUrl.c_str());
    }
  }

  return rc;
}


//------------------------------------------------------------------------------
// Get stats for file
//------------------------------------------------------------------------------

int
ReplicaParLayout::Stat (struct stat* buf)
{
  int rc = 0;
  for (unsigned int i = 0; i < mReplicaFile.size(); i++)
  {
    rc = mReplicaFile[i]->fileStat(buf, mTimeout);
    // we stop with the first stat which works
    if (!rc)
      break;
  }
  return rc;
}

//------------------------------------------------------------------------------
// Sync file to disk
//------------------------------------------------------------------------------

int
ReplicaParLayout::Sync ()
{
  int rc = 0;

  for (unsigned int i = 0; i < mReplicaFile.size(); i++)
  {
    XrdOucString maskUrl = mReplicaUrl[i].c_str() ? mReplicaUrl[i].c_str() : "";
    // mask some opaque parameters to shorten the logging
    eos::common::StringConversion::MaskTag(maskUrl, "cap.sym");
    eos::common::StringConversion::MaskTag(maskUrl, "cap.msg");
    eos::common::StringConversion::MaskTag(maskUrl, "authz");
    rc = mReplicaFile[i]->fileSync(mTimeout);

    if (rc != SFS_OK)
    {
      if (i != 0) errno = EREMOTEIO;

      eos_err("error=failed to sync replica %i", i);
      return gOFS.Emsg("ReplicaParSync", *mError, errno, "sync failed",
                       maskUrl.c_str());
    }
  }

  return rc;
}


//------------------------------------------------------------------------------
// Remove file and all replicas
//------------------------------------------------------------------------------

int
ReplicaParLayout::Remove ()
{
  int rc = SFS_OK;
  bool got_error = false;

  for (unsigned int i = 0; i < mReplicaFile.size(); i++)
  {
    rc = mReplicaFile[i]->fileRemove();

    if (rc != SFS_OK)
    {
      XrdOucString maskUrl = mReplicaUrl[0].c_str() ? mReplicaUrl[i].c_str() : "";
      // mask some opaque parameters to shorten the logging
      eos::common::StringConversion::MaskTag(maskUrl, "cap.sym");
      eos::common::StringConversion::MaskTag(maskUrl, "cap.msg");
      eos::common::StringConversion::MaskTag(maskUrl, "authz");
      got_error = true;

      if (i != 0) errno = EREMOTEIO;

      eos_err("error=failed to remove replica %i", i);
    }
  }

  if (got_error)
  {
    return gOFS.Emsg("ReplicaParRemove", *mError, errno, "remove failed");
  }

  return rc;
}


//------------------------------------------------------------------------------
// Close file
//------------------------------------------------------------------------------

int
ReplicaParLayout::Close ()
{
  int rc = SFS_OK;
  int rc_close = SFS_OK;

  for (unsigned int i = 0; i < mReplicaFile.size(); i++)
  {
    // Wait for any async requests before closing
    if (mReplicaFile[i])
    {
<<<<<<< HEAD
      AsyncMetaHandler* ptr_handler =
              static_cast<AsyncMetaHandler*> (mReplicaFile[i]->fileGetAsyncHandler());
=======
      rc_close = mReplicaFile[i]->Close(mTimeout);
      rc += rc_close;
>>>>>>> 25e661ff

      if (rc_close != SFS_OK)
      {
	if (i != 0) errno = EREMOTEIO;
	eos_err("error=failed to close replica %s", mReplicaUrl[i].c_str());
      }
    }
<<<<<<< HEAD

    rc_close = mReplicaFile[i]->fileClose(mTimeout);
    rc += rc_close;

    if (rc_close != SFS_OK)
    {
      if (i != 0) errno = EREMOTEIO;
      eos_err("error=failed to close replica %s", mReplicaUrl[i].c_str());
    }
=======
>>>>>>> 25e661ff
  }

  if (rc != SFS_OK)
  {
    return gOFS.Emsg("ReplicaParClose", *mError, errno, "close failed", "");
  }

  return rc;
}


//------------------------------------------------------------------------------
// Reserve space for file
//------------------------------------------------------------------------------

int
ReplicaParLayout::Fallocate (XrdSfsFileOffset length)
{
  return mReplicaFile[0]->fileFallocate(length);
}


//------------------------------------------------------------------------------
// Deallocate reserved space
//------------------------------------------------------------------------------

int
ReplicaParLayout::Fdeallocate (XrdSfsFileOffset fromOffset,
                               XrdSfsFileOffset toOffset)
{
  return mReplicaFile[0]->fileFdeallocate(fromOffset, toOffset);
}


EOSFSTNAMESPACE_END
<|MERGE_RESOLUTION|>--- conflicted
+++ resolved
@@ -520,13 +520,8 @@
     // Wait for any async requests before closing
     if (mReplicaFile[i])
     {
-<<<<<<< HEAD
-      AsyncMetaHandler* ptr_handler =
-              static_cast<AsyncMetaHandler*> (mReplicaFile[i]->fileGetAsyncHandler());
-=======
-      rc_close = mReplicaFile[i]->Close(mTimeout);
+      rc_close = mReplicaFile[i]->fileClose(mTimeout);
       rc += rc_close;
->>>>>>> 25e661ff
 
       if (rc_close != SFS_OK)
       {
@@ -534,18 +529,6 @@
 	eos_err("error=failed to close replica %s", mReplicaUrl[i].c_str());
       }
     }
-<<<<<<< HEAD
-
-    rc_close = mReplicaFile[i]->fileClose(mTimeout);
-    rc += rc_close;
-
-    if (rc_close != SFS_OK)
-    {
-      if (i != 0) errno = EREMOTEIO;
-      eos_err("error=failed to close replica %s", mReplicaUrl[i].c_str());
-    }
-=======
->>>>>>> 25e661ff
   }
 
   if (rc != SFS_OK)
