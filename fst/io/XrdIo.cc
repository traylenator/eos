--- conflicted
+++ resolved
@@ -263,13 +263,12 @@
 
   if (!status.IsOK())
   {
+    delete io_handler;
     eos_err("error=opening remote XrdClFile");
     errno = status.errNo;
     mLastErrMsg = status.ToString().c_str();
     mLastErrCode  = status.code;
     mLastErrNo  = status.errNo;
-    delete mXrdFile;
-    delete io_handler;
     return SFS_ERROR;
   }
 
@@ -289,35 +288,26 @@
             static_cast<uint64_t> (offset),
             static_cast<uint64_t> (length));
 
-<<<<<<< HEAD
   uint32_t nread = 0;
+
+  if(!mXrdFile)
+  {
+    errno = EIO;
+    return SFS_ERROR;
+  }
+
   XrdCl::XRootDStatus status = mXrdFile->Read(static_cast<uint64_t> (offset),
                                               static_cast<uint32_t> (length),
                                               buffer,
                                               nread,
                                               timeout);
-=======
-  uint32_t bytes_read = 0;
-
-  if(!mXrdFile)
-  {
-    errno = EIO;
-    return SFS_ERROR;
-  }
-
-  XrdCl::XRootDStatus status = mXrdFile->Read(static_cast<uint64_t> (offset),
-      static_cast<uint32_t> (length),
-      buffer,
-      bytes_read,
-      timeout);
->>>>>>> 90d8ec10
 
   if (!status.IsOK())
   {
     errno = status.errNo;
     mLastErrMsg = status.ToString().c_str();
-    mLastErrCode = status.code;
-    mLastErrNo = status.errNo;
+    mLastErrCode  = status.code;
+    mLastErrNo  = status.errNo;
     return SFS_ERROR;
   }
 
@@ -334,6 +324,13 @@
  {
    eos_debug("read count=%i", chunkList.size());
    int64_t nread = 0;
+
+  if(!mXrdFile)
+  {
+    errno = EIO;
+    return SFS_ERROR;
+  }
+
    XrdCl::VectorReadInfo* vReadInfo = 0;
    XrdCl::XRootDStatus status = mXrdFile->VectorRead(chunkList, 0,
                                                      vReadInfo, timeout);
@@ -357,10 +354,15 @@
 //! Vector read - async
 //------------------------------------------------------------------------------
 int64_t
-<<<<<<< HEAD
 XrdIo::ReadVAsync (XrdCl::ChunkList& chunkList,
                    uint16_t timeout)
 {
+  if(!mXrdFile)
+  {
+    errno = EIO;
+    return SFS_ERROR;
+  }
+
   VectChunkHandler* vhandler = 0;
   XrdCl::XRootDStatus status;
  
@@ -368,27 +370,6 @@
   eos_debug("read count=%i", chunkList.size());
   vhandler = mMetaHandler->Register(chunkList, NULL, false);
   int64_t nread = vhandler->GetLength();
-=======
-XrdIo::Write (XrdSfsFileOffset offset,
-    const char* buffer,
-    XrdSfsXferSize length,
-    uint16_t timeout)
-{
-  eos_debug("offset=%llu length=%llu",
-      static_cast<uint64_t> (offset),
-      static_cast<uint64_t> (length));
-
-  if(!mXrdFile)
-  {
-    errno = EIO;
-    return SFS_ERROR;
-  }
-
-  XrdCl::XRootDStatus status = mXrdFile->Write(static_cast<uint64_t> (offset),
-      static_cast<uint32_t> (length),
-      buffer,
-      timeout);
->>>>>>> 90d8ec10
 
   if (!vhandler)
   {
@@ -408,8 +389,8 @@
     // has already failed 
     mMetaHandler->HandleResponse(&status, vhandler);
     mLastErrMsg = status.ToString().c_str();
-    mLastErrCode = status.code;
-    mLastErrNo = status.errNo;
+    mLastErrCode  = status.code;
+    mLastErrNo  = status.errNo;
     return SFS_ERROR;
   }
   
@@ -428,8 +409,8 @@
                   uint16_t timeout)
 {
   eos_debug("offset=%llu length=%llu",
-      static_cast<uint64_t> (offset),
-      static_cast<uint64_t> (length));
+            static_cast<uint64_t> (offset),
+            static_cast<uint64_t> (length));
 
   if(!mXrdFile)
   {
@@ -456,34 +437,22 @@
     // If previous read requests failed with a timeout error then we won't
     // get a new handler and we return directly an error
     if (!handler)
-<<<<<<< HEAD
       return SFS_ERROR;    
     
-=======
-    {
-      return SFS_ERROR;
-    }
-
->>>>>>> 90d8ec10
     status = mXrdFile->Read(static_cast<uint64_t> (offset),
-        static_cast<uint32_t> (length),
-        buffer,
-        static_cast<XrdCl::ResponseHandler*> (handler),
-        timeout);
+                            static_cast<uint32_t> (length),
+                            buffer,
+                            static_cast<XrdCl::ResponseHandler*> (handler),
+                            timeout);
 
     if (!status.IsOK())
     {
       // TODO: for the time being we call this ourselves but this should be
       // dropped once XrdCl will call the handler for a request as it knows it
-<<<<<<< HEAD
       // has already failed 
-=======
-      // has already failed
-      //!!!!!!!!!!!!!!!!!!!!!!!!!!!!!!!!!!!!!!!!!!!!!!!!!!!!!!!!!!!!!!!!!!!!!!!!
->>>>>>> 90d8ec10
       mMetaHandler->HandleResponse(&status, handler);
     }
-
+    
     nread = length;
   }
   else
@@ -499,7 +468,7 @@
     while (length)
     {
       iter = FindBlock(offset);
-
+      
       if (iter != mMapBlocks.end())
       {
         // Block found in prefetched blocks
@@ -524,16 +493,16 @@
             break;
           }
         }
-
+        
         if (sh->WaitOK())
         {
           eos_debug("block in cache, blk_off=%lld, req_off= %lld", iter->first, offset);
-
+          
           if (sh->GetRespLength() == 0)
           {
             // The request got a response but it read 0 bytes
             eos_warning("response contains 0 bytes");
-            break;
+            break;           
           }
 
           aligned_length = sh->GetRespLength() - shift;
@@ -549,7 +518,7 @@
           }
 
           pBuff = static_cast<char*> (memcpy(pBuff, iter->second->buffer + shift,
-                  read_length));
+                                             read_length));
 
           pBuff += read_length;
           offset += read_length;
@@ -568,7 +537,7 @@
       }
       else
       {
-        // Remove all elements from map so that we can align with the new
+        // Remove all elements from map so that we can align with the new 
         // requests and prefetch a new block. But first we need to collect any
         // responses which are in-flight as otherwise these response might
         // arrive later on, when we are expecting replies for other blocks since
@@ -576,13 +545,13 @@
         while (!mMapBlocks.empty())
         {
           SimpleHandler* sh = mMapBlocks.begin()->second->handler;
-
+          
           if (sh->HasRequest())
           {
-            // Not interested in the result - discard it
+            // Not interested in the result - discard it 
             sh->WaitOK();
           }
-
+          
           mQueueBlocks.push(mMapBlocks.begin()->second);
           mMapBlocks.erase(mMapBlocks.begin());
         }
@@ -590,7 +559,7 @@
         if (!mQueueBlocks.empty())
         {
           eos_debug("prefetch new block(1)");
-
+          
           if (!PrefetchBlock(offset, false, timeout))
           {
             eos_err("error=failed to send prefetch request(1)");
@@ -612,23 +581,18 @@
       // If previous read requests failed then we won't get a new handler
       // and we return directly an error
       if (!handler)
-      return SFS_ERROR;
-
+        return SFS_ERROR;    
+      
       status = mXrdFile->Read(static_cast<uint64_t> (offset),
-          static_cast<uint32_t> (length),
-          pBuff,
-          handler,
-          timeout);
+                              static_cast<uint32_t> (length),
+                              pBuff,
+                              handler,
+                              timeout);
       if (!status.IsOK())
       {
         // TODO: for the time being we call this ourselves but this should be
         // dropped once XrdCl will call the handler for a request as it knows it
-<<<<<<< HEAD
         // has already failed 
-=======
-        // has already failed
-        //!!!!!!!!!!!!!!!!!!!!!!!!!!!!!!!!!!!!!!!!!!!!!!!!!!!!!!!!!!!!!!!!!!!!!!
->>>>>>> 90d8ec10
         mMetaHandler->HandleResponse(&status, handler);
       }
 
@@ -639,6 +603,7 @@
   return nread;
 }
 
+
 //------------------------------------------------------------------------------
 // Try to find a block in cache which contains the required offset
 //------------------------------------------------------------------------------
@@ -649,7 +614,7 @@
   {
     return mMapBlocks.end();
   }
-
+  
   PrefetchMap::iterator iter = mMapBlocks.lower_bound(offset);
   if ((iter != mMapBlocks.end()) && (iter->first == offset))
   {
@@ -661,19 +626,19 @@
     if (iter == mMapBlocks.begin())
     {
       // Only blocks with bigger offsets, return pointer to end of the map
-      return mMapBlocks.end();
-    }
-    else
+      return mMapBlocks.end();      
+    }
+    else 
     {
       // Check if the previous block, we know the map is not empty
       iter--;
-
+      
       if ((iter->first <= offset) && ( offset < (iter->first + mBlocksize)))
         return iter;
       else
         return mMapBlocks.end();
     }
-  }
+  }  
 }
 
 
@@ -690,6 +655,12 @@
             static_cast<uint64_t> (offset),
             static_cast<uint64_t> (length));
 
+  if(!mXrdFile)
+  {
+    errno = EIO;
+    return SFS_ERROR;
+  }
+
   XrdCl::XRootDStatus status = mXrdFile->Write(static_cast<uint64_t> (offset),
                                                static_cast<uint32_t> (length),
                                                buffer,
@@ -718,17 +689,13 @@
                    uint16_t timeout)
 {
   eos_debug("offset=%llu length=%i", static_cast<uint64_t>(offset), length);
-<<<<<<< HEAD
-=======
-
-  if(!mXrdFile)
-  {
-    errno = EIO;
-    return SFS_ERROR;
-  }
-
-  ChunkHandler* handler;
->>>>>>> 90d8ec10
+
+  if(!mXrdFile)
+  {
+    errno = EIO;
+    return SFS_ERROR;
+  }
+
   XrdCl::XRootDStatus status;
   ChunkHandler* handler = mMetaHandler->Register(offset, length, (char*)buffer, true);
 
