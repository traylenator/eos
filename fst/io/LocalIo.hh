//------------------------------------------------------------------------------
//! @file LocalIo.hh
//! @author Elvin-Alin Sindrilaru <esindril@cern.ch>
//! @brief Class used for doing local IO operations
//------------------------------------------------------------------------------

/************************************************************************
 * EOS - the CERN Disk Storage System                                   *
 * Copyright (C) 2011 CERN/Switzerland                                  *
 *                                                                      *
 * This program is free software: you can redistribute it and/or modify *
 * it under the terms of the GNU General Public License as published by *
 * the Free Software Foundation, either version 3 of the License, or    *
 * (at your option) any later version.                                  *
 *                                                                      *
 * This program is distributed in the hope that it will be useful,      *
 * but WITHOUT ANY WARRANTY; without even the implied warranty of       *
 * MERCHANTABILITY or FITNESS FOR A PARTICULAR PURPOSE.  See the        *
 * GNU General Public License for more details.                         *
 *                                                                      *
 * You should have received a copy of the GNU General Public License    *
 * along with this program.  If not, see <http://www.gnu.org/licenses/>.*
 ************************************************************************/

#ifndef __EOSFST_LOCALFILEIO__HH__
#define __EOSFST_LOCALFILEIO__HH__

/*----------------------------------------------------------------------------*/
#include "fst/io/FileIo.hh"

/*----------------------------------------------------------------------------*/

EOSFSTNAMESPACE_BEGIN

//------------------------------------------------------------------------------
//! Class used for doing local IO operations
//------------------------------------------------------------------------------
class LocalIo : public FileIo {
public:
  
  //----------------------------------------------------------------------------
  //! Constructor
  //!
  //! @param handle to logical file
  //! @param client security entity
  //!
  //----------------------------------------------------------------------------
  LocalIo (XrdFstOfsFile* file,
           const XrdSecEntity* client);


  //----------------------------------------------------------------------------
  //! Destructor
  //----------------------------------------------------------------------------
  virtual ~LocalIo ();


  //----------------------------------------------------------------------------
  //! Open file
  //!
  //! @param path file path to local file
  //! @param flags open flags
  //! @param mode open mode
  //! @param opaque opaque information
  //! @param timeout timeout value
  //!
  //! @return 0 on success, -1 otherwise and error code is set
  //!
  //----------------------------------------------------------------------------
  virtual int Open (const std::string& path,
                    XrdSfsFileOpenMode flags,
                    mode_t mode = 0,
                    const std::string& opaque = "",
                    uint16_t timeout = 0);


  //----------------------------------------------------------------------------
  //! Read from file - sync
  //!
  //! @param offset offset in file
  //! @param buffer where the data is read
  //! @param length read length
  //! @param timeout timeout value
  //!
  //! @return number of bytes read or -1 if error
  //!
  //----------------------------------------------------------------------------
  virtual int64_t Read (XrdSfsFileOffset offset,
                        char* buffer,
                        XrdSfsXferSize length,
                        uint16_t timeout = 0);


  //----------------------------------------------------------------------------
  //! Vector read - sync
  //!
  //! @param chunkList list of chunks for the vector read
  //! @param timeout timeout value
  //!
  //! @return number of bytes read of -1 if error
  //!
  //----------------------------------------------------------------------------
  virtual int64_t ReadV (XrdCl::ChunkList& chunkList,
                         uint16_t timeout = 0);


  //------------------------------------------------------------------------------
  //! Vector read - async 
  //!
  //! @param chunkList list of chunks for the vector read
  //! @param timeout timeout value
  //!
  //! @return number of bytes read of -1 if error; this actually calls the
  //!         ReadV sync method
  //!
  //------------------------------------------------------------------------------
  virtual int64_t ReadVAsync (XrdCl::ChunkList& chunkList,
                              uint16_t timeout = 0);

  
  //----------------------------------------------------------------------------
  //! Write to file - sync
  //!
  //! @param offset offset in file
  //! @param buffer data to be written
  //! @param length length
  //! @param timeout timeout value
  //!
  //! @return number of bytes written or -1 if error
  //!
  //----------------------------------------------------------------------------
  virtual int64_t Write (XrdSfsFileOffset offset,
                         const char* buffer,
                         XrdSfsXferSize length,
                         uint16_t timeout = 0);


  //----------------------------------------------------------------------------
  //! Read from file async - falls back to synchrounous mode
  //!
  //! @param offset offset in file
  //! @param buffer where the data is read
  //! @param length read length
  //! @param timeout timeout value
  //!
  //! @return number of bytes read or -1 if error
  //!
  //----------------------------------------------------------------------------
  virtual int64_t ReadAsync (XrdSfsFileOffset offset,
                             char* buffer,
                             XrdSfsXferSize length,
                             bool readahead = false,
                             uint16_t timeout = 0);


  //----------------------------------------------------------------------------
  //! Write to file async - falls back to synchronous mode
  //!
  //! @param offset offset
  //! @param buffer data to be written
  //! @param length length
  //! @param timeout timeout value
  //!
  //! @return number of bytes written or -1 if error
  //!
  //----------------------------------------------------------------------------
  virtual int64_t WriteAsync (XrdSfsFileOffset offset,
                              const char* buffer,
                              XrdSfsXferSize length,
                              uint16_t timeout = 0);


  //----------------------------------------------------------------------------
  //! Truncate
  //!
  //! @param offset truncate file to this value
  //! @param timeout timeout value
  //!
  //!
  //! @return 0 on success, -1 otherwise and error code is set
  //!
  //----------------------------------------------------------------------------
  virtual int Truncate (XrdSfsFileOffset offset, uint16_t timeout = 0);


  //----------------------------------------------------------------------------
  //! Allocate file space
  //!
  //! @param length space to be allocated
  //!
  //! @return 0 on success, -1 otherwise and error code is set
  //!
  //----------------------------------------------------------------------------
  virtual int Fallocate (XrdSfsFileOffset lenght);


  //----------------------------------------------------------------------------
  //! Deallocate file space
  //!
  //! @param fromOffset offset start
  //! @param toOffset offset end
  //!
  //! @return 0 on success, -1 otherwise and error code is set
  //!
  //----------------------------------------------------------------------------
  virtual int Fdeallocate (XrdSfsFileOffset fromOffset,
                           XrdSfsFileOffset toOffset);


  //----------------------------------------------------------------------------
  //! Remove file
  //!
  //! @param timeout timeout value
  //!
  //! @return 0 on success, -1 otherwise and error code is set
  //!
  //----------------------------------------------------------------------------
  virtual int Remove (uint16_t timeout = 0);


  //----------------------------------------------------------------------------
  //! Sync file to disk
  //!
  //! @param timeout timeout value
  //!
  //! @return 0 on success, -1 otherwise and error code is set
  //!
  //----------------------------------------------------------------------------
  virtual int Sync (uint16_t timeout = 0);


  //----------------------------------------------------------------------------
  //! Close file
  //!
  //! @param timeout timeout value
  //!
  //! @return 0 on success, -1 otherwise and error code is set
  //!
  //----------------------------------------------------------------------------
  virtual int Close (uint16_t timeout = 0);


  //----------------------------------------------------------------------------
  //! Get stats about the file
  //!
  //! @param buf stat buffer
  //! @param timeout timeout value
  //!
  //! @return 0 on success, -1 otherwise and error code is set
  //!
  //----------------------------------------------------------------------------
  virtual int Stat (struct stat* buf, uint16_t timeout = 0);


<<<<<<< HEAD
  //----------------------------------------------------------------------------
  //! Get pointer to async meta handler object 
=======
  //--------------------------------------------------------------------------                                                                                                                               
  //! Check for the existance of a file                                                                                                                                                                      
  //!                                                                                                                                                                                                        
  //! @param path to the file                                                                                                                                                                                
  //! 
  //! @return 0 on success, -1 otherwise and error code is set                                                                                                                                               
  //--------------------------------------------------------------------------                                                                                                                               
  virtual int Exists(const char* path);

  //--------------------------------------------------------------------------                                                                                                                                 //! Delete a file                                                                                                                                                                                          
  //!                                                                                                                                                                                                        
  //! @param path to the file to be deleted                                                                                                                                                                  
  //!                                                                                                                                                                                                        
  //! @return 0 on success, -1 otherwise and error code is set 
  //--------------------------------------------------------------------------                                                                                                                               
  virtual int Delete(const char* path);

  //--------------------------------------------------------------------------
  //! Get pointer to async meta handler object
>>>>>>> fcacef68
  //!
  //! @return pointer to async handler, NULL otherwise
  //!
  //----------------------------------------------------------------------------
  virtual void* GetAsyncHandler ();

  virtual int Statfs (const char* path, struct statfs* statFs)
  {
    return ::statfs(path, statFs);
  }

  //--------------------------------------------------------------------------
  //! Class implementing extended attribute support
  //--------------------------------------------------------------------------

  class Attr : public eos::common::Attr {
  public:
    // -----------------------------------------------------------------------
    // Constructor
    // -----------------------------------------------------------------------

    Attr () : eos::common::Attr (0)
    {
    }

    Attr (const char* path) : eos::common::Attr (path)
    {
    }

    // -----------------------------------------------------------------------
    // Destructor
    // -----------------------------------------------------------------------

    virtual ~Attr ()
    {
    }
  };
private:

  XrdFstOfsFile* mLogicalFile; ///< handler to logical file
  const XrdSecEntity* mSecEntity; ///< security entity

  //----------------------------------------------------------------------------
  //! Disable copy constructor
  //----------------------------------------------------------------------------
  LocalIo (const LocalIo&) = delete;


  //----------------------------------------------------------------------------
  //! Disable assign operator
  //----------------------------------------------------------------------------
  LocalIo& operator = (const LocalIo&) = delete;
};

EOSFSTNAMESPACE_END

#endif  // __EOSFST_LOCALFILEIO_HH__

<|MERGE_RESOLUTION|>--- conflicted
+++ resolved
@@ -27,7 +27,6 @@
 
 /*----------------------------------------------------------------------------*/
 #include "fst/io/FileIo.hh"
-
 /*----------------------------------------------------------------------------*/
 
 EOSFSTNAMESPACE_BEGIN
@@ -35,7 +34,8 @@
 //------------------------------------------------------------------------------
 //! Class used for doing local IO operations
 //------------------------------------------------------------------------------
-class LocalIo : public FileIo {
+class LocalIo : public FileIo
+{
 public:
   
   //----------------------------------------------------------------------------
@@ -46,7 +46,7 @@
   //!
   //----------------------------------------------------------------------------
   LocalIo (XrdFstOfsFile* file,
-           const XrdSecEntity* client);
+               const XrdSecEntity* client);
 
 
   //----------------------------------------------------------------------------
@@ -168,7 +168,7 @@
                               const char* buffer,
                               XrdSfsXferSize length,
                               uint16_t timeout = 0);
-
+  
 
   //----------------------------------------------------------------------------
   //! Truncate
@@ -222,7 +222,7 @@
   //! Sync file to disk
   //!
   //! @param timeout timeout value
-  //!
+  //! 
   //! @return 0 on success, -1 otherwise and error code is set
   //!
   //----------------------------------------------------------------------------
@@ -252,10 +252,6 @@
   virtual int Stat (struct stat* buf, uint16_t timeout = 0);
 
 
-<<<<<<< HEAD
-  //----------------------------------------------------------------------------
-  //! Get pointer to async meta handler object 
-=======
   //--------------------------------------------------------------------------                                                                                                                               
   //! Check for the existance of a file                                                                                                                                                                      
   //!                                                                                                                                                                                                        
@@ -275,11 +271,10 @@
 
   //--------------------------------------------------------------------------
   //! Get pointer to async meta handler object
->>>>>>> fcacef68
   //!
   //! @return pointer to async handler, NULL otherwise
   //!
-  //----------------------------------------------------------------------------
+  //--------------------------------------------------------------------------
   virtual void* GetAsyncHandler ();
 
   virtual int Statfs (const char* path, struct statfs* statFs)
@@ -313,6 +308,7 @@
     {
     }
   };
+
 private:
 
   XrdFstOfsFile* mLogicalFile; ///< handler to logical file
