--- conflicted
+++ resolved
@@ -34,13 +34,13 @@
 //------------------------------------------------------------------------------
 // Constructor
 //------------------------------------------------------------------------------
-HeaderCRC::HeaderCRC (int sizeHeader, int sizeBlock) :
-mValid (false),
-mNumBlocks (-1),
-mIdStripe (-1),
-mSizeLastBlock (-1),
-mSizeBlock (sizeBlock),
-mSizeHeader (sizeHeader)
+HeaderCRC::HeaderCRC(int sizeHeader, int sizeBlock) :
+  mValid(false),
+  mNumBlocks(-1),
+  mIdStripe(-1),
+  mSizeLastBlock(-1),
+  mSizeBlock(sizeBlock),
+  mSizeHeader(sizeHeader)
 {
   //empty
 }
@@ -49,13 +49,13 @@
 //------------------------------------------------------------------------------
 // Constructor with parameter
 //------------------------------------------------------------------------------
-HeaderCRC::HeaderCRC (int sizeHeader, long long numBlocks, int sizeBlock) :
-mValid (false),
-mNumBlocks (numBlocks),
-mIdStripe (-1),
-mSizeLastBlock (-1),
-mSizeBlock (sizeBlock),
-mSizeHeader (sizeHeader)
+HeaderCRC::HeaderCRC(int sizeHeader, long long numBlocks, int sizeBlock) :
+  mValid(false),
+  mNumBlocks(numBlocks),
+  mIdStripe(-1),
+  mSizeLastBlock(-1),
+  mSizeBlock(sizeBlock),
+  mSizeHeader(sizeHeader)
 {
   strncpy(mTag, msTagName, strlen(msTagName));
 }
@@ -64,7 +64,7 @@
 //------------------------------------------------------------------------------
 // Destructor
 //------------------------------------------------------------------------------
-HeaderCRC::~HeaderCRC ()
+HeaderCRC::~HeaderCRC()
 {
   //empty
 }
@@ -73,15 +73,14 @@
 // Read header from generic file
 //------------------------------------------------------------------------------
 bool
-HeaderCRC::ReadFromFile (FileIo*& pFile, uint16_t timeout)
+HeaderCRC::ReadFromFile(FileIo*& pFile, uint16_t timeout)
 {
   long int offset = 0;
   size_t read_sizeblock = 0;
   char* buff = new char[mSizeHeader];
 
   if (pFile->fileRead(offset, buff, mSizeHeader, timeout) !=
-      static_cast<uint32_t> (mSizeHeader))
-  {
+      static_cast<uint32_t>(mSizeHeader)) {
     delete[] buff;
     mValid = false;
     return mValid;
@@ -90,8 +89,7 @@
   memcpy(mTag, buff, sizeof mTag);
   std::string tag = mTag;
 
-  if (strncmp(mTag, msTagName, strlen(msTagName)))
-  {
+  if (strncmp(mTag, msTagName, strlen(msTagName))) {
     delete[] buff;
     mValid = false;
     return mValid;
@@ -106,8 +104,7 @@
   offset += sizeof mSizeLastBlock;
   memcpy(&read_sizeblock, buff + offset, sizeof read_sizeblock);
 
-  if (mSizeBlock != read_sizeblock)
-  {
+  if (mSizeBlock != read_sizeblock) {
     eos_err("error=block size read from file does not match block size expected");
     mValid = false;
   }
@@ -122,11 +119,10 @@
 // Write header to generic file
 //------------------------------------------------------------------------------
 bool
-HeaderCRC::WriteToFile (FileIo*& pFile, uint16_t timeout)
+HeaderCRC::WriteToFile(FileIo*& pFile, uint16_t timeout)
 {
   int offset = 0;
   char* buff = new char[mSizeHeader];
-
   memcpy(buff + offset, msTagName, sizeof msTagName);
   offset += sizeof mTag;
   memcpy(buff + offset, &mIdStripe, sizeof mIdStripe);
@@ -139,14 +135,11 @@
   offset += sizeof mSizeBlock;
   memset(buff + offset, 0, mSizeHeader - offset);
 
-<<<<<<< HEAD
-  if (pFile->Write(0, buff, mSizeHeader, timeout) < 0)
-=======
-  if (pFile->fileWrite(0, buff, mSizeHeader, timeout) < 0)
->>>>>>> 02c6173e
+  if (pFile->fileWrite(0, buff, mSizeHeader, timeout) < 0) {
     mValid = false;
-  else
+  } else {
     mValid = true;
+  }
 
   delete[] buff;
   return mValid;
