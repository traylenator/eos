//------------------------------------------------------------------------------
//! @file FileIo.hh
//! @author Elvin-Alin Sindrilaru <esindril@cern.ch>
//! @brief Abstract class modelling an IO plugin
//------------------------------------------------------------------------------

/************************************************************************
 * EOS - the CERN Disk Storage System                                   *
 * Copyright (C) 2011 CERN/Switzerland                                  *
 *                                                                      *
 * This program is free software: you can redistribute it and/or modify *
 * it under the terms of the GNU General Public License as published by *
 * the Free Software Foundation, either version 3 of the License, or    *
 * (at your option) any later version.                                  *
 *                                                                      *
 * This program is distributed in the hope that it will be useful,      *
 * but WITHOUT ANY WARRANTY; without even the implied warranty of       *
 * MERCHANTABILITY or FITNESS FOR A PARTICULAR PURPOSE.  See the        *
 * GNU General Public License for more details.                         *
 *                                                                      *
 * You should have received a copy of the GNU General Public License    *
 * along with this program.  If not, see <http://www.gnu.org/licenses/>.*
 ************************************************************************/

#ifndef __EOSFST_FILEIO_HH__
#define __EOSFST_FILEIO_HH__

/*----------------------------------------------------------------------------*/
#include <string>
/*----------------------------------------------------------------------------*/
#include "common/Logging.hh"
#include "fst/Namespace.hh"
#include "fst/XrdFstOfsFile.hh"
#include "XrdCl/XrdClXRootDResponses.hh"
/*----------------------------------------------------------------------------*/

EOSFSTNAMESPACE_BEGIN

//------------------------------------------------------------------------------
//! The truncate offset (1TB) is used to indicate that a file should be deleted
//! during the close as there is no better interface usable via XrdCl to
//! communicate a deletion on a open file
//------------------------------------------------------------------------------
#define EOS_FST_DELETE_FLAG_VIA_TRUNCATE_LEN 1024 * 1024 * 1024 * 1024ll
#define EOS_FST_NOCHECKSUM_FLAG_VIA_TRUNCATE_LEN ((1024 * 1024 * 1024 * 1024ll)+1)

//! Forward declaration
class XrdFstOfsFile;

//------------------------------------------------------------------------------
//! Abstract class modelling an IO plugin
//------------------------------------------------------------------------------
class FileIo : public eos::common::LogId
{
public:

  //----------------------------------------------------------------------------
  //! Constructor
  //----------------------------------------------------------------------------
  FileIo () :
  eos::common::LogId (),
  mFilePath (""),
<<<<<<< HEAD
  mLastUrl("")
=======
  mLastUrl(""),
  mLastErrMsg(""),
  mIsOpen(false)
>>>>>>> 558920ac
  {
    //empty
  }


  //----------------------------------------------------------------------------
  //! Destructor
  //----------------------------------------------------------------------------
  virtual
  ~FileIo ()
  {
    //empty
  }


  //----------------------------------------------------------------------------
  //! Open file
  //!
  //! @param path file path
  //! @param flags open flags
  //! @param mode open mode
  //! @param opaque opaque information
  //! @param timeout timeout value
  //!
  //! @return 0 if successful, -1 otherwise and error code is set
  //!
  //----------------------------------------------------------------------------
  virtual int Open (const std::string& path,
                    XrdSfsFileOpenMode flags,
                    mode_t mode = 0,
                    const std::string& opaque = "",
                    uint16_t timeout = 0) = 0;


  //----------------------------------------------------------------------------
  //! Read from file - sync
  //!
  //! @param offset offset in file
  //! @param buffer where the data is read
  //! @param length read length
  //! @param timeout timeout value
  //!
  //! @return number of bytes read or -1 if error
  //!
  //----------------------------------------------------------------------------
  virtual int64_t Read (XrdSfsFileOffset offset,
                        char* buffer,
                        XrdSfsXferSize length,
                        uint16_t timeout = 0) = 0;


  //----------------------------------------------------------------------------
  //! Vector read - sync
  //!
  //! @param chunkList list of chunks for the vector read
  //! @param timeout timeout value
  //!
  //! @return number of bytes read of -1 if error
  //!
  //----------------------------------------------------------------------------
  virtual int64_t ReadV (XrdCl::ChunkList& chunkList,
                         uint16_t timeout = 0) = 0;


  //------------------------------------------------------------------------------
  //! Vector read - async 
  //!
  //! @param chunkList list of chunks for the vector read
  //! @param timeout timeout value
  //!
  //! @return 0(SFS_OK) if request successfully sent, otherwise -1(SFS_ERROR)
  //!
  //------------------------------------------------------------------------------
  virtual int64_t ReadVAsync (XrdCl::ChunkList& chunkList,
                              uint16_t timeout = 0) = 0;

 
  //----------------------------------------------------------------------------
  //! Write to file - sync
  //!
  //! @param offset offset
  //! @param buffer data to be written
  //! @param length length
  //! @param timeout timeout value
  //!
  //! @return number of bytes written or -1 if error
  //!
  //----------------------------------------------------------------------------
  virtual int64_t Write (XrdSfsFileOffset offset,
                         const char* buffer,
                         XrdSfsXferSize length,
                         uint16_t timeout = 0) = 0;


  //----------------------------------------------------------------------------
  //! Read from file - async
  //!
  //! @param offset offset in file
  //! @param buffer where the data is read
  //! @param length read length
  //! @param readahead set if readahead is to be used
  //! @param timeout timeout value
  //!
  //! @return number of bytes read or -1 if error
  //!
  //----------------------------------------------------------------------------
  virtual int64_t ReadAsync (XrdSfsFileOffset offset,
                             char* buffer,
                             XrdSfsXferSize length,
                             bool readahead = false,
                             uint16_t timeout = 0) = 0;


  //----------------------------------------------------------------------------
  //! Write to file - async
  //!
  //! @param offset offset
  //! @param buffer data to be written
  //! @param length length
  //! @param timeout timeout value
  //!
  //! @return number of bytes written or -1 if error
  //!
  //----------------------------------------------------------------------------
  virtual int64_t WriteAsync (XrdSfsFileOffset offset,
                              const char* buffer,
                              XrdSfsXferSize length,
                              uint16_t timeout = 0) = 0;
  

  //----------------------------------------------------------------------------
  //! Truncate
  //!
  //! @param offset truncate file to this value
  //! @param timeout timeout value
  //!
  //! @return 0 if successful, -1 otherwise and error code is set
  //!
  //----------------------------------------------------------------------------
  virtual int Truncate (XrdSfsFileOffset offset, uint16_t timeout = 0) = 0;


  //----------------------------------------------------------------------------
  //! Allocate file space
  //!
  //! @param length space to be allocated
  //!
  //! @return 0 on success, -1 otherwise and error code is set
  //!
  //----------------------------------------------------------------------------
  virtual int
  Fallocate (XrdSfsFileOffset length)
  {
    return 0;
  }


  //----------------------------------------------------------------------------
  //! Deallocate file space
  //!
  //! @param fromOffset offset start
  //! @param toOffset offset end
  //!
  //! @return 0 on success, -1 otherwise and error code is set
  //!
  //----------------------------------------------------------------------------
  virtual int
  Fdeallocate (XrdSfsFileOffset fromOffset,
               XrdSfsFileOffset toOffset)
  {
    return 0;
  }


  //----------------------------------------------------------------------------
  //! Remove file
  //!
  //! @param timeout timeout value
  //!
  //! @return 0 on success, -1 otherwise and error code is set
  //!
  //----------------------------------------------------------------------------
  virtual int
  Remove (uint16_t timeout = 0)
  {
    return 0;
  }


  //----------------------------------------------------------------------------
  //! Sync file to disk
  //!
  //! @param timeout timeout value
  //!  
  //! @return 0 on success, -1 otherwise and error code is set
  //!
  //----------------------------------------------------------------------------
  virtual int Sync (uint16_t timeout = 0) = 0;


  //----------------------------------------------------------------------------
  //! Close file
  //!
  //! @param timeout timeout value
  //!
  //! @return 0 on success, -1 otherwise and error code is set
  //!
  //----------------------------------------------------------------------------
  virtual int Close (uint16_t timeout = 0) = 0;


  //----------------------------------------------------------------------------
  //! Get stats about the file
  //!
  //! @param buf stat buffer
  //! @param timeout timeout value
  //!
  //!
  //! @return 0 on success, -1 otherwise and error code is set
  //!
  //----------------------------------------------------------------------------
  virtual int Stat (struct stat* buf, uint16_t timeout = 0) = 0;

  
  //----------------------------------------------------------------------------
  //! Get pointer to async meta handler object 
  //!
  //! @return pointer to async handler, NULL otherwise 
  //!
  //----------------------------------------------------------------------------
  virtual void* GetAsyncHandler () = 0;


  //----------------------------------------------------------------------------
  //! Get path to current file
  //----------------------------------------------------------------------------
  const std::string&
  GetPath ()
  {
    return mFilePath;
  };

  //--------------------------------------------------------------------------
  //! Get last used URL to current file
  //--------------------------------------------------------------------------
  const std::string&
  GetLastUrl ()
  {
    return mLastUrl;
  }

  //--------------------------------------------------------------------------
  //! Get last error message
  //--------------------------------------------------------------------------
  const std::string&
  GetLastErrMsg ()
  {
    return mLastErrMsg;
  }

  //--------------------------------------------------------------------------
  //! Get last error code
  //--------------------------------------------------------------------------
  const int&
  GetLastErrCode()
  {
    return mLastErrCode;
  }

  //--------------------------------------------------------------------------
  //! Get last error number
  //--------------------------------------------------------------------------
  const int&
  GetLastErrNo()
  {
    return mLastErrNo;
  }

protected:

  std::string mFilePath; ///< path to current physical file
  std::string mLastUrl;  ///< last used url if remote file
  std::string mLastErrMsg; ///< last error stored
  int mLastErrCode; ///< last error code
  int mLastErrNo; ///< last error no
  bool mIsOpen; ///< Mark if file is opened, so that we close it properly
};

EOSFSTNAMESPACE_END

#endif  // __EOSFST_FILEIO_HH__
<|MERGE_RESOLUTION|>--- conflicted
+++ resolved
@@ -60,13 +60,9 @@
   FileIo () :
   eos::common::LogId (),
   mFilePath (""),
-<<<<<<< HEAD
-  mLastUrl("")
-=======
   mLastUrl(""),
   mLastErrMsg(""),
   mIsOpen(false)
->>>>>>> 558920ac
   {
     //empty
   }
