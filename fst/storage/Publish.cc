// ----------------------------------------------------------------------
// File: Publish.cc
// Author: Andreas-Joachim Peters - CERN
// ----------------------------------------------------------------------

/************************************************************************
 * EOS - the CERN Disk Storage System                                   *
 * Copyright (C) 2011 CERN/Switzerland                                  *
 *                                                                      *
 * This program is free software: you can redistribute it and/or modify *
 * it under the terms of the GNU General Public License as published by *
 * the Free Software Foundation, either version 3 of the License, or    *
 * (at your option) any later version.                                  *
 *                                                                      *
 * This program is distributed in the hope that it will be useful,      *
 * but WITHOUT ANY WARRANTY; without even the implied warranty of       *
 * MERCHANTABILITY or FITNESS FOR A PARTICULAR PURPOSE.  See the        *
 * GNU General Public License for more details.                         *
 *                                                                      *
 * You should have received a copy of the GNU General Public License    *
 * along with this program.  If not, see <http://www.gnu.org/licenses/>.*
 ************************************************************************/

/*----------------------------------------------------------------------------*/
#include "fst/storage/Storage.hh"
#include "fst/XrdFstOfs.hh"
#include "common/LinuxStat.hh"
#include "common/ShellCmd.hh"
/*----------------------------------------------------------------------------*/

EOSFSTNAMESPACE_BEGIN

/*----------------------------------------------------------------------------*/
void
Storage::Publish()
{
  eos_static_info("Publisher activated ...");
  struct timeval tv1, tv2;
  struct timezone tz;
  unsigned long long netspeed = 1000000000;
  // ---------------------------------------------------------------------
  // get our network speed
  // ---------------------------------------------------------------------
  char* tmpname = tmpnam(NULL);
  XrdOucString getnetspeed =
    "ip route list | sed -ne '/^default/s/.*dev //p' | xargs ethtool | grep Speed | cut -d ':' -f2 | cut -d 'M' -f1 >> ";
  getnetspeed += tmpname;
  eos::common::ShellCmd scmd1(getnetspeed.c_str());
  eos::common::cmd_status rc = scmd1.wait(5);

  if (rc.exit_code) {
    eos_static_err("ip route list call failed to get netspeed");
  }

  XrdOucString lNodeGeoTag = (getenv("EOS_GEOTAG") ? getenv("EOS_GEOTAG") : "");
  XrdOucString lEthernetDev = (getenv("EOS_FST_NETWORK_INTERFACE") ?
                               getenv("EOS_FST_NETWORK_INTERFACE") : "eth0");
  FILE* fnetspeed = fopen(tmpname, "r");

  if (fnetspeed) {
    if ((fscanf(fnetspeed, "%llu", &netspeed)) == 1) {
      // we get MB as a number => convert into bytes
      netspeed *= 1000000;
      eos_static_info("ethtool:networkspeed=%.02f GB/s",
                      1.0 * netspeed / 1000000000.0);
    }

    fclose(fnetspeed);
  }

  eos_static_info("publishing:networkspeed=%.02f GB/s",
                  1.0 * netspeed / 1000000000.0);
  // ---------------------------------------------------------------------
  // give some time before publishing
  // ---------------------------------------------------------------------
  XrdSysTimer sleeper;
  sleeper.Snooze(3);

  while (!eos::fst::Config::gConfig.FstNodeConfigQueue.length()) {
    XrdSysTimer sleeper;
    sleeper.Snooze(5);
    eos_static_info("Snoozing ...");
  }

  eos::common::FileSystem::fsid_t fsid = 0;
  std::string publish_uptime = "";
  std::string publish_sockets = "";

  while (1) {
    {
      // ---------------------------------------------------------------------
      // retrieve uptime information
      // ---------------------------------------------------------------------
      XrdOucString uptime = "uptime | tr -d \"\n\" > ";
      uptime += tmpname;
      eos::common::ShellCmd scmd2(uptime.c_str());
      rc = scmd2.wait(5);

      if (rc.exit_code) {
        eos_static_err("retrieve uptime call failed");
      }

      eos::common::StringConversion::LoadFileIntoString(tmpname, publish_uptime);
      XrdOucString sockets = "cat /proc/net/tcp | wc -l | tr -d \"\n\" >";
      sockets += tmpname;
      eos::common::ShellCmd scmd3(sockets.c_str());
      rc = scmd3.wait(5);

      if (rc.exit_code) {
        eos_static_err("retrieve #socket call failed");
      }

      eos::common::StringConversion::LoadFileIntoString(tmpname, publish_sockets);
    }
    time_t now = time(NULL);
    gettimeofday(&tv1, &tz);
    // TODO: derive this from a global variable
    // smear the publishing cycle around x +- x/2 seconds
    int PublishInterval = 10;
    {
      XrdSysMutexHelper lock(eos::fst::Config::gConfig.Mutex);
      PublishInterval = eos::fst::Config::gConfig.PublishInterval;
    }

    if ((PublishInterval < 2) || (PublishInterval > 3600)) {
      // default to 10 +- 5 seconds
      PublishInterval = 10;
    }

    unsigned int lReportIntervalMilliSeconds = (PublishInterval * 500) +
        (unsigned int)((PublishInterval * 1000.0) * rand() / RAND_MAX);
    // retrieve the process memory and thread state
    eos::common::LinuxStat::linux_stat_t osstat;

    if (!eos::common::LinuxStat::GetStat(osstat)) {
      eos_err("failed to get the memory usage information");
    }

    {
      // run through our defined filesystems and publish with a MuxTransaction all changes
      eos::common::RWMutexReadLock lock(fsMutex);
      static time_t last_consistency_stats = 0;
      static time_t next_consistency_stats = 0;

      if (!gOFS.ObjectManager.OpenMuxTransaction()) {
        eos_static_err("cannot open mux transaction");
      } else {
        // copy out statfs info
        for (size_t i = 0; i < fileSystemsVector.size(); i++) {
          if (!fileSystemsVector[i]) {
            eos_static_err("found 0 vector in filesystems vector %u", i);
            continue;
          }

          if (!(fsid = fileSystemsVector[i]->GetId())) {
            // during the boot phase we can find a filesystem without ID
            continue;
          }

          XrdOucString r_open_hotfiles;
          XrdOucString w_open_hotfiles;
          // make a top hotfile list or read open files
          {
            std::map<unsigned int, std::set<unsigned long long>> Rhotfiles;
            std::map<unsigned int, std::set<unsigned long long>> Whotfiles;
            {
              XrdSysMutexHelper fLock(gOFS.OpenFidMutex);

              if (gOFS.ROpenFid.count(fsid)) {
                for (auto it = gOFS.ROpenFid[fsid].begin(); it != gOFS.ROpenFid[fsid].end();
                     ++it) {
                  Rhotfiles[it->second].insert(it->first);
                }
              }

              if (gOFS.WOpenFid.count(fsid)) {
                for (auto it = gOFS.WOpenFid[fsid].begin(); it != gOFS.WOpenFid[fsid].end();
                     ++it) {
                  Whotfiles[it->second].insert(it->first);
                }
              }
            }
            size_t cnt = 0;

            for (auto it = Rhotfiles.rbegin(); it != Rhotfiles.rend(); ++it) {
              XrdOucString hexfid;

              for (auto fit = it->second.begin(); fit != it->second.end(); ++fit) {
                eos::common::FileId::Fid2Hex(*fit, hexfid);
                r_open_hotfiles += (int) it->first;
                r_open_hotfiles += ":";
                r_open_hotfiles += hexfid.c_str();
                r_open_hotfiles += " ";

                if (cnt == 10) {
                  break;
                }
              }
            }

            cnt = 0;

            for (auto it = Whotfiles.rbegin(); it != Whotfiles.rend(); ++it) {
              XrdOucString hexfid;

              for (auto fit = it->second.begin(); fit != it->second.end(); ++fit) {
                eos::common::FileId::Fid2Hex(*fit, hexfid);
                w_open_hotfiles += (int) it->first;
                w_open_hotfiles += ":";
                w_open_hotfiles += hexfid.c_str();
                w_open_hotfiles += " ";

                if (cnt == 10) {
                  break;
                }
              }
            }
          }
          // Retrieve Statistics from the SQLITE DB
          std::map<std::string, size_t>::const_iterator isit;
          bool success = true;

          if (fileSystemsVector[i]->GetStatus() == eos::common::FileSystem::kBooted) {
            if (next_consistency_stats < now) {
              eos_static_debug("msg=\"publish consistency stats\"");
              last_consistency_stats = now;
              XrdSysMutexHelper ISLock(fileSystemsVector[i]->InconsistencyStatsMutex);
              gFmdDbMapHandler.GetInconsistencyStatistics(fsid,
                  *fileSystemsVector[i]->GetInconsistencyStats(),
                  *fileSystemsVector[i]->GetInconsistencySets());

              for (isit = fileSystemsVector[i]->GetInconsistencyStats()->begin();
                   isit != fileSystemsVector[i]->GetInconsistencyStats()->end(); isit++) {
                //eos_static_debug("%-24s => %lu", isit->first.c_str(), isit->second);
                std::string sname = "stat.fsck.";
                sname += isit->first;
                success &= fileSystemsVector[i]->SetLongLong(sname.c_str(), isit->second);
              }
            }
          }

          eos::common::Statfs* statfs = 0;

          if ((statfs = fileSystemsVector[i]->GetStatfs())) {
            // call the update function which stores into the filesystem shared hash
            if (!fileSystemsVector[i]->SetStatfs(statfs->GetStatfs())) {
              eos_static_err("cannot SetStatfs on filesystem %s",
                             fileSystemsVector[i]->GetPath().c_str());
            }
          }

          // copy out net info
          success &= fileSystemsVector[i]->SetDouble("stat.net.ethratemib",
                     netspeed / (8 * 1024 * 1024));
          success &= fileSystemsVector[i]->SetDouble("stat.net.inratemib",
                     fstLoad.GetNetRate(lEthernetDev.c_str(), "rxbytes") / 1024.0 / 1024.0);
          success &= fileSystemsVector[i]->SetDouble("stat.net.outratemib",
                     fstLoad.GetNetRate(lEthernetDev.c_str(), "txbytes") / 1024.0 / 1024.0);

          // set current load stats, io-target specific implementation may override fst load implementation
          {
            double readratemb;
            double writeratemb;
            double diskload;
            std::map<std::string, std::string> iostats;
            if (fileSystemsVector[i]->getFileIOStats(iostats))
            {
              readratemb = strtod(iostats["read-mb-second"].c_str(), 0);
              writeratemb = strtod(iostats["write-mb-second"].c_str(), 0);
              diskload = strtod(iostats["load"].c_str(), 0);
            }
            else
            {
              readratemb = fstLoad.GetDiskRate(fileSystemsVector[i]->GetPath().c_str(), "readSectors") * 512.0 / 1000000.0;
              writeratemb = fstLoad.GetDiskRate(fileSystemsVector[i]->GetPath().c_str(), "writeSectors") * 512.0 / 1000000.0;
              diskload = fstLoad.GetDiskRate(fileSystemsVector[i]->GetPath().c_str(), "millisIO") / 1000.0;
            }
            success &= fileSystemsVector[i]->SetDouble("stat.disk.readratemb", readratemb);
            success &= fileSystemsVector[i]->SetDouble("stat.disk.writeratemb", writeratemb);
            success &= fileSystemsVector[i]->SetDouble("stat.disk.load", diskload);
          }

          // set current health stats
          {
<<<<<<< HEAD
            std::map<std::string, std::string> health;
=======
            eos::common::RWMutexReadLock lock(gFmdSqliteHandler.Mutex);
	    used_files = 0;
	    if (gFmdSqliteHandler.FmdSqliteMap.count(fsid))
	    {
	      FmdSqliteReadLock flock(fsid);
	      used_files = (long long) (gFmdSqliteHandler.FmdSqliteMap[fsid].size());
	    }
	  }

	  success &= fileSystemsVector[i]->SetLongLong("stat.usedfiles", used_files);

          success &= fileSystemsVector[i]->SetString("stat.boot", fileSystemsVector[i]->GetStatusAsString(fileSystemsVector[i]->GetStatus()));
          success &= fileSystemsVector[i]->SetString("stat.geotag", lNodeGeoTag.c_str());
          success &= fileSystemsVector[i]->SetLongLong("stat.drainer.running", fileSystemsVector[i]->GetDrainQueue()->GetRunningAndQueued());
          success &= fileSystemsVector[i]->SetLongLong("stat.balancer.running", fileSystemsVector[i]->GetBalanceQueue()->GetRunningAndQueued());
>>>>>>> 63cfc169

            // file system implementation may override standard implementation.
            if (!fileSystemsVector[i]->getHealth(health)) {
              health = fstHealth.getDiskHealth(fileSystemsVector[i]->GetPath().c_str());
            }
            success &= fileSystemsVector[i]->SetString("stat.health", health["summary"].c_str());
            success &= fileSystemsVector[i]->SetLongLong("stat.health.indicator", strtoll(health["indicator"].c_str(), 0, 10));
            success &= fileSystemsVector[i]->SetLongLong("stat.health.drives_total", strtoll(health["drives_total"].c_str(), 0, 10));
            success &= fileSystemsVector[i]->SetLongLong("stat.health.drives_failed", strtoll(health["drives_failed"].c_str(), 0, 10));
            success &= fileSystemsVector[i]->SetLongLong("stat.health.redundancy_factor",  strtoll(health["redundancy_factor"].c_str(), 0, 10));
          }

          long long r_open = 0;
          long long w_open = 0;
          {
            XrdSysMutexHelper fLock(gOFS.OpenFidMutex);
            r_open = (long long) gOFS.ROpenFid[fsid].size();
            w_open = (long long) gOFS.WOpenFid[fsid].size();
          }
          success &= fileSystemsVector[i]->SetLongLong("stat.ropen", r_open);
          success &= fileSystemsVector[i]->SetLongLong("stat.wopen", w_open);
          success &= fileSystemsVector[i]->SetLongLong("stat.statfs.freebytes",
                     fileSystemsVector[i]->GetLongLong("stat.statfs.bfree") *
                     fileSystemsVector[i]->GetLongLong("stat.statfs.bsize"));
          success &= fileSystemsVector[i]->SetLongLong("stat.statfs.usedbytes",
                     (fileSystemsVector[i]->GetLongLong("stat.statfs.blocks") -
                      fileSystemsVector[i]->GetLongLong("stat.statfs.bfree")) *
                     fileSystemsVector[i]->GetLongLong("stat.statfs.bsize"));
          success &= fileSystemsVector[i]->SetDouble("stat.statfs.filled",
                     100.0 * ((fileSystemsVector[i]->GetLongLong("stat.statfs.blocks") -
                               fileSystemsVector[i]->GetLongLong("stat.statfs.bfree"))) /
                     (1 + fileSystemsVector[i]->GetLongLong("stat.statfs.blocks")));
          success &= fileSystemsVector[i]->SetLongLong("stat.statfs.capacity",
                     fileSystemsVector[i]->GetLongLong("stat.statfs.blocks") *
                     fileSystemsVector[i]->GetLongLong("stat.statfs.bsize"));
          success &= fileSystemsVector[i]->SetLongLong("stat.statfs.fused",
                     (fileSystemsVector[i]->GetLongLong("stat.statfs.files") -
                      fileSystemsVector[i]->GetLongLong("stat.statfs.ffree")) *
                     fileSystemsVector[i]->GetLongLong("stat.statfs.bsize"));
          {
            eos::common::RWMutexReadLock lock(gFmdDbMapHandler.Mutex);
            FmdSqliteWriteLock vlock(fsid);
            success &= fileSystemsVector[i]->SetLongLong("stat.usedfiles",
                       (long long)(gFmdDbMapHandler.dbmap.count(fsid) ?
                                   gFmdDbMapHandler.dbmap[fsid]->size() : 0));
          }
          success &= fileSystemsVector[i]->SetString("stat.boot",
                     fileSystemsVector[i]->GetStatusAsString(fileSystemsVector[i]->GetStatus()));
          success &= fileSystemsVector[i]->SetString("stat.geotag", lNodeGeoTag.c_str());
          struct timeval tvfs;
          gettimeofday(&tvfs, &tz);
          size_t nowms = tvfs.tv_sec * 1000 + tvfs.tv_usec / 1000;
          success &= fileSystemsVector[i]->SetLongLong("stat.publishtimestamp", nowms);
          success &= fileSystemsVector[i]->SetLongLong("stat.drainer.running",
                     fileSystemsVector[i]->GetDrainQueue()->GetRunningAndQueued());
          success &= fileSystemsVector[i]->SetLongLong("stat.balancer.running",
                     fileSystemsVector[i]->GetBalanceQueue()->GetRunningAndQueued());
          // copy out IOPS + bandwidth measurement
          success &= fileSystemsVector[i]->SetLongLong("stat.disk.iops",
                     fileSystemsVector[i]->getIOPS());
          success &= fileSystemsVector[i]->SetDouble("stat.disk.bw",
                     fileSystemsVector[i]->getSeqBandwidth()); // in MB
          {
            // we have to set something which is not empty to update the value
            if (!r_open_hotfiles.length()) {
              r_open_hotfiles = " ";
            }

            if (!w_open_hotfiles.length()) {
              w_open_hotfiles = " ";
            }

            // copy out hot file list
            success &= fileSystemsVector[i]->SetString("stat.ropen.hotfiles",
                       r_open_hotfiles.c_str());
            success &= fileSystemsVector[i]->SetString("stat.wopen.hotfiles",
                       w_open_hotfiles.c_str());
          }
          {
            long long fbytes = fileSystemsVector[i]->GetLongLong("stat.statfs.freebytes");
            XrdSysMutexHelper(fileSystemFullMapMutex);
            // stop the writers if it get's critical under 5 GB space
            int full_gb = 5;

            if (getenv("EOS_FS_FULL_SIZE_IN_GB")) {
              full_gb = atoi(getenv("EOS_FS_FULL_SIZE_IN_GB"));
            }

            if ((fbytes < full_gb * 1024ll * 1024ll * 1024ll)) {
              fileSystemFullMap[fsid] = true;
            } else {
              fileSystemFullMap[fsid] = false;
            }

            if ((fbytes < 1024ll * 1024ll * 1024ll) ||
                (fbytes <= fileSystemsVector[i]->GetLongLong("headroom"))) {
              fileSystemFullWarnMap[fsid] = true;
            } else {
              fileSystemFullWarnMap[fsid] = false;
            }
          }

          if (!success) {
            eos_static_err("cannot set net parameters on filesystem %s",
                           fileSystemsVector[i]->GetPath().c_str());
          }
        }

        {
          // set node status values
          gOFS.ObjectManager.HashMutex.LockRead();
          // we received a new symkey
          XrdMqSharedHash* hash = gOFS.ObjectManager.GetObject(
                                    Config::gConfig.FstNodeConfigQueue.c_str(), "hash");

          if (hash) {
            hash->Set("stat.sys.kernel", eos::fst::Config::gConfig.KernelVersion.c_str());
            hash->Set("stat.sys.vsize", osstat.vsize);
            hash->Set("stat.sys.rss", osstat.rss);
            hash->Set("stat.sys.threads", osstat.threads);
            {
              XrdOucString v=VERSION; v+="-"; v+=RELEASE;
              hash->Set("stat.sys.eos.version", v.c_str());
            }
            hash->Set("stat.sys.keytab", eos::fst::Config::gConfig.KeyTabAdler.c_str());
            hash->Set("stat.sys.uptime", publish_uptime.c_str());
            hash->Set("stat.sys.sockets", publish_sockets.c_str());
            hash->Set("stat.sys.eos.start", eos::fst::Config::gConfig.StartDate.c_str());
            hash->Set("stat.geotag", lNodeGeoTag.c_str());
            hash->Set("debug.state",
                      eos::common::StringConversion::ToLower
		      (eos::common::Logging::GetPriorityString
		       (eos::common::Logging::gPriorityLevel)).c_str());
            // copy out net info
            hash->Set("stat.net.ethratemib", netspeed / (8 * 1024 * 1024));
            hash->Set("stat.net.inratemib", fstLoad.GetNetRate(lEthernetDev.c_str(),
		      "rxbytes") / 1024.0 / 1024.0);
            hash->Set("stat.net.outratemib", fstLoad.GetNetRate(lEthernetDev.c_str(),
                      "txbytes") / 1024.0 / 1024.0);
            struct timeval tvfs;
            gettimeofday(&tvfs, &tz);
            size_t nowms = tvfs.tv_sec * 1000 + tvfs.tv_usec / 1000;
            hash->Set("stat.publishtimestamp", nowms);
          }

          gOFS.ObjectManager.HashMutex.UnLockRead();
        }

        gOFS.ObjectManager.CloseMuxTransaction();
        next_consistency_stats = last_consistency_stats +
                                 60; // report the consistency only once per minute
      }
    }

    gettimeofday(&tv2, &tz);
    int lCycleDuration = (int)((tv2.tv_sec * 1000.0) - (tv1.tv_sec * 1000.0) +
                               (tv2.tv_usec / 1000.0) - (tv1.tv_usec / 1000.0));
    int lSleepTime = lReportIntervalMilliSeconds - lCycleDuration;
    eos_static_debug("msg=\"publish interval\" %d %d", lReportIntervalMilliSeconds,
                     lCycleDuration);

    if (lSleepTime < 0) {
      eos_static_warning("Publisher cycle exceeded %d millisecons - took %d milliseconds",
                         lReportIntervalMilliSeconds, lCycleDuration);
    } else {
      XrdSysTimer sleeper;
      sleeper.Snooze(lSleepTime / 1000);
    }
  }
}

EOSFSTNAMESPACE_END

<|MERGE_RESOLUTION|>--- conflicted
+++ resolved
@@ -114,8 +114,8 @@
     }
     time_t now = time(NULL);
     gettimeofday(&tv1, &tz);
+
     // TODO: derive this from a global variable
-    // smear the publishing cycle around x +- x/2 seconds
     int PublishInterval = 10;
     {
       XrdSysMutexHelper lock(eos::fst::Config::gConfig.Mutex);
@@ -129,7 +129,7 @@
 
     unsigned int lReportIntervalMilliSeconds = (PublishInterval * 500) +
         (unsigned int)((PublishInterval * 1000.0) * rand() / RAND_MAX);
-    // retrieve the process memory and thread state
+
     eos::common::LinuxStat::linux_stat_t osstat;
 
     if (!eos::common::LinuxStat::GetStat(osstat)) {
@@ -159,27 +159,27 @@
 
           XrdOucString r_open_hotfiles;
           XrdOucString w_open_hotfiles;
-          // make a top hotfile list or read open files
+
           {
             std::map<unsigned int, std::set<unsigned long long>> Rhotfiles;
             std::map<unsigned int, std::set<unsigned long long>> Whotfiles;
-            {
-              XrdSysMutexHelper fLock(gOFS.OpenFidMutex);
+	    {
+	      XrdSysMutexHelper fLock(gOFS.OpenFidMutex);
 
               if (gOFS.ROpenFid.count(fsid)) {
                 for (auto it = gOFS.ROpenFid[fsid].begin(); it != gOFS.ROpenFid[fsid].end();
                      ++it) {
-                  Rhotfiles[it->second].insert(it->first);
-                }
-              }
+		  Rhotfiles[it->second].insert(it->first);
+		}
+	      }
 
               if (gOFS.WOpenFid.count(fsid)) {
                 for (auto it = gOFS.WOpenFid[fsid].begin(); it != gOFS.WOpenFid[fsid].end();
                      ++it) {
-                  Whotfiles[it->second].insert(it->first);
-                }
-              }
-            }
+		  Whotfiles[it->second].insert(it->first);
+		}
+	      }
+	    }
             size_t cnt = 0;
 
             for (auto it = Rhotfiles.rbegin(); it != Rhotfiles.rend(); ++it) {
@@ -194,8 +194,8 @@
 
                 if (cnt == 10) {
                   break;
-                }
               }
+            }
             }
 
             cnt = 0;
@@ -212,9 +212,9 @@
 
                 if (cnt == 10) {
                   break;
-                }
               }
             }
+          }
           }
           // Retrieve Statistics from the SQLITE DB
           std::map<std::string, size_t>::const_iterator isit;
@@ -240,7 +240,7 @@
           }
 
           eos::common::Statfs* statfs = 0;
-
+            // call the update function which stores into the filesystem shared hash
           if ((statfs = fileSystemsVector[i]->GetStatfs())) {
             // call the update function which stores into the filesystem shared hash
             if (!fileSystemsVector[i]->SetStatfs(statfs->GetStatfs())) {
@@ -258,7 +258,7 @@
                      fstLoad.GetNetRate(lEthernetDev.c_str(), "txbytes") / 1024.0 / 1024.0);
 
           // set current load stats, io-target specific implementation may override fst load implementation
-          {
+            {
             double readratemb;
             double writeratemb;
             double diskload;
@@ -280,28 +280,10 @@
             success &= fileSystemsVector[i]->SetDouble("stat.disk.load", diskload);
           }
 
-          // set current health stats
+          // copy out net info 
           {
-<<<<<<< HEAD
             std::map<std::string, std::string> health;
-=======
-            eos::common::RWMutexReadLock lock(gFmdSqliteHandler.Mutex);
-	    used_files = 0;
-	    if (gFmdSqliteHandler.FmdSqliteMap.count(fsid))
-	    {
-	      FmdSqliteReadLock flock(fsid);
-	      used_files = (long long) (gFmdSqliteHandler.FmdSqliteMap[fsid].size());
-	    }
-	  }
-
-	  success &= fileSystemsVector[i]->SetLongLong("stat.usedfiles", used_files);
-
-          success &= fileSystemsVector[i]->SetString("stat.boot", fileSystemsVector[i]->GetStatusAsString(fileSystemsVector[i]->GetStatus()));
-          success &= fileSystemsVector[i]->SetString("stat.geotag", lNodeGeoTag.c_str());
-          success &= fileSystemsVector[i]->SetLongLong("stat.drainer.running", fileSystemsVector[i]->GetDrainQueue()->GetRunningAndQueued());
-          success &= fileSystemsVector[i]->SetLongLong("stat.balancer.running", fileSystemsVector[i]->GetBalanceQueue()->GetRunningAndQueued());
->>>>>>> 63cfc169
-
+          //          eos_static_debug("Path is %s %f\n", fileSystemsVector[i]->GetPath().c_str(), fstLoad.GetDiskRate(fileSystemsVector[i]->GetPath().c_str(),"writeSectors")*512.0/1000000.0);
             // file system implementation may override standard implementation.
             if (!fileSystemsVector[i]->getHealth(health)) {
               health = fstHealth.getDiskHealth(fileSystemsVector[i]->GetPath().c_str());
@@ -313,15 +295,15 @@
             success &= fileSystemsVector[i]->SetLongLong("stat.health.redundancy_factor",  strtoll(health["redundancy_factor"].c_str(), 0, 10));
           }
 
-          long long r_open = 0;
-          long long w_open = 0;
-          {
-            XrdSysMutexHelper fLock(gOFS.OpenFidMutex);
+	  long long r_open = 0;
+	  long long w_open = 0;
+	  {
+	    XrdSysMutexHelper fLock(gOFS.OpenFidMutex);
             r_open = (long long) gOFS.ROpenFid[fsid].size();
             w_open = (long long) gOFS.WOpenFid[fsid].size();
-          }
-          success &= fileSystemsVector[i]->SetLongLong("stat.ropen", r_open);
-          success &= fileSystemsVector[i]->SetLongLong("stat.wopen", w_open);
+	  }
+	  success &= fileSystemsVector[i]->SetLongLong("stat.ropen", r_open);
+	  success &= fileSystemsVector[i]->SetLongLong("stat.wopen", w_open);
           success &= fileSystemsVector[i]->SetLongLong("stat.statfs.freebytes",
                      fileSystemsVector[i]->GetLongLong("stat.statfs.bfree") *
                      fileSystemsVector[i]->GetLongLong("stat.statfs.bsize"));
@@ -346,7 +328,7 @@
             success &= fileSystemsVector[i]->SetLongLong("stat.usedfiles",
                        (long long)(gFmdDbMapHandler.dbmap.count(fsid) ?
                                    gFmdDbMapHandler.dbmap[fsid]->size() : 0));
-          }
+	    }
           success &= fileSystemsVector[i]->SetString("stat.boot",
                      fileSystemsVector[i]->GetStatusAsString(fileSystemsVector[i]->GetStatus()));
           success &= fileSystemsVector[i]->SetString("stat.geotag", lNodeGeoTag.c_str());
@@ -358,12 +340,12 @@
                      fileSystemsVector[i]->GetDrainQueue()->GetRunningAndQueued());
           success &= fileSystemsVector[i]->SetLongLong("stat.balancer.running",
                      fileSystemsVector[i]->GetBalanceQueue()->GetRunningAndQueued());
-          // copy out IOPS + bandwidth measurement
+
           success &= fileSystemsVector[i]->SetLongLong("stat.disk.iops",
                      fileSystemsVector[i]->getIOPS());
           success &= fileSystemsVector[i]->SetDouble("stat.disk.bw",
                      fileSystemsVector[i]->getSeqBandwidth()); // in MB
-          {
+	  {
             // we have to set something which is not empty to update the value
             if (!r_open_hotfiles.length()) {
               r_open_hotfiles = " ";
@@ -371,14 +353,14 @@
 
             if (!w_open_hotfiles.length()) {
               w_open_hotfiles = " ";
-            }
-
+	    }
+            // copy out hot file list
             // copy out hot file list
             success &= fileSystemsVector[i]->SetString("stat.ropen.hotfiles",
                        r_open_hotfiles.c_str());
             success &= fileSystemsVector[i]->SetString("stat.wopen.hotfiles",
                        w_open_hotfiles.c_str());
-          }
+	  }
           {
             long long fbytes = fileSystemsVector[i]->GetLongLong("stat.statfs.freebytes");
             XrdSysMutexHelper(fileSystemFullMapMutex);
@@ -412,7 +394,7 @@
         {
           // set node status values
           gOFS.ObjectManager.HashMutex.LockRead();
-          // we received a new symkey
+          // we received a new symkey 
           XrdMqSharedHash* hash = gOFS.ObjectManager.GetObject(
                                     Config::gConfig.FstNodeConfigQueue.c_str(), "hash");
 
@@ -421,7 +403,7 @@
             hash->Set("stat.sys.vsize", osstat.vsize);
             hash->Set("stat.sys.rss", osstat.rss);
             hash->Set("stat.sys.threads", osstat.threads);
-            {
+          {
               XrdOucString v=VERSION; v+="-"; v+=RELEASE;
               hash->Set("stat.sys.eos.version", v.c_str());
             }
@@ -429,7 +411,7 @@
             hash->Set("stat.sys.uptime", publish_uptime.c_str());
             hash->Set("stat.sys.sockets", publish_sockets.c_str());
             hash->Set("stat.sys.eos.start", eos::fst::Config::gConfig.StartDate.c_str());
-            hash->Set("stat.geotag", lNodeGeoTag.c_str());
+	    hash->Set("stat.geotag", lNodeGeoTag.c_str());
             hash->Set("debug.state",
                       eos::common::StringConversion::ToLower
 		      (eos::common::Logging::GetPriorityString
