// ----------------------------------------------------------------------
// File: Publish.cc
// Author: Andreas-Joachim Peters - CERN
// ----------------------------------------------------------------------

/************************************************************************
 * EOS - the CERN Disk Storage System                                   *
 * Copyright (C) 2011 CERN/Switzerland                                  *
 *                                                                      *
 * This program is free software: you can redistribute it and/or modify *
 * it under the terms of the GNU General Public License as published by *
 * the Free Software Foundation, either version 3 of the License, or    *
 * (at your option) any later version.                                  *
 *                                                                      *
 * This program is distributed in the hope that it will be useful,      *
 * but WITHOUT ANY WARRANTY; without even the implied warranty of       *
 * MERCHANTABILITY or FITNESS FOR A PARTICULAR PURPOSE.  See the        *
 * GNU General Public License for more details.                         *
 *                                                                      *
 * You should have received a copy of the GNU General Public License    *
 * along with this program.  If not, see <http://www.gnu.org/licenses/>.*
 ************************************************************************/

/*----------------------------------------------------------------------------*/
#include "fst/storage/Storage.hh"
#include "fst/XrdFstOfs.hh"
#include "common/LinuxStat.hh"
#include "common/ShellCmd.hh"
/*----------------------------------------------------------------------------*/

EOSFSTNAMESPACE_BEGIN

/*----------------------------------------------------------------------------*/
void
Storage::Publish ()
{
  eos_static_info("Publisher activated ...");
  struct timeval tv1, tv2;
  struct timezone tz;
  unsigned long long netspeed = 1000000000;
  // ---------------------------------------------------------------------
  // get our network speed
  // ---------------------------------------------------------------------
  char* tmpname = tmpnam(NULL);
  XrdOucString getnetspeed = "ip route list | sed -ne '/^default/s/.*dev //p' | xargs ethtool | grep Speed | cut -d ':' -f2 | cut -d 'M' -f1 >> ";
  getnetspeed += tmpname;
  eos::common::ShellCmd scmd1(getnetspeed.c_str());
  eos::common::cmd_status rc = scmd1.wait(5);
  if (rc.exit_code) 
  {
    eos_static_err("ip route list call failed to get netspeed");
  }

  XrdOucString lNodeGeoTag = (getenv("EOS_GEOTAG") ? getenv("EOS_GEOTAG") : "");
  XrdOucString lEthernetDev = (getenv("EOS_FST_NETWORK_INTERFACE") ? getenv("EOS_FST_NETWORK_INTERFACE") : "eth0");

  FILE* fnetspeed = fopen(tmpname, "r");
  if (fnetspeed)
  {
    if ((fscanf(fnetspeed, "%llu", &netspeed)) == 1)
    {
      // we get MB as a number => convert into bytes
      netspeed *= 1000000;
      eos_static_info("ethtool:networkspeed=%.02f GB/s", 1.0 * netspeed / 1000000000.0);
    }
    fclose(fnetspeed);
  }

  eos_static_info("publishing:networkspeed=%.02f GB/s", 1.0 * netspeed / 1000000000.0);

  // ---------------------------------------------------------------------
  // give some time before publishing
  // ---------------------------------------------------------------------
  XrdSysTimer sleeper;
  sleeper.Snooze(3);

  while (!eos::fst::Config::gConfig.FstNodeConfigQueue.length())
  {
    XrdSysTimer sleeper;
    sleeper.Snooze(5);
    eos_static_info("Snoozing ...");
  }

  eos::common::FileSystem::fsid_t fsid = 0;
  std::string publish_uptime = "";
  std::string publish_sockets = "";

  while (1)
  {
    {
      // ---------------------------------------------------------------------
      // retrieve uptime information
      // ---------------------------------------------------------------------
      XrdOucString uptime = "uptime | tr -d \"\n\" > ";
      uptime += tmpname;

      eos::common::ShellCmd scmd2(uptime.c_str());
      rc = scmd2.wait(5);
      if (rc.exit_code)
      {
        eos_static_err("retrieve uptime call failed");
      }
      eos::common::StringConversion::LoadFileIntoString(tmpname, publish_uptime);
      XrdOucString sockets = "cat /proc/net/tcp | wc -l | tr -d \"\n\" >";
      sockets += tmpname;

      eos::common::ShellCmd scmd3(sockets.c_str());
      rc = scmd3.wait(5);
      if (rc.exit_code)
      {
        eos_static_err("retrieve #socket call failed");
      }
      eos::common::StringConversion::LoadFileIntoString(tmpname, publish_sockets);
    }

    time_t now = time(NULL);
    gettimeofday(&tv1, &tz);

    // TODO: derive this from a global variable
    // smear the publishing cycle around x +- x/2 seconds
    int PublishInterval = 10;
    {
      XrdSysMutexHelper lock(eos::fst::Config::gConfig.Mutex);
      PublishInterval = eos::fst::Config::gConfig.PublishInterval;
    }
    if ((PublishInterval < 2) || (PublishInterval > 3600))
    {
      // default to 10 +- 5 seconds
      PublishInterval = 10;
    }

    unsigned int lReportIntervalMilliSeconds = (PublishInterval * 500)+ (unsigned int) ((PublishInterval * 1000.0) * rand() / RAND_MAX);

    // retrieve the process memory and thread state

    eos::common::LinuxStat::linux_stat_t osstat;

    if (!eos::common::LinuxStat::GetStat(osstat))
    {
      eos_err("failed to get the memory usage information");
    }

    {
      // run through our defined filesystems and publish with a MuxTransaction all changes
      eos::common::RWMutexReadLock lock(fsMutex);
      static time_t last_consistency_stats = 0;
      static time_t next_consistency_stats = 0;

      if (!gOFS.ObjectManager.OpenMuxTransaction())
      {
        eos_static_err("cannot open mux transaction");
      }
      else
      {
        // copy out statfs info
        for (size_t i = 0; i < fileSystemsVector.size(); i++)
        {
          if (!fileSystemsVector[i])
          {
            eos_static_err("found 0 vector in filesystems vector %u", i);
            continue;
          }

          if (!(fsid = fileSystemsVector[i]->GetId()))
          {
            // during the boot phase we can find a filesystem without ID
            continue;
          }

          XrdOucString r_open_hotfiles;
          XrdOucString w_open_hotfiles;

          // make a top hotfile list or read open files
          {
            std::map<unsigned int, std::set<unsigned long long>> Rhotfiles;
            std::map<unsigned int, std::set<unsigned long long>> Whotfiles;
	    {
	      XrdSysMutexHelper fLock(gOFS.OpenFidMutex);
	      if (gOFS.ROpenFid.count(fsid))
	      {
		for ( auto it = gOFS.ROpenFid[fsid].begin(); it != gOFS.ROpenFid[fsid].end(); ++it )
		{
		  Rhotfiles[it->second].insert(it->first);
		}
	      }
	      if (gOFS.WOpenFid.count(fsid))
	      {
		for ( auto it = gOFS.WOpenFid[fsid].begin(); it != gOFS.WOpenFid[fsid].end(); ++it )
		{
		  Whotfiles[it->second].insert(it->first);
		}
	      }
	    }

            size_t cnt=0;
            for ( auto it = Rhotfiles.rbegin(); it != Rhotfiles.rend(); ++it)
            {
              XrdOucString hexfid;
              for ( auto fit = it->second.begin(); fit != it->second.end(); ++fit)
              {
                eos::common::FileId::Fid2Hex(*fit, hexfid);
                r_open_hotfiles += (int) it->first;
                r_open_hotfiles += ":";
                r_open_hotfiles += hexfid.c_str();
                r_open_hotfiles += " ";
                if (cnt==10)
                  break;
              }
            }

            cnt=0;
            for ( auto it = Whotfiles.rbegin(); it != Whotfiles.rend(); ++it)
            {
              XrdOucString hexfid;
              for ( auto fit = it->second.begin(); fit != it->second.end(); ++fit)
              {
                eos::common::FileId::Fid2Hex(*fit, hexfid);
                w_open_hotfiles += (int) it->first;
                w_open_hotfiles += ":";
                w_open_hotfiles += hexfid.c_str();
                w_open_hotfiles += " ";
                if (cnt==10)
                  break;
              }
            }
          }

          // Retrieve Statistics from the SQLITE DB
          std::map<std::string, size_t>::const_iterator isit;


          bool success = true;
          if (fileSystemsVector[i]->GetStatus() == eos::common::FileSystem::kBooted)
          {
            if (next_consistency_stats < now)
            {
              eos_static_debug("msg=\"publish consistency stats\"");
              last_consistency_stats = now;
              XrdSysMutexHelper ISLock(fileSystemsVector[i]->InconsistencyStatsMutex);
              gFmdAttrMapHandler.GetInconsistencyStatistics(fsid,
                 *fileSystemsVector[i]->GetInconsistencyStats(),
                 *fileSystemsVector[i]->GetInconsistencySets());

              for (isit = fileSystemsVector[i]->GetInconsistencyStats()->begin();
                   isit != fileSystemsVector[i]->GetInconsistencyStats()->end(); isit++)
              {
                //eos_static_debug("%-24s => %lu", isit->first.c_str(), isit->second);
                std::string sname = "stat.fsck.";
                sname += isit->first;
                success &= fileSystemsVector[i]->SetLongLong(sname.c_str(), isit->second);
              }
            }
          }

          eos::common::Statfs* statfs = 0;
          if ((statfs = fileSystemsVector[i]->GetStatfs()))
          {
            // call the update function which stores into the filesystem shared hash
            if (!fileSystemsVector[i]->SetStatfs(statfs->GetStatfs()))
            {
              eos_static_err("cannot SetStatfs on filesystem %s", fileSystemsVector[i]->GetPath().c_str());
            }
          }

          // copy out net info 
          success &= fileSystemsVector[i]->SetDouble("stat.net.ethratemib", netspeed / (8 * 1024 * 1024));
          success &= fileSystemsVector[i]->SetDouble("stat.net.inratemib", fstLoad.GetNetRate(lEthernetDev.c_str(), "rxbytes") / 1024.0 / 1024.0);
          success &= fileSystemsVector[i]->SetDouble("stat.net.outratemib", fstLoad.GetNetRate(lEthernetDev.c_str(), "txbytes") / 1024.0 / 1024.0);
          //          eos_static_debug("Path is %s %f\n", fileSystemsVector[i]->GetPath().c_str(), fstLoad.GetDiskRate(fileSystemsVector[i]->GetPath().c_str(),"writeSectors")*512.0/1000000.0);

	  std::map<std::string, std::string> iostats;
	  if (fileSystemsVector[i]->getFileIOStats(iostats)) 
	  {
	    double readratemb  = strtod(iostats["read-mb-second"].c_str(),0);
	    double writeratemb = strtod(iostats["write-mb-second"].c_str(),0);
	    double diskload    = strtod(iostats["load"].c_str(),0);
	    success &= fileSystemsVector[i]->SetDouble("stat.disk.readratemb", readratemb);
	    success &= fileSystemsVector[i]->SetDouble("stat.disk.writeratemb", writeratemb);
	    success &= fileSystemsVector[i]->SetDouble("stat.disk.load", diskload);
	  }
	  else
	  {
	    success &= fileSystemsVector[i]->SetDouble("stat.disk.readratemb", fstLoad.GetDiskRate(fileSystemsVector[i]->GetPath().c_str(), "readSectors")*512.0 / 1000000.0);
	    success &= fileSystemsVector[i]->SetDouble("stat.disk.writeratemb", fstLoad.GetDiskRate(fileSystemsVector[i]->GetPath().c_str(), "writeSectors")*512.0 / 1000000.0);
	    success &= fileSystemsVector[i]->SetDouble("stat.disk.load", fstLoad.GetDiskRate(fileSystemsVector[i]->GetPath().c_str(), "millisIO") / 1000.0);
	  }

<<<<<<< HEAD
	  std::map<std::string, std::string> health;
	  if (fileSystemsVector[i]->getHealth(health))
	  {
	    if(health.count("summary")) {
	      success &= fileSystemsVector[i]->SetString("stat.health", health["summary"].c_str());
	    }
	    else {
	      success &= fileSystemsVector[i]->SetString("stat.health", "unknown");
	    }
	  }
	  
=======
    std::map<std::string, std::string> health;
    if (fileSystemsVector[i]->getHealth(health))
    {
      if(health.count("summary")) {
        success &= fileSystemsVector[i]->SetString("stat.health", health["summary"].c_str());
      }
      else {
        success &= fileSystemsVector[i]->SetString("stat.health", "unknown");
      }
      if( health.count("indicator") )  {
        auto indicator = strtoll(health["indicator"].c_str(), 0, 10);
        success &= fileSystemsVector[i]->SetLongLong("stat.health.indicator", indicator);
      }
      if( health.count("drives_total") ) {
        auto drives_total = strtoll(health["drives_total"].c_str(), 0, 10);
        success &= fileSystemsVector[i]->SetLongLong("stat.health.drives_total", drives_total);
      }
      if( health.count("drives_failed") ) {
        auto drives_failed = strtoll(health["drives_failed"].c_str(), 0, 10);
        success &= fileSystemsVector[i]->SetLongLong("stat.health.drives_failed", drives_failed);
      }
      if( health.count("redundancy_factor") ) {
        auto redundancy_factor = strtoll(health["redundancy_factor"].c_str(), 0, 10);
        success &= fileSystemsVector[i]->SetLongLong("stat.health.redundancy_factor", redundancy_factor);
      }
    }

>>>>>>> 364fa62a
	  long long r_open = 0;
	  long long w_open = 0;
	  {
	    XrdSysMutexHelper fLock(gOFS.OpenFidMutex);
	    r_open =  (long long) gOFS.ROpenFid[fsid].size();
	    w_open =  (long long) gOFS.WOpenFid[fsid].size();
	  }

	  success &= fileSystemsVector[i]->SetLongLong("stat.ropen", r_open);
	  success &= fileSystemsVector[i]->SetLongLong("stat.wopen", w_open);

          success &= fileSystemsVector[i]->SetLongLong("stat.statfs.freebytes", fileSystemsVector[i]->GetLongLong("stat.statfs.bfree") * fileSystemsVector[i]->GetLongLong("stat.statfs.bsize"));
          success &= fileSystemsVector[i]->SetLongLong("stat.statfs.usedbytes", (fileSystemsVector[i]->GetLongLong("stat.statfs.blocks") - fileSystemsVector[i]->GetLongLong("stat.statfs.bfree")) * fileSystemsVector[i]->GetLongLong("stat.statfs.bsize"));
          success &= fileSystemsVector[i]->SetDouble("stat.statfs.filled", 100.0 * ((fileSystemsVector[i]->GetLongLong("stat.statfs.blocks") - fileSystemsVector[i]->GetLongLong("stat.statfs.bfree"))) / (1 + fileSystemsVector[i]->GetLongLong("stat.statfs.blocks")));
          success &= fileSystemsVector[i]->SetLongLong("stat.statfs.capacity", fileSystemsVector[i]->GetLongLong("stat.statfs.blocks") * fileSystemsVector[i]->GetLongLong("stat.statfs.bsize"));
          success &= fileSystemsVector[i]->SetLongLong("stat.statfs.fused",(fileSystemsVector[i]->GetLongLong("stat.statfs.files") - fileSystemsVector[i]->GetLongLong("stat.statfs.ffree")) * fileSystemsVector[i]->GetLongLong("stat.statfs.bsize")); 

	  unsigned long long used_files = (fileSystemsVector[i]->GetLongLong("stat.statfs.files") - fileSystemsVector[i]->GetLongLong("stat.statfs.ffree")) * fileSystemsVector[i]->GetLongLong("stat.statfs.bsize");

	  success &= fileSystemsVector[i]->SetLongLong("stat.usedfiles", used_files);

          success &= fileSystemsVector[i]->SetString("stat.boot", fileSystemsVector[i]->GetStatusAsString(fileSystemsVector[i]->GetStatus()));
          success &= fileSystemsVector[i]->SetString("stat.geotag", lNodeGeoTag.c_str());
          struct timeval tvfs;
          gettimeofday(&tvfs, &tz);
          size_t nowms = tvfs.tv_sec*1000 + tvfs.tv_usec/1000;
          success &= fileSystemsVector[i]->SetLongLong("stat.publishtimestamp", nowms);
          success &= fileSystemsVector[i]->SetLongLong("stat.drainer.running", fileSystemsVector[i]->GetDrainQueue()->GetRunningAndQueued());
          success &= fileSystemsVector[i]->SetLongLong("stat.balancer.running", fileSystemsVector[i]->GetBalanceQueue()->GetRunningAndQueued());

          // copy out IOPS + bandwidth measurement
          success &= fileSystemsVector[i]->SetLongLong("stat.disk.iops", fileSystemsVector[i]->getIOPS());
          success &= fileSystemsVector[i]->SetDouble("stat.disk.bw", fileSystemsVector[i]->getSeqBandwidth()); // in MB

	  {
            // we have to set something which is not empty to update the value
            if (!r_open_hotfiles.length())
	    {
	      r_open_hotfiles=" ";
            }
            if (!w_open_hotfiles.length())
	    {
              w_open_hotfiles=" ";
	    }
            // copy out hot file list
            success &= fileSystemsVector[i]->SetString("stat.ropen.hotfiles", r_open_hotfiles.c_str());
            success &= fileSystemsVector[i]->SetString("stat.wopen.hotfiles", w_open_hotfiles.c_str());
	  }

          {
            long long fbytes = fileSystemsVector[i]->GetLongLong("stat.statfs.freebytes");

            XrdSysMutexHelper(fileSystemFullMapMutex);
            // stop the writers if it get's critical under 5 GB space

	    int full_gb = 5;
	    if (getenv("EOS_FS_FULL_SIZE_IN_GB"))
	    {
	      full_gb = atoi(getenv("EOS_FS_FULL_SIZE_IN_GB"));
	    }

            if ((fbytes < full_gb * 1024ll * 1024ll * 1024ll))
            {
              fileSystemFullMap[fsid] = true;
            }
            else
            {
              fileSystemFullMap[fsid] = false;
            }

            if ((fbytes < 1024ll * 1024ll * 1024ll) || (fbytes <= fileSystemsVector[i]->GetLongLong("headroom")))
            {
              fileSystemFullWarnMap[fsid] = true;
            }
            else
            {
              fileSystemFullWarnMap[fsid] = false;
            }
          }

          if (!success)
          {
            eos_static_err("cannot set net parameters on filesystem %s", fileSystemsVector[i]->GetPath().c_str());
          }
        }

        {
          // set node status values
          gOFS.ObjectManager.HashMutex.LockRead();
          // we received a new symkey 
          XrdMqSharedHash* hash = gOFS.ObjectManager.GetObject(Config::gConfig.FstNodeConfigQueue.c_str(), "hash");
          if (hash)
          {
            hash->Set("stat.sys.kernel", eos::fst::Config::gConfig.KernelVersion.c_str());
            hash->SetLongLong("stat.sys.vsize", osstat.vsize);
            hash->SetLongLong("stat.sys.rss", osstat.rss);
            hash->SetLongLong("stat.sys.threads", osstat.threads);
            hash->Set("stat.sys.eos.version", VERSION);
            hash->Set("stat.sys.keytab", eos::fst::Config::gConfig.KeyTabAdler.c_str());
            hash->Set("stat.sys.uptime", publish_uptime.c_str());
            hash->Set("stat.sys.sockets", publish_sockets.c_str());
            hash->Set("stat.sys.eos.start", eos::fst::Config::gConfig.StartDate.c_str());
	    hash->Set("stat.geotag", lNodeGeoTag.c_str());
	    hash->Set("debug.state", LC_STRING(eos::common::Logging::GetPriorityString(eos::common::Logging::gPriorityLevel)));

            // copy out net info
	    hash->SetDouble("stat.net.ethratemib", netspeed / (8 * 1024 * 1024));
	    hash->SetDouble("stat.net.inratemib", fstLoad.GetNetRate(lEthernetDev.c_str(), "rxbytes") / 1024.0 / 1024.0);
	    hash->SetDouble("stat.net.outratemib", fstLoad.GetNetRate(lEthernetDev.c_str(), "txbytes") / 1024.0 / 1024.0);
	    struct timeval tvfs;
	    gettimeofday(&tvfs, &tz);
	    size_t nowms = tvfs.tv_sec*1000 + tvfs.tv_usec/1000;
	    hash->SetLongLong("stat.publishtimestamp", nowms);
          }
          gOFS.ObjectManager.HashMutex.UnLockRead();
        }
        gOFS.ObjectManager.CloseMuxTransaction();
        next_consistency_stats = last_consistency_stats + 60; // report the consistency only once per minute
      }
    }
    gettimeofday(&tv2, &tz);
    int lCycleDuration = (int) ((tv2.tv_sec * 1000.0)-(tv1.tv_sec * 1000.0) + (tv2.tv_usec / 1000.0) - (tv1.tv_usec / 1000.0));
    int lSleepTime = lReportIntervalMilliSeconds - lCycleDuration;
    eos_static_debug("msg=\"publish interval\" %d %d", lReportIntervalMilliSeconds, lCycleDuration);
    if (lSleepTime < 0)
    {
      eos_static_warning("Publisher cycle exceeded %d millisecons - took %d milliseconds", lReportIntervalMilliSeconds, lCycleDuration);
    }
    else
    {
      XrdSysTimer sleeper;
      sleeper.Snooze(lSleepTime / 1000);
    }
  }
}

EOSFSTNAMESPACE_END

<|MERGE_RESOLUTION|>--- conflicted
+++ resolved
@@ -285,47 +285,39 @@
 	    success &= fileSystemsVector[i]->SetDouble("stat.disk.load", fstLoad.GetDiskRate(fileSystemsVector[i]->GetPath().c_str(), "millisIO") / 1000.0);
 	  }
 
-<<<<<<< HEAD
 	  std::map<std::string, std::string> health;
 	  if (fileSystemsVector[i]->getHealth(health))
 	  {
-	    if(health.count("summary")) {
+	    if(health.count("summary")) 
+	    {
 	      success &= fileSystemsVector[i]->SetString("stat.health", health["summary"].c_str());
 	    }
-	    else {
+	    else 
+	    {
 	      success &= fileSystemsVector[i]->SetString("stat.health", "unknown");
 	    }
+	    if( health.count("indicator") )  
+            {
+	      auto indicator = strtoll(health["indicator"].c_str(), 0, 10);
+	      success &= fileSystemsVector[i]->SetLongLong("stat.health.indicator", indicator);
+	    }
+	    if( health.count("drives_total") ) 
+            {
+	      auto drives_total = strtoll(health["drives_total"].c_str(), 0, 10);
+	      success &= fileSystemsVector[i]->SetLongLong("stat.health.drives_total", drives_total);
+	    }
+	    if( health.count("drives_failed") ) 
+            {
+	      auto drives_failed = strtoll(health["drives_failed"].c_str(), 0, 10);
+	      success &= fileSystemsVector[i]->SetLongLong("stat.health.drives_failed", drives_failed);
+	    }
+	    if( health.count("redundancy_factor") ) 
+            {
+	      auto redundancy_factor = strtoll(health["redundancy_factor"].c_str(), 0, 10);
+	      success &= fileSystemsVector[i]->SetLongLong("stat.health.redundancy_factor", redundancy_factor);
+	    }
 	  }
-	  
-=======
-    std::map<std::string, std::string> health;
-    if (fileSystemsVector[i]->getHealth(health))
-    {
-      if(health.count("summary")) {
-        success &= fileSystemsVector[i]->SetString("stat.health", health["summary"].c_str());
-      }
-      else {
-        success &= fileSystemsVector[i]->SetString("stat.health", "unknown");
-      }
-      if( health.count("indicator") )  {
-        auto indicator = strtoll(health["indicator"].c_str(), 0, 10);
-        success &= fileSystemsVector[i]->SetLongLong("stat.health.indicator", indicator);
-      }
-      if( health.count("drives_total") ) {
-        auto drives_total = strtoll(health["drives_total"].c_str(), 0, 10);
-        success &= fileSystemsVector[i]->SetLongLong("stat.health.drives_total", drives_total);
-      }
-      if( health.count("drives_failed") ) {
-        auto drives_failed = strtoll(health["drives_failed"].c_str(), 0, 10);
-        success &= fileSystemsVector[i]->SetLongLong("stat.health.drives_failed", drives_failed);
-      }
-      if( health.count("redundancy_factor") ) {
-        auto redundancy_factor = strtoll(health["redundancy_factor"].c_str(), 0, 10);
-        success &= fileSystemsVector[i]->SetLongLong("stat.health.redundancy_factor", redundancy_factor);
-      }
-    }
-
->>>>>>> 364fa62a
+
 	  long long r_open = 0;
 	  long long w_open = 0;
 	  {
