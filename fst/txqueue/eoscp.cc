--- conflicted
+++ resolved
@@ -1963,15 +1963,10 @@
 
       if (retc)
       {
-<<<<<<< HEAD
-        fprintf(stderr, "error: target file open failed - retc=%d\n", retc);
-	exit(-retc);
-=======
         std::string errmsg;
         errmsg = status.GetErrorMessage();
         fprintf(stderr, "error: %s\n", status.ToStr().c_str());
         exit(-status.errNo?-status.errNo:-EIO);
->>>>>>> 6d8cd39c
       }
 
       dst_handler.push_back(std::make_pair(0, file));
