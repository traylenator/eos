//------------------------------------------------------------------------------
//! @file md.cc
//! @author Andreas-Joachim Peters CERN
//! @brief meta data handling class
//------------------------------------------------------------------------------

/************************************************************************
 * EOS - the CERN Disk Storage System                                   *
 * Copyright (C) 2016 CERN/Switzerland                                  *
 *                                                                      *
 * This program is free software: you can redistribute it and/or modify *
 * it under the terms of the GNU General Public License as published by *
 * the Free Software Foundation, either version 3 of the License, or    *
 * (at your option) any later version.                                  *
 *                                                                      *
 * This program is distributed in the hope that it will be useful,      *
 * but WITHOUT ANY WARRANTY; without even the implied warranty of       *
 * MERCHANTABILITY or FITNESS FOR A PARTICULAR PURPOSE.  See the        *
 * GNU General Public License for more details.                         *
 *                                                                      *
 * You should have received a copy of the GNU General Public License    *
 * along with this program.  If not, see <http://www.gnu.org/licenses/>.*
 ************************************************************************/

#include "eosfuse.hh"
#include "md/md.hh"
#include "kv/kv.hh"
#include "cap/cap.hh"
#include "md/kernelcache.hh"
#include "misc/MacOSXHelper.hh"
#include "common/Logging.hh"
#include <iostream>
#include <sstream>
#include <vector>
#include <thread>
#include <memory>
#include <functional>
#include <assert.h>
#include <google/protobuf/util/json_util.h>

/* -------------------------------------------------------------------------- */
metad::metad() : mdflush(0), mdqueue_max_backlog(1000),
  z_ctx(0), z_socket(0)
  /* -------------------------------------------------------------------------- */
{
  // make a mapping for inode 1, it is re-loaded afterwards in init '/'
  {
    inomap.insert(1, 1);
  }
  shared_md md = std::make_shared<mdx>(1);
  md->set_nlink(1);
  md->set_mode(S_IRWXU | S_IRWXG | S_IRWXO | S_IFDIR);
  md->set_name(":root:");
  md->set_pid(1);
  stat.inodes_inc();
  stat.inodes_ever_inc();
  mdbackend = 0;
  mdmap.insertTS(1, md);
}

/* -------------------------------------------------------------------------- */
metad::~metad()
/* -------------------------------------------------------------------------- */
{
  if (z_socket) {
    delete z_socket;
  }

  if (z_ctx) {
    delete z_ctx;
  }
}

/* -------------------------------------------------------------------------- */
void
/* -------------------------------------------------------------------------- */
metad::init(backend* _mdbackend)
/* -------------------------------------------------------------------------- */
{
  mdbackend = _mdbackend;
  std::string mdstream;
  // load the root node
<<<<<<< HEAD
  shared_md root_md = load_from_kv(1);

  if (root_md->id() != 1) {
    fuse_req_t req = 0;
    XrdSysMutexHelper mLock(mdmap);
    update(req, mdmap[1], "", true);
  }
=======

  fuse_req_t req = 0;
  XrdSysMutexHelper mLock(mdmap);
  update(req, mdmap[1], "", true);
>>>>>>> a94e0220

  next_ino.init(EosFuse::Instance().getKV());
}

/* -------------------------------------------------------------------------- */
int
/* -------------------------------------------------------------------------- */
metad::connect(std::string zmqtarget, std::string zmqidentity,
               std::string zmqname, std::string zmqclienthost, std::string zmqclientuuid)
/* -------------------------------------------------------------------------- */
{
  if (z_socket && z_socket->connected() && (zmqtarget != zmq_target)) {
    // TODO:
  }

  if (zmqtarget.length()) {
    zmq_target = zmqtarget;
  }

  if (zmqidentity.length()) {
    zmq_identity = zmqidentity;
  }

  if (zmqname.length()) {
    zmq_name = zmqname;
  }

  if (zmqclienthost.length()) {
    zmq_clienthost = zmqclienthost;
  }

  if (zmqclientuuid.length()) {
    zmq_clientuuid = zmqclientuuid;
  }

  eos_static_info("metad connect %s as %s %d",
                  zmq_target.c_str(), zmq_identity.c_str(), zmq_identity.length());
  z_ctx = new zmq::context_t(1);
  z_socket = new zmq::socket_t(*z_ctx, ZMQ_DEALER);
  z_socket->setsockopt(ZMQ_IDENTITY, zmq_identity.c_str(), zmq_identity.length()
                      );

  while (1) {
    try {
      z_socket->connect(zmq_target);
      eos_static_notice("connected to %s", zmq_target.c_str());
      break;
    } catch (zmq::error_t& e) {
      if (e.num() != EINTR) {
        eos_static_err("msg=\"%s\" rc=%d", e.what(), e.num());
        return e.num();
      }

      eos_static_err("msg=\"%s\" rc=%d", e.what(), e.num());
    }
  }

  mdbackend->set_clientuuid(zmq_clientuuid);
  return 0;
}

/* -------------------------------------------------------------------------- */
metad::shared_md
/* -------------------------------------------------------------------------- */
metad::lookup(fuse_req_t req,
              fuse_ino_t parent,
              const char* name)
/* -------------------------------------------------------------------------- */
{
  eos_static_info("ino=%08llx name=%s", parent, name);
  // --------------------------------------------------
  // STEP 1 : retrieve the required parent MD
  // --------------------------------------------------
  shared_md pmd = get(req, parent, "", false);
  shared_md md;

  if (pmd->id() == parent) {
    XrdSysMutexHelper mLock(pmd->Locker());
    fuse_ino_t inode = 0; // inode referenced by parent + name

    // self lookup required for NFS exports
    if (!strcmp(name, ".")) {
      return pmd;
    }

    // parent lookup required for NFS exports
    if (!strcmp(name, "..")) {
      pmd->Locker().UnLock();
      shared_md ppmd = get(req, pmd->pid(), "", false);
      pmd->Locker().Lock();
      return ppmd;
    }

    // --------------------------------------------------
    // STEP 2: check if we hold a cap for that directory
    // --------------------------------------------------
    if (pmd->cap_count()) {
      // --------------------------------------------------
      // if we have a cap and we listed this directory, we trust the child information
      // --------------------------------------------------
      if (pmd->children().count(name)) {
        inode = pmd->children().at(name);
      } else {
        // if we are still having the creator MD record, we can be sure, that we know everything about this directory
        if (pmd->creator() ||
            (pmd->type() == pmd->MDLS)) {
          // no entry - TODO return a NULLMD object instead of creating it all the time
          md = std::make_shared<mdx>();
          md->set_err(pmd->err());
          return md;
        }

        if (pmd->get_todelete().count(name)) {
          // if this has been deleted, we just say this
          md = std::make_shared<mdx>();
          md->set_err(pmd->err());
          return md;
        }
      }
    } else {
      // --------------------------------------------------
      // if we don't have a cap, get will result in an MGM call anyway
      // --------------------------------------------------
    }

    // --------------------------------------------------
    // try to get the meta data record
    // --------------------------------------------------
    mLock.UnLock();
    md = get(req, inode, "", false, pmd, name);
  } else {
    // --------------------------------------------------
    // no md available
    // --------------------------------------------------
    md = std::make_shared<mdx>();
    md->set_err(pmd->err());
  }

  return md;
}

/* -------------------------------------------------------------------------- */
int
/* -------------------------------------------------------------------------- */
metad::forget(fuse_req_t req,
              fuse_ino_t ino,
              int nlookup)
/* -------------------------------------------------------------------------- */
{
  shared_md md;

  if (!mdmap.retrieveTS(ino, md)) {
    return ENOENT;
  }

  XrdSysMutexHelper mLock(md->Locker());

  if (!md->id()) {
    return EAGAIN;
  }

  eos_static_debug("count=%d(-%d) - ino=%016x", md->lookup_is(), nlookup, ino);

  if (!md->lookup_dec(nlookup)) {
    return EAGAIN;
  }

  shared_md pmd;

  if (!mdmap.retrieveTS(md->pid(), pmd)) {
    return ENOENT;
  }

  if (!md->deleted()) {
    return 0;
  }

  eos_static_info("delete md object - ino=%016x name=%s", ino,
                  md->name().c_str());
  mdmap.eraseTS(ino);
  stat.inodes_dec();
  return 0;
}

/* -------------------------------------------------------------------------- */
void
/* -------------------------------------------------------------------------- */
metad::mdx::convert(struct fuse_entry_param& e)
/* -------------------------------------------------------------------------- */
{
  e.ino = id();
<<<<<<< HEAD
  e.attr.st_dev = 0;
  e.attr.st_ino = id();
  e.attr.st_mode = mode();
  e.attr.st_nlink = nlink() + 1;
  e.attr.st_uid = uid();
  e.attr.st_gid = gid();
  e.attr.st_rdev = 0;
  e.attr.st_size = size();
  e.attr.st_blksize = 4096;
  e.attr.st_blocks = (e.attr.st_size + 511) / 512;
  e.attr.st_atime = atime();
  e.attr.st_mtime = mtime();
  e.attr.st_ctime = ctime();
  e.attr.ATIMESPEC.tv_sec = atime();
  e.attr.ATIMESPEC.tv_nsec = atime_ns();
  e.attr.MTIMESPEC.tv_sec = mtime();
  e.attr.MTIMESPEC.tv_nsec = mtime_ns();
  e.attr.CTIMESPEC.tv_sec = ctime();
  e.attr.CTIMESPEC.tv_nsec = ctime_ns();

  if (EosFuse::Instance().Config().options.md_kernelcache) {
    e.attr_timeout = 3600.0;
    e.entry_timeout = 3600.0;
  } else {
    e.attr_timeout = 0;
    e.entry_timeout = 0;
=======
  e.attr.st_dev=0;
  e.attr.st_ino=id();
  e.attr.st_mode=mode();
  e.attr.st_nlink=nlink() + 1;
  e.attr.st_uid=uid();
  e.attr.st_gid=gid();
  e.attr.st_rdev=0;
  e.attr.st_size=size();
  e.attr.st_blksize=4096;
  e.attr.st_blocks=(e.attr.st_size + 511) / 512;
  e.attr.st_atime=atime();
  e.attr.st_mtime=mtime();
  e.attr.st_ctime=ctime();
  e.attr.ATIMESPEC.tv_sec=atime();
  e.attr.ATIMESPEC.tv_nsec=atime_ns();
  e.attr.MTIMESPEC.tv_sec=mtime();
  e.attr.MTIMESPEC.tv_nsec=mtime_ns();
  e.attr.CTIMESPEC.tv_sec=ctime();
  e.attr.CTIMESPEC.tv_nsec=ctime_ns();
  if (EosFuse::Instance().Config().options.md_kernelcache)
  {
    e.attr_timeout=180.0;
    e.entry_timeout=180.0;
  }
  else
  {
    e.attr_timeout=0;
    e.entry_timeout=0;
>>>>>>> a94e0220
  }

  e.generation = 1;
}

/* -------------------------------------------------------------------------- */
std::string
/* -------------------------------------------------------------------------- */
metad::mdx::dump()
/* -------------------------------------------------------------------------- */
{
  char sout[16384];
  snprintf(sout, sizeof(sout),
           "ino=%016lx dev=%08x mode=%08x nlink=%08x uid=%05d gid=%05d rdev=%08x "
           "size=%llu bsize=%u blocks=%llu atime=%lu.%lu mtime=%lu.%lu ctime=%lu.%lu",
           (unsigned long) id(), 0, (unsigned int) mode(), (unsigned int) nlink(),
           (int) uid(), (int) gid(), 0,
           (unsigned long long) size(), (unsigned int) 4096,
           (unsigned long long) size() / 512,
           (unsigned long) atime(), (unsigned long) atime_ns(),
           (unsigned long) mtime(), (unsigned long) mtime_ns(),
           (unsigned long) ctime(),
           (unsigned long) ctime_ns()
          );
  return sout;
}

/* -------------------------------------------------------------------------- */
std::string
/* -------------------------------------------------------------------------- */
metad::mdx::dump(struct fuse_entry_param& e)
/* -------------------------------------------------------------------------- */
{
  char sout[16384];
  snprintf(sout, sizeof(sout),
           "ino=%016lx dev=%08x mode=%08x nlink=%08x uid=%05d gid=%05d rdev=%08x "
           "size=%llu bsize=%u blocks=%llu atime=%lu.%lu mtime=%lu.%lu ctime=%lu.%lu "
           "attr-timeout=%llu entry-timeout=%llu",
           (unsigned long) e.attr.st_ino, (unsigned int) e.attr.st_dev,
           (unsigned int) e.attr.st_mode, (unsigned int) e.attr.st_nlink,
           (int) e.attr.st_uid, (int) e.attr.st_gid, (unsigned int) e.attr.st_rdev,
           (unsigned long long) e.attr.st_size, (unsigned int) e.attr.st_blksize,
           (unsigned long long) e.attr.st_blocks,
           (unsigned long) e.attr.ATIMESPEC.tv_sec,
           (unsigned long) e.attr.ATIMESPEC.tv_nsec,
           (unsigned long) e.attr.MTIMESPEC.tv_sec,
           (unsigned long) e.attr.MTIMESPEC.tv_nsec,
           (unsigned long) e.attr.CTIMESPEC.tv_sec,
           (unsigned long) e.attr.CTIMESPEC.tv_nsec,
           (unsigned long long) e.attr_timeout, (unsigned long long) e.entry_timeout
          );
  return sout;
}

/* -------------------------------------------------------------------------- */
<<<<<<< HEAD
metad::shared_md
/* -------------------------------------------------------------------------- */
metad::load_from_kv(fuse_ino_t ino)
/* -------------------------------------------------------------------------- */
{
  // mdmap is locked when this is called !
  std::string mdstream;
  shared_md md = std::make_shared<mdx>();

  if (!EosFuse::Instance().getKV()->get(ino, mdstream)) {
    if (!md->ParseFromString(mdstream)) {
      eos_static_err("msg=\"GPB parsing failed\" inode=%016lx", ino);
    } else {
      eos_static_debug("msg=\"GPB parsed inode\" inode=%016lx", ino);
    }

    mdmap[ino] = md;

    if (md->md_ino() && ino) {
      inomap.insert(md->md_ino(), ino);
      stat.inodes_inc();
      stat.inodes_ever_inc();
    }

    for (auto it = md->children().begin(); it != md->children().end(); ++it) {
      eos_static_info("adding child %s ino=%016lx", it->first.c_str(), it->second);

      if (mdmap.count(it->second)) {
        continue;
      }

      shared_md cmd = std::make_shared<mdx>();

      if (!EosFuse::Instance().getKV()->get(it->second, mdstream)) {
        if (!cmd->ParseFromString(mdstream)) {
          eos_static_err("msg=\"GPB parsing failed\" inode=%016lx", it->second);
        } else {
          eos_static_debug("msg=\"GPB parsed inode\" inode=%016lx", it->second);
        }

        mdmap[it->second] = cmd;

        if (cmd->md_ino() && ino) {
          inomap.insert(cmd->md_ino(), it->second);
          stat.inodes_inc();
          stat.inodes_ever_inc();
        }
      }
    }
  } else {
    eos_static_debug("msg=\"no entry in kv store\" inode=%016lx", ino);
  }

  return md;
}

/* -------------------------------------------------------------------------- */
=======
>>>>>>> a94e0220
bool
/* -------------------------------------------------------------------------- */
metad::map_children_to_local(shared_md pmd)
/* -------------------------------------------------------------------------- */
{
  //  XrdSysMutexHelper pLock(pmd->Locker());
  bool ret = true;
  // exchange the remote inode map with the local used inode map
  std::set<std::string> names ;
  std::vector<std::string> names_to_delete;

<<<<<<< HEAD
  for (auto map = pmd->children().begin(); map != pmd->children().end(); ++map) {
    eos_static_notice("translate %s [%lx]", map->first.c_str(), map->second);

    if (pmd->get_todelete().count(map->first)) {
      eos_static_notice("masking %s", map->first.c_str());
=======
  for (auto map = pmd->children().begin(); map != pmd->children().end(); ++map)
  {
    eos_static_debug("translate %s [%lx]", map->first.c_str(), map->second);
    if (pmd->get_todelete().count(map->first))
    {
      eos_static_debug("masking %s", map->first.c_str());
>>>>>>> a94e0220
      names_to_delete.push_back(map->first);
      //      pmd->set_nchildren(pmd->nchildren()-1);
    } else {
      names.insert(map->first);
    }
  }

  for (auto it = names.begin(); it != names.end(); ++it) {
    uint64_t remote_ino = (*pmd->mutable_children())[*it];
    uint64_t local_ino = inomap.forward(remote_ino);

    if (!local_ino) {
      local_ino = next_ino.inc();
      inomap.insert(remote_ino, local_ino);
      shared_md md = std::make_shared<mdx>();
      mdmap.insertTS(local_ino, md);
      stat.inodes_inc();
      stat.inodes_ever_inc();
    }

    eos_static_debug("store-lookup r-ino %016lx <=> l-ino %016lx", remote_ino,
                     local_ino);
    (*pmd->mutable_children())[*it] = local_ino;
  }

  for (size_t i = 0; i < names_to_delete.size(); ++i) {
    pmd->mutable_children()->erase(names_to_delete[i]);
  }

  for (auto map = pmd->get_childrentomap().begin();
       map != pmd->get_childrentomap().end(); ++map) {
    (*pmd->mutable_children())[map->first] = map->second;
  }

  if (EOS_LOGS_DEBUG) {
    for (auto map = pmd->children().begin(); map != pmd->children().end(); ++map) {
      eos_static_debug("listing: %s [%lx]", map->first.c_str(), map->second);
    }
  }

  pmd->set_nchildren(pmd->children().size());
  return ret;
}

/* -------------------------------------------------------------------------- */
metad::shared_md
/* -------------------------------------------------------------------------- */
metad::get(fuse_req_t req,
           fuse_ino_t ino,
           std::string authid,
           bool listing,
           shared_md pmd,
           const char* name,
           bool readdir
          )
/* -------------------------------------------------------------------------- */
{
  eos_static_info("ino=%1llx pino=%16lx name=%s listing=%d", ino,
                  pmd ? pmd->id() : 0, name, listing);
  shared_md md;
<<<<<<< HEAD
  bool loaded = false;

  if (ino) {
=======
  if (ino)
  {
>>>>>>> a94e0220
    {
      XrdSysMutexHelper mLock(mdmap);

      // the inode is known, we try to get that one
<<<<<<< HEAD
      if (!mdmap.retrieve(ino, md)) {
        // -----------------------------------------------------------------------
        // if there is none we load the current cached md from the kv store
        // which also loads all available child meta data
        // -----------------------------------------------------------------------
        md = load_from_kv(ino);
        eos_static_info("loaded from kv ino=%16lx remote-ino=%08llx", md->id(),
                        md->md_ino());
        loaded = true;
      }
=======
      mdmap.retrieve(ino, md);
>>>>>>> a94e0220
    }

    if (EOS_LOGS_DEBUG) {
      eos_static_debug("MD:\n%s", (!md) ? "<empty>" : dump_md(md).c_str());
    }
  } else {
    // -------------------------------------------------------------------------
    // this happens if we get asked for a child, which was never listed before
    // -------------------------------------------------------------------------
    md = std::make_shared<mdx>();
  }

<<<<<<< HEAD
  if (!md || !md->id() || loaded) {
=======
  if (!md || !md->id())
  {
>>>>>>> a94e0220
    // -------------------------------------------------------------------------
    // there is no local meta data available, this can only be found upstream
    // -------------------------------------------------------------------------
  } else {
    // -------------------------------------------------------------------------
    // there is local meta data, we have to decide if we can 'trust' it, or we
    // need to refresh it from upstream  - TODO !
    // -------------------------------------------------------------------------
    if (readdir) {
      eos_static_info("returning opendir(readdir) entry");
      return md;
    }
<<<<<<< HEAD

    if (pmd && pmd->cap_count()) {
=======
    if (pmd && (pmd->cap_count() || pmd->creator()))
    {
>>>>>>> a94e0220
      eos_static_info("returning cap entry");
      return md;
    } else {
      eos_static_info("pmd=%x cap-cnt=%d", pmd ? pmd->id() : 0,
                      pmd ? pmd->cap_count() : 0);
      uint64_t md_pid = 0;
      mode_t md_mode = 0;
      {
        XrdSysMutexHelper mLock(md->Locker());

        if (((!listing) || (listing && md->type() == md->MDLS)) && md->md_ino() &&
            md->cap_count()) {
          eos_static_info("returning cap entry via parent lookup cap-count=%d",
                          md->cap_count());

          if (EOS_LOGS_DEBUG) {
            eos_static_debug("MD:\n%s", dump_md(md, false).c_str());
          }

          return md;
        }

        md_pid = md->pid();
        md_mode = md->mode();
      }

      if (!S_ISDIR(md_mode)) {
        // files are covered by the CAP of the parent, so if there is a cap
        // on the parent we can return this entry right away
        if (mdmap.retrieveTS(md_pid, pmd)) {
          if (pmd && pmd->id() && pmd->cap_count()) {
            return md;
          }
        }
      }
    }

    XrdSysMutexHelper mLock(md->Locker());

    if (!md->pid()) {
      // this must have been generated locally, we return this entry
      eos_static_info("returning generated entry");

      if (EOS_LOGS_DEBUG) {
        eos_static_debug("MD:\n%s", dump_md(md, false).c_str());
      }

      return md;
    }
  }

  // ---------------------------------------------------------------------------
  // we will get meta data from upstream
  // ---------------------------------------------------------------------------
  int rc = 0; // response code to a backend getMD call
  std::vector<eos::fusex::container> contv; // response container
  int thecase = 0;

  if (ino == 1)
    // -------------------------------------------------------------------------
    // CASE 1: root mount
    // -------------------------------------------------------------------------
  {
    thecase = 1;
    // -------------------------------------------------------------------------
    // the root inode is the only one we get by full path, all the others
    // go by parent-ino + name or inode
    // -------------------------------------------------------------------------
    std::string root_path = "/";
    // request the root meta data
    rc = mdbackend->getMD(req, root_path, contv, authid);
    // set ourselfs as parent of root since we might mount
    // a remote directory != '/'
    md->set_pid(1);
    // mark this as a listing request
    listing = true;
  } else if (!ino)
    // -------------------------------------------------------------------------
    // CASE 2: by remote parent inode + name
    // -------------------------------------------------------------------------
  {
    thecase = 2;

    if (pmd) {
      // prevent resyning when we have deletions pending
      /*while (1)
      {
        XrdSysMutexHelper mdLock(pmd->Locker());
        if (pmd->WaitSync(1))
        {
          if (pmd->get_todelete().size())
            continue;

          break;
        }
      }
       */
      pmd->Locker().Lock();
      uint64_t pmd_ino = pmd->md_ino();
      pmd->Locker().UnLock();

      if (pmd_ino) {
        rc = mdbackend->getMD(req, pmd_ino, name, contv, listing, authid);
      } else {
        rc = ENOENT;
      }
    } else {
      rc = ENOENT;
    }
  } else
    // -------------------------------------------------------------------------
    // CASE 3: by remote inode
    // -------------------------------------------------------------------------
  {
    thecase = 3;
    XrdSysMutexHelper mLock(md->Locker());

    if (md->md_ino()) {
      /*
      // prevent resyncing when we have deletions pending
      while (1)
      {
        XrdSysMutexHelper mdLock(md->Locker());
        if (md->WaitSync(1))
        {
          if (md->get_todelete().size())
            continue;

          break;
        }
      }
       */
      eos_static_info("ino=%016lx type=%d", md->md_ino(), md->type());
<<<<<<< HEAD
      rc = mdbackend->getMD(req, md->md_ino(),
                            listing ? ((md->type() != md->MDLS) ? 0 : md->clock()) : md->clock(), contv,
                            listing, authid);
    } else {
      if (md->id() && !loaded) {
=======
      rc = mdbackend->getMD(req, md->md_ino(), listing ? ( (md->type() != md->MDLS) ? 0 : md->clock()) : md->clock(), contv, listing, authid);
    }
    else
    {
      if (md->id())
      {
>>>>>>> a94e0220
        // that can be a locally created entry which is not yet upstream
        rc = 0;

        if (EOS_LOGS_DEBUG) {
          eos_static_debug("MD:\n%s", dump_md(md).c_str());
        }

        return md;
      } else {
        rc = ENOENT;
      }
    }
  }

  if (!rc) {
    // -------------------------------------------------------------------------
    // we need to store all response data and eventually create missing
    // hierarchical entries
    // -------------------------------------------------------------------------
    eos_static_debug("apply vector=%d", contv.size());

    for (auto it = contv.begin(); it != contv.end(); ++it) {
      if (it->ref_inode_()) {
        if (ino) {
          // the response contains the remote inode according to the request
          inomap.insert(it->ref_inode_(), ino);
        }

        uint64_t l_ino;

        // store the retrieved meta data blob
        if (!(l_ino = apply(req, *it, listing))) {
          eos_static_crit("msg=\"failed to apply response\"");
        } else {
          ino = l_ino;
        }
      } else {
        // we didn't get the md back
      }
    }

    {
      XrdSysMutexHelper mLock(mdmap);

      if (mdmap.retrieve(ino, md)) {
        // if the md record was returned, it is accessible after the apply function
        // attached it. We should also attach to the parent to be able to add
        // a not yet published child entry at the parent.
        mdmap.retrieve(md->pid(), pmd);
      }
    }

    eos_static_info("ino=%08llx pino=%08llx name=%s listing=%d", ino,
                    pmd ? pmd->id() : 0, name, listing);

    switch (thecase) {
    case 1:
      // nothing to do
      break;

    case 2: {
      // we make sure, that the meta data record is attached to the local parent
      if (pmd->id()) {
        if (!pmd->children().count(md->name()) && !md->deleted()) {
          eos_static_info("attaching %s [%lx] to %s [%lx]", md->name().c_str(), md->id(),
                          pmd->name().c_str(), pmd->id());
          // persist this hierarchical dependency
          (*pmd->mutable_children())[md->name()] = md->id();
          update(req, pmd, "", true);
        }
      }

      break;
    }

    case 3:
      break;
    }
  }

  if (rc) {
    shared_md md = std::make_shared<mdx>();
    md->set_err(rc);

    if (EOS_LOGS_DEBUG) {
      eos_static_debug("MD:\n%s", dump_md(md).c_str());
    }

    return md;
  }

  if (EOS_LOGS_DEBUG) {
    eos_static_debug("MD:\n%s", dump_md(md).c_str());
  }

  return md;
}

/* -------------------------------------------------------------------------- */
uint64_t
/* -------------------------------------------------------------------------- */
metad::insert(fuse_req_t req,
              metad::shared_md md,
              std::string authid)
/* -------------------------------------------------------------------------- */
{
  uint64_t newinode = 0;
  {
    newinode = next_ino.inc();
    md->set_id(newinode);

    if (EOS_LOGS_DEBUG) {
      eos_static_debug("%s", dump_md(md, false).c_str());
    }

    mdmap.insertTS(newinode, md);
  }
  return newinode;
}

/* -------------------------------------------------------------------------- */
int
/* -------------------------------------------------------------------------- */
metad::wait_flush(fuse_req_t req,
                  metad::shared_md md)
/* -------------------------------------------------------------------------- */
{
  // logic to wait for a completion of request
  md->Locker().UnLock();

  while (1) {
    if (md->WaitSync(1)) {
      if (md->getop() != md->NONE) {
        continue;
      }

      break;
    }
  }

  eos_static_info("waited for sync rc=%d bw=%lx", md->err(),
                  inomap.backward(md->id()));

  if (!inomap.backward(md->id())) {
    md->Locker().Lock();
    return md->err();
  } else {
    md->Locker().Lock();
    return 0;
  }
}

/* -------------------------------------------------------------------------- */
void
/* -------------------------------------------------------------------------- */
metad::update(fuse_req_t req,
              shared_md md,
              std::string authid,
              bool localstore)
/* -------------------------------------------------------------------------- */
{
  mdflush.Lock();
  stat.inodes_backlog_store(mdqueue.size());

  if (!localstore) {
    // only updates initiated from FUSE limited,
    // server response updates pass
    while (mdqueue.size() == mdqueue_max_backlog) {
      mdflush.WaitMS(25);
    }
  }

  flushentry fe(md->id(), authid, localstore ? mdx::LSTORE : mdx::UPDATE);
  mdqueue[md->id()]++;
  mdflushqueue.push_back(fe);
  eos_static_info("added ino=%lx flushentry=%s queue-size=%u local-store=%d",
                  md->id(), flushentry::dump(fe).c_str(), mdqueue.size(), localstore);
  mdflush.Signal();
  mdflush.UnLock();
}

/* -------------------------------------------------------------------------- */
void
/* -------------------------------------------------------------------------- */
metad::add(metad::shared_md pmd, metad::shared_md md, std::string authid,
           bool localstore)
/* -------------------------------------------------------------------------- */
{
  // this is called with a lock on the md object
  stat.inodes_inc();
  stat.inodes_ever_inc();
  uint64_t pid = 0;
  uint64_t id = 0;
  auto map = pmd->mutable_children();
  eos_static_debug("child=%s parent=%s inode=%016lx authid=%s localstore=%d",
                   md->name().c_str(),
                   pmd->name().c_str(), md->id(), authid.c_str(), localstore);
  {
    XrdSysMutexHelper mLock(pmd->Locker());
    (*map)[md->name()] = md->id();
    pmd->set_nlink(1);
    pmd->set_nchildren(pmd->nchildren() + 1);
    pmd->get_todelete().erase(md->name());
    pid = pmd->id();
  }
  {
    // store the local and remote parent inode
    md->set_pid(pmd->id());
    md->set_md_pino(pmd->md_ino());
    id = md->id();
  }
  mdflush.Lock();
  stat.inodes_backlog_store(mdqueue.size());

  if (!localstore) {
    while (mdqueue.size() == mdqueue_max_backlog) {
      mdflush.WaitMS(25);
    }

    flushentry fe(id, authid, mdx::ADD);
    mdqueue[id]++;
    mdflushqueue.push_back(fe);
  }

  flushentry fep(pid, authid, mdx::LSTORE);
  mdqueue[pid]++;
  mdflushqueue.push_back(fep);
  mdflush.Signal();
  mdflush.UnLock();
}

/* -------------------------------------------------------------------------- */
int
/* -------------------------------------------------------------------------- */
metad::add_sync(shared_md pmd, shared_md md, std::string authid)
/* -------------------------------------------------------------------------- */
{
  // this is called with a lock on the md object
  int rc = 0;
  // store the local and remote parent inode
  XrdSysMutexHelper mLockParent(pmd->Locker());
  md->set_pid(pmd->id());
  md->set_md_pino(pmd->md_ino());
  mLockParent.UnLock();
  mdx::md_op op = mdx::ADD;
  eos_static_debug("metacache::sync ino=%016lx authid=%s op=%d", md->id(),
                   authid.c_str(), (int) op);
  md->set_operation(md->SET);
  eos_static_info("metacache::sync backend::putMD - start");

  while (1) {
    // wait that the parent is leaving the mdqueue
    mdflush.Lock();

    if (mdqueue.count(pmd->id())) {
      mdflush.UnLock();
      eos_static_info("waiting for parent directory to be synced upstream parent-ino= %lx ino=%lx",
                      md->id(), pmd->id());
      XrdSysTimer delay;
      delay.Wait(25);
    } else {
      mdflush.UnLock();
      break;
    }
  }

  // push to backend
  if ((rc = mdbackend->putMD(&(*md), authid, &(md->Locker())))) {
    eos_static_err("metad::add_sync backend::putMD failed rc=%d", rc);
    // ---------------------------------------------------------------
    // in this case we always clean this MD record to force a refresh
    // ---------------------------------------------------------------
    inomap.erase_bwd(md->id());
    md->setop_none();
    md->set_err(rc);
    {
      mdmap.eraseTS(md->id());
      stat.inodes_dec();
      stat.inodes_ever_inc();
    }
    return rc;
  } else {
    inomap.insert(md->md_ino(), md->id());
    md->setop_none();
  }

  eos_static_info("metad::add_sync backend::putMD - stop");
  std::string mdstream;
  md->SerializeToString(&mdstream);
  EosFuse::Instance().getKV()->put(md->id(), mdstream);
  stat.inodes_inc();
  stat.inodes_ever_inc();
  auto map = pmd->mutable_children();
  eos_static_debug("child=%s parent=%s inode=%016lx authid=%s",
                   md->name().c_str(),
                   pmd->name().c_str(), md->id(), authid.c_str());
  {
    XrdSysMutexHelper mLock(pmd->Locker());
    (*map)[md->name()] = md->id();
    pmd->set_nlink(1);
    pmd->set_nchildren(pmd->nchildren() + 1);
    pmd->get_todelete().erase(md->name());
  }
  mdflush.Lock();
  stat.inodes_backlog_store(mdqueue.size());

  while (mdqueue.size() == mdqueue_max_backlog) {
    mdflush.WaitMS(25);
  }

  flushentry fep(pmd->id(), authid, mdx::LSTORE);
  mdqueue[pmd->id()]++;
  mdflushqueue.push_back(fep);
  mdflush.Signal();
  mdflush.UnLock();
  return 0;
}

/* -------------------------------------------------------------------------- */
int
/* -------------------------------------------------------------------------- */
metad::begin_flush(shared_md emd, std::string authid)
/* -------------------------------------------------------------------------- */
{
  shared_md md = std::make_shared<mdx>();
  md->set_operation(md->BEGINFLUSH);
  int rc = 0;

  if (!emd->md_ino()) {
    //TODO wait for the remote inode to be known
  }

  md->set_md_ino(emd->md_ino());

  if ((rc = mdbackend->putMD(&(*md), authid, 0))) {
    eos_static_err("metad::begin_flush backend::putMD failed rc=%d", rc);
  }

  return rc;
}

/* -------------------------------------------------------------------------- */
int
/* -------------------------------------------------------------------------- */
metad::end_flush(shared_md emd, std::string authid)
/* -------------------------------------------------------------------------- */
{
  shared_md md = std::make_shared<mdx>();
  md->set_operation(md->ENDFLUSH);
  int rc = 0;

  if (!emd->md_ino()) {
    //TODO wait for the remote inode to be known
  }

  md->set_md_ino(emd->md_ino());

  if ((rc = mdbackend->putMD(&(*md), authid, 0))) {
    eos_static_err("metad::begin_flush backend::putMD failed rc=%d", rc);
  }

  return rc;
}

/* -------------------------------------------------------------------------- */
void
/* -------------------------------------------------------------------------- */
metad::remove(metad::shared_md pmd, metad::shared_md md, std::string authid,
              bool upstream)
/* -------------------------------------------------------------------------- */
{
  // this is called with the md object locked
  auto map = pmd->mutable_children();
  eos_static_debug("child=%s parent=%s inode=%016lx", md->name().c_str(),
                   pmd->name().c_str(), md->id());
  struct timespec ts;
  eos::common::Timing::GetTimeSpec(ts);

  if (!md->deleted()) {
    md->lookup_inc();
    stat.inodes_deleted_inc();
    stat.inodes_deleted_ever_inc();
  }

  md->set_mtime(ts.tv_sec);
  md->set_mtime_ns(ts.tv_nsec);
  md->setop_delete();
  std::string name = md->name();
  // avoid lock order violation
  md->Locker().UnLock();
  {
    XrdSysMutexHelper mLock(pmd->Locker());
    (*map).erase(name);
    pmd->set_nchildren(pmd->nchildren() - 1);
    pmd->get_todelete().insert(name);
    pmd->set_mtime(ts.tv_sec);
    pmd->set_mtime_ns(ts.tv_nsec);
  }
  md->Locker().Lock();

  if (!upstream) {
    return ;
  }

  flushentry fe(md->id(), authid, mdx::RM);
  flushentry fep(pmd->id(), authid, mdx::LSTORE);
  mdflush.Lock();

  while (mdqueue.size() == mdqueue_max_backlog) {
    mdflush.WaitMS(25);
  }

  mdqueue[pmd->id()]++;
  mdflushqueue.push_back(fep);
  mdqueue[md->id()]++;
  mdflushqueue.push_back(fe);
  stat.inodes_backlog_store(mdqueue.size());
  mdflush.Signal();
  mdflush.UnLock();
}

/* -------------------------------------------------------------------------- */
void
/* -------------------------------------------------------------------------- */
metad::mv(shared_md p1md, shared_md p2md, shared_md md, std::string newname,
          std::string authid1, std::string authid2)
/* -------------------------------------------------------------------------- */
{
  auto map1 = p1md->mutable_children();
  auto map2 = p2md->mutable_children();
  eos_static_debug("child=%s new-name=%s parent=%s newparent=%s inode=%016lx",
                   md->name().c_str(),
                   newname.c_str(),
                   p1md->name().c_str(), p2md->name().c_str(), md->id());
  XrdSysMutexHelper mLock(md->Locker());
  struct timespec ts;
  eos::common::Timing::GetTimeSpec(ts);

  if (p1md->id() != p2md->id()) {
    // move between directories
    XrdSysMutexHelper m1Lock(p1md->Locker());
    XrdSysMutexHelper m2Lock(p2md->Locker());
    (*map2)[newname] = md->id();
    (*map1).erase(md->name());
    p1md->set_nchildren(p1md->nchildren() - 1);
    p2md->set_nchildren(p2md->nchildren() + 1);
    p1md->set_mtime(ts.tv_sec);
    p1md->set_mtime_ns(ts.tv_nsec);
    p1md->clear_pmtime();
    p1md->clear_pmtime_ns();
    p1md->set_ctime(ts.tv_sec);
    p1md->set_ctime_ns(ts.tv_nsec);
    p2md->set_mtime(ts.tv_sec);
    p2md->set_mtime_ns(ts.tv_nsec);
    p2md->clear_pmtime();
    p2md->clear_pmtime_ns();
    p2md->set_ctime(ts.tv_sec);
    p2md->set_ctime_ns(ts.tv_nsec);
    md->set_name(newname);
    md->set_pid(p2md->id());
    md->set_md_pino(p2md->md_ino());
    p1md->get_todelete().insert(md->name()); // make it known as deleted
    p2md->get_todelete().erase(newname); // the new target is not deleted anymore
  } else {
    // move within directory
    XrdSysMutexHelper m1Lock(p1md->Locker());
    (*map2)[newname] = md->id();
    (*map1).erase(md->name());
    p1md->get_todelete().insert(md->name()); // make it known as deleted
    p2md->get_todelete().erase(newname); // the new target is not deleted anymore
    md->set_name(newname);
  }

  md->clear_pmtime();
  md->clear_pmtime_ns();
  md->set_ctime(ts.tv_sec);
  md->set_ctime_ns(ts.tv_nsec);
  mdflush.Lock();

  while (mdqueue.size() == mdqueue_max_backlog) {
    mdflush.WaitMS(25);
  }

  flushentry fe1(p1md->id(), authid1, mdx::UPDATE);
  mdqueue[p1md->id()]++;
  mdflushqueue.push_back(fe1);

  if (p1md->id() != p2md->id()) {
    flushentry fe2(p2md->id(), authid2, mdx::UPDATE);
    mdqueue[p2md->id()]++;
    mdflushqueue.push_back(fe2);
  }

  flushentry fe(md->id(), authid2, mdx::UPDATE);
  mdqueue[md->id()]++;
  mdflushqueue.push_back(fe);
  stat.inodes_backlog_store(mdqueue.size());
  mdflush.Signal();
  mdflush.UnLock();
}

/* -------------------------------------------------------------------------- */
std::string
/* -------------------------------------------------------------------------- */
metad::dump_md(shared_md md, bool lock)
/* -------------------------------------------------------------------------- */
{
  if (!(md)) {
    return "";
  }

  google::protobuf::util::JsonPrintOptions options;
  options.add_whitespace = true;
  options.always_print_primitive_fields = true;
  std::string jsonstring;

  if (lock) {
    md->Locker().Lock();
  }

  google::protobuf::util::MessageToJsonString(*((eos::fusex::md*)(&(*md))),
      &jsonstring, options);
  char capcnt[16];
  snprintf(capcnt, sizeof(capcnt), "%d", md->cap_count());
  jsonstring += "\ncap-cnt:";
  jsonstring += capcnt;

  if (lock) {
    md->Locker().UnLock();
  }

  return jsonstring;
}

/* -------------------------------------------------------------------------- */
std::string
/* -------------------------------------------------------------------------- */
metad::dump_md(eos::fusex::md& md)
/* -------------------------------------------------------------------------- */
{
  google::protobuf::util::JsonPrintOptions options;
  options.add_whitespace = true;
  options.always_print_primitive_fields = true;
  std::string jsonstring;
  google::protobuf::util::MessageToJsonString(md, &jsonstring, options);
  return jsonstring;
}

/* -------------------------------------------------------------------------- */
std::string
/* -------------------------------------------------------------------------- */
metad::dump_container(eos::fusex::container& cont)
/* -------------------------------------------------------------------------- */
{
  google::protobuf::util::JsonPrintOptions options;
  options.add_whitespace = true;
  options.always_print_primitive_fields = true;
  std::string jsonstring;
  google::protobuf::util::MessageToJsonString(cont, &jsonstring, options);
  return jsonstring;
}

/* -------------------------------------------------------------------------- */
int
/* -------------------------------------------------------------------------- */
metad::getlk(fuse_req_t req, shared_md md, struct flock* lock)
/* -------------------------------------------------------------------------- */
{
  XrdSysMutexHelper locker(md->Locker());
  // fill lock request structure
  md->mutable_flock()->set_pid(fuse_req_ctx(req)->pid);
  md->mutable_flock()->set_len(lock->l_len);
  md->mutable_flock()->set_start(lock->l_start);
  md->set_operation(md->GETLK);

  switch (lock->l_type) {
  case F_RDLCK:
    md->mutable_flock()->set_type(eos::fusex::lock::RDLCK);
    break;

  case F_WRLCK:
    md->mutable_flock()->set_type(eos::fusex::lock::WRLCK);
    break;

  case F_UNLCK:
    md->mutable_flock()->set_type(eos::fusex::lock::UNLCK);
    break;

  default:
    return EINVAL;
  }

  // do sync upstream lock call
  int rc = mdbackend->doLock(req, *md, &(md->Locker()));

  // digest the response
  if (!rc) {
    // store the md->flock response into the flock structure
    lock->l_pid = md->flock().pid();
    lock->l_len = md->flock().len();
    lock->l_start = md->flock().start();
    lock->l_whence = SEEK_SET;

    switch (md->flock().type()) {
    case eos::fusex::lock::RDLCK:
      lock->l_type = F_RDLCK;
      break;

    case eos::fusex::lock::WRLCK:
      lock->l_type = F_WRLCK;
      break;

    case eos::fusex::lock::UNLCK:
      lock->l_type = F_UNLCK;
      break;

    default:
      rc = md->flock().err_no();
    }
  } else {
    rc = EAGAIN;
  }

  // clean the lock structure;
  md->clear_flock();
  return rc;
}

/* -------------------------------------------------------------------------- */
int
/* -------------------------------------------------------------------------- */
metad::setlk(fuse_req_t req, shared_md md, struct flock* lock, int sleep)
/* -------------------------------------------------------------------------- */
{
  XrdSysMutexHelper locker(md->Locker());
  // fill lock request structure
  md->mutable_flock()->set_pid(fuse_req_ctx(req)->pid);
  md->mutable_flock()->set_len(lock->l_len);
  md->mutable_flock()->set_start(lock->l_start);

  if (sleep) {
    md->set_operation(md->SETLKW);
  } else {
    md->set_operation(md->SETLK);
  }

  switch (lock->l_type) {
  case F_RDLCK:
    md->mutable_flock()->set_type(eos::fusex::lock::RDLCK);
    break;

  case F_WRLCK:
    md->mutable_flock()->set_type(eos::fusex::lock::WRLCK);
    break;

  case F_UNLCK:
    md->mutable_flock()->set_type(eos::fusex::lock::UNLCK);
    break;

  default:
    return EINVAL;
  }

  bool backend_call = true;

  if (lock->l_type == F_UNLCK) {
    backend_call = false;

    // check that we have actually a lock for that before doing an upstream call
    for (auto it = md->LockTable().begin(); it != md->LockTable().end(); ++it) {
      if (it->l_pid == (pid_t)md->flock().pid()) {
        backend_call = true;
      }
    }
  }

  // do sync upstream lock call
  int rc = 0;

  if (backend_call) {
    rc = mdbackend->doLock(req, *md, &(md->Locker()));
  }

  // digest the response
  if (!rc) {
    rc = md->flock().err_no();
  } else {
    rc = EAGAIN;
  }

  if (!rc) {
    // store in the lock table - unlocking done during flush
    if (lock->l_type != F_UNLCK) {
      md->LockTable().push_back(*lock);
    } else {
      // remove from LockTable - not the most efficient
      auto it = md->LockTable().begin();

      while (it != md->LockTable().end()) {
        if (it->l_pid == (pid_t)md->flock().pid()) {
          it = md->LockTable().erase(it);
        } else {
          it++;
        }
      }
    }
  }

  // clean the lock structure;
  md->clear_flock();
  return rc;
}

/* -------------------------------------------------------------------------- */
int
/* -------------------------------------------------------------------------- */
metad::statvfs(fuse_req_t req, struct statvfs* svfs)
/* -------------------------------------------------------------------------- */
{
  return mdbackend->statvfs(req, svfs);
}

/* -------------------------------------------------------------------------- */
uint64_t
/* -------------------------------------------------------------------------- */
metad::apply(fuse_req_t req, eos::fusex::container& cont, bool listing)
/* -------------------------------------------------------------------------- */
{
  // apply receives either a single MD record or a parent MD + all children MD
  // we have to make sure that the modification of children is atomic in the parent object
  shared_md md;
  shared_md pmd;
  eos_static_debug(dump_container(cont).c_str());

  if (cont.type() == cont.MD) {
    uint64_t md_ino = cont.md_().md_ino();
    uint64_t ino = inomap.forward(md_ino);
    bool is_new = false;
    {
      // Create a new md object, if none is found in the cache
      mdmap.retrieveOrCreateTS(ino, md);
      md->Locker().Lock();

      if (EOS_LOGS_DEBUG) {
        eos_static_debug("%s op=%d deleted=%d", md->dump().c_str(), md->getop(),
                         md->deleted());
      }

      if (md->deleted()) {
        return 0;
      }
    }

    if (!ino) {
      uint64_t new_ino = insert(req, md, md->authid());
      ino = new_ino;
      is_new = true;
    }

    uint64_t p_ino = inomap.forward(md->md_pino());

    if (!p_ino) {
      eos_static_crit("msg=\"missing lookup entry for inode\" ino=%016lx", ino);
    }

    assert(p_ino != 0);

    if (!S_ISDIR(md->mode())) {
      // if its a file we need to have a look at parent cap-count, so we get the parent md
      md->Locker().UnLock();
      mdmap.retrieveTS(p_ino, pmd);
      md->Locker().Lock();
    }

    {
      if (!pmd || (((!S_ISDIR(md->mode())) && !pmd->cap_count())) ||
          (!md->cap_count())) {
        // don't wipe capp'ed meta-data, local state has to be used, since we get remote-invalidated in case we are out-of-date
        *md = cont.md_();
        eos_static_debug("store md for local-ino=%016lx remote-ino=%016lx -",
                         (long) ino, (long) md_ino);

        if (EOS_LOGS_DEBUG) {
          eos_static_debug("%s", md->dump().c_str());
        }
      }
    }

    md->set_pid(p_ino);
    md->set_id(ino);
    inomap.insert(md_ino, ino);
    //md->get_todelete().clear();
    eos_static_info("store local pino=%016lx for %016lx", md->pid(), md->id());
    update(req, md, "", true);
    md->Locker().UnLock();

    if (is_new) {
      XrdSysMutexHelper mLock(mdmap);
      mdmap[ino] = md;
      stat.inodes_inc();
      stat.inodes_ever_inc();
    }

    return ino;
  } else if (cont.type() == cont.MDMAP) {
    uint64_t p_ino = inomap.forward(cont.ref_inode_());

    for (auto map = cont.md_map_().md_map_().begin();
         map != cont.md_map_().md_map_().end(); ++map) {
      // loop over the map of meta data objects
      uint64_t ino = inomap.forward(map->first);
      eos::fusex::cap cap_received;
      cap_received.set_id(0);
      eos_static_debug("remote-ino=%016lx local-ino=%016lx", (long) map->first, ino);

      if (ino) {
        // this is an already known inode
        eos_static_debug("lock mdmap");

        if (!mdmap.retrieveTS(ino, md)) {
          md = std::make_shared<mdx>();
          mdmap[ino] = md;
          stat.inodes_inc();
          stat.inodes_ever_inc();
        }

        {
          bool child = false;

          if (map->first != cont.ref_inode_()) {
            child = true;

            if (!S_ISDIR(map->second.mode())) {
              shared_md child_pmd;

              if (mdmap.retrieveTS(p_ino, child_pmd)) {
                if (child_pmd->cap_count()) {
                  // if we have a cap for the parent of a file, we don't need to get an
                  // update, we receive it via an asynchronous broadcast
                  eos_static_debug("skipping md for file child local-ino=%016x remote-ino=%016lx",
                                   ino, map->first);

                  // but eventually refresh the cap
                  if (map->second.has_capability()) {
                    // store cap
                    EosFuse::Instance().getCap().store(req, cap_received);
                    md->cap_inc();
                  }

                  // don't modify existing local meta-data
                  continue;
                } else {
                  if (pmd && pmd->id() && pmd->cap_count()) {
                    eos_static_debug("skipping md for dir child local-ino=%016x remote-ino=%016lx",
                                     ino, map->first);

                    // but eventually refresh the cap
                    if (map->second.has_capability()) {
                      // store cap
                      EosFuse::Instance().getCap().store(req, cap_received);
                      md->cap_inc();
                    }

                    // don't modify existing local meta-data
                    continue;
                  }
                }
              }
            }

            md->Locker().Lock();
          } else {
            md->Locker().Lock();
            pmd = md;
          }

          if (map->second.has_capability()) {
            // extract any new capability
            cap_received = map->second.capability();
          }

          if (child) {
            int children = md->nchildren();
            *md = map->second;
            md->set_nchildren(children);
          } else {
            // we have to overlay the listing
            std::set<std::string> todelete = md->get_todelete();
            md->get_childrentomap().clear();

            for (auto it = md->children().begin(); it != md->children().end(); ++it) {
              // add the current state to the childrenmap
              md->get_childrentomap()[it->first] = it->second;
            }

            mdflush.Lock();

            if (!mdqueue.count(md->id())) {
              mdflush.UnLock();
              // overwrite local meta data with remote state
              *md = map->second;
              md->get_todelete() = todelete;
            } else {
              mdflush.UnLock();
              // keep the listing
              md->mutable_children()->clear();

              for (auto it = map->second.children().begin();
                   it != map->second.children().end(); ++it) {
                (*md->mutable_children())[it->first] = it->second;
              }

              md->get_todelete() = todelete;
            }
          }

          md->clear_capability();
          md->set_id(ino);
          p_ino = inomap.forward(md->md_pino());
          md->set_pid(p_ino);
          eos_static_info("store remote-ino=%016lx local pino=%016lx for %016lx",
                          md-> md_pino(), md->pid(), md->id());

          for (auto it = md->get_todelete().begin(); it != md->get_todelete().end();
               ++it) {
            eos_static_info("%016lx to-delete=%s", md->id(), it->c_str());
          }

          // push only into the local KV cache - md was retrieved from upstream

          if (map->first != cont.ref_inode_()) {
            update(req, md, "", true);
          }

          eos_static_debug("store md for local-ino=%08ld remote-ino=%016lx type=%d -",
                           (long) ino, (long) map->first, md->type());

          if (EOS_LOGS_DEBUG) {
            eos_static_debug("%s", md->dump().c_str());
          }

          md->Locker().UnLock();

          if (cap_received.id()) {
            // store cap
            EosFuse::Instance().getCap().store(req, cap_received);
            md->cap_inc();

            if (md->cap_count() == 1) {
              eos_static_info("clearing all children of ino=%16dx", md->id());
              // we got a full refresh from upstream, the local contents=remote contents for the map_chilren function
              md->get_childrentomap().clear();
              md->get_todelete().clear();
            }

            //eos_static_err("increase cap counter for ino=%lu", ino);
          }
        }
      } else {
        // this is a new inode we don't know yet
        md = std::make_shared<mdx>();

        if (map->second.has_capability()) {
          // extract any new capability
          cap_received = map->second.capability();
        }

        *md = map->second;
        md->clear_capability();

        if (!pmd) {
          pmd = md;
        }

        uint64_t new_ino = insert(req, md, md->authid());
        md->set_id(new_ino);

        if (!listing) {
          p_ino = inomap.forward(md->md_pino());
        }

        md->set_pid(p_ino);
        eos_static_info("store local pino=%016lx for %016lx", md->pid(), md->id());
        inomap.insert(map->first, new_ino);
        {
          mdmap.insertTS(new_ino, md);
          stat.inodes_inc();
          stat.inodes_ever_inc();
        }
        update(req, md, md->authid(), true);

        if (cap_received.id()) {
          // store cap
          EosFuse::Instance().getCap().store(req, cap_received);
          md->cap_inc();
          //          eos_static_err("increase cap counter for ino=%lu", new_ino);
        }

        eos_static_debug("store md for local-ino=%016lx remote-ino=%016lx type=%d -",
                         (long) new_ino, (long) map->first, md->type());

        if (EOS_LOGS_DEBUG) {
          eos_static_debug("%s", md->dump().c_str());
        }
      }
    }

    if (pmd) {
      pmd->Locker().Lock();
    }

    if (pmd && listing) {
      bool ret = false;

      if (!(ret = map_children_to_local(pmd))) {
        eos_static_err("local mapping has failed %d", ret);
        assert(0);
      }

      for (auto map = pmd->children().begin(); map != pmd->children().end(); ++map) {
        eos_static_debug("listing: %s [%lx]", map->first.c_str(), map->second);
      }
    }

    if (pmd) {
      // store the parent now, after all children are inserted
      update(req, pmd, "", true);
    }

    if (pmd) {
      pmd->Locker().UnLock();
    }
  } else {
    return 0;
  }

  if (pmd) {
    return pmd->id();
  } else {
    return 0;
  }
}

/* -------------------------------------------------------------------------- */
void
/* -------------------------------------------------------------------------- */
metad::mdcflush(ThreadAssistant& assistant)
/* -------------------------------------------------------------------------- */
{
  uint64_t lastflushid = 0;

  while (!assistant.terminationRequested()) {
    {
      mdflush.Lock();

      if (mdqueue.count(lastflushid)) {
        // remove entries from the mdqueue, if their ref count is 0
        if (!mdqueue[lastflushid]) {
          mdqueue.erase(lastflushid);
        }
      }

      stat.inodes_backlog_store(mdqueue.size());

      while (mdqueue.size() == 0) {
        // TODO(gbitzes): Fix this, so we don't need to poll. Have ThreadAssistant
        // accept callbacks for when termination is requested, so we can wake up
        // any condvar.
        mdflush.Wait(1);

        if (assistant.terminationRequested()) {
          return;
        }
      }

      // TODO: add an optimzation to merge requests in the queue
      auto it = mdflushqueue.begin();
      uint64_t ino = it->id();
      std::string authid = it->authid();
      mdx::md_op op = it->op();
      lastflushid = ino;
      eos_static_info("metacache::flush ino=%lx flushqueue-size=%u", ino,
                      mdflushqueue.size());
      eos_static_info("metacache::flush %s", flushentry::dump(*it).c_str());
      mdflushqueue.erase(it);
      mdqueue[ino]--;
      mdflush.UnLock();

      if (assistant.terminationRequested()) {
        return;
      }

      eos_static_debug("metacache::flush ino=%016lx authid=%s op=%d", ino,
                       authid.c_str(), (int) op);
      {
        shared_md md;

        if (!mdmap.retrieveTS(ino, md)) {
          continue;
        }

        eos_static_info("metacache::flush ino=%016lx", (unsigned long long) ino);

        if (op != metad::mdx::LSTORE) {
          XrdSysMutexHelper mdLock(md->Locker());

          if (!md->md_pino()) {
            // when creating objects locally faster than pushed upstream
            // we might not know the remote parent id when we insert a local
            // creation request
            shared_md pmd;

            if (mdmap.retrieveTS(md->pid(), pmd)) {
              // TODO: check if we need to lock pmd? But then we have to enforce
              // locking order child -> parent
              uint64_t md_pino = pmd->md_ino();
              eos_static_crit("metacache::flush providing parent inode %016lx to %016lx",
                              md->id(), md_pino);
              md->set_md_pino(md_pino);
            } else {
              eos_static_crit("metacache::flush ino=%016lx parent remote inode not known",
                              (unsigned long long) ino);
            }
          }
        }

        if (md->id()) {
          uint64_t removeentry = 0;
          {
            md->Locker().Lock();
            int rc = 0;

            if (op == metad::mdx::RM) {
              md->set_operation(md->DELETE);
            } else {
              md->set_operation(md->SET);
            }

            if ((op != metad::mdx::RM) && md->deleted()) {
              // if the md was deleted in the meanwhile does not need to
              // push it remote, since the response creates a race condition
              md->Locker().UnLock();
              continue;
            }

            if (((op == metad::mdx::ADD) ||
                 (op == metad::mdx::UPDATE) ||
                 (op == metad::mdx::RM)) &&
                md->id() != 1) {
              eos_static_info("metacache::flush backend::putMD - start");
              md->set_type(md->MD);

              // push to backend
              if ((rc = mdbackend->putMD(&(*md), authid, &(md->Locker())))) {
                eos_static_err("metacache::flush backend::putMD failed rc=%d", rc);
                // ---------------------------------------------------------------
                // in this case we always clean this MD record to force a refresh
                // ---------------------------------------------------------------
                inomap.erase_bwd(md->id());
                //removeentry=md->id();
                md->set_err(rc);
              } else {
                inomap.insert(md->md_ino(), md->id());
              }

              if (md->getop() != md->RM) {
                md->setop_none();
              }

              md->Signal();
              eos_static_info("metacache::flush backend::putMD - stop");
            }

            if ((op == metad::mdx::ADD) || (op == metad::mdx::UPDATE) ||
                (op == metad::mdx::LSTORE)) {
              std::string mdstream;
              md->SerializeToString(&mdstream);
              md->Locker().UnLock();
              EosFuse::Instance().getKV()->put(ino, mdstream);
            } else {
              md->Locker().UnLock();

              if (op == metad::mdx::RM) {
                EosFuse::Instance().getKV()->erase(ino);
                // this step is coupled to the forget function, since we cannot
                // forget an entry if we didn't process the outstanding KV changes
                stat.inodes_deleted_dec();
                eos_static_debug("count=%d(-%d) - ino=%016x", md->lookup_is(), 1, ino);
                XrdSysMutexHelper mLock(md->Locker());

                if (md->lookup_dec(1)) {
                  // forget this inode
                  removeentry = ino;
                }
              }
            }
          }

          if (removeentry) {
            shared_md pmd;
            eos_static_debug("delete md object - ino=%016x", removeentry);
            {
              XrdSysMutexHelper mmLock(mdmap);
              mdmap.retrieve(md->pid(), pmd);
              mdmap.erase(removeentry);
              stat.inodes_dec();
            }
            {
              if (pmd) {
                XrdSysMutexHelper mmLock(pmd->Locker());
                //    pmd->get_todelete().erase(md->name());
                pmd->Signal();
              }
            }
          }
        }
      }
    }
  }
}

/* -------------------------------------------------------------------------- */
void
/* -------------------------------------------------------------------------- */
metad::mdcommunicate(ThreadAssistant& assistant)
/* -------------------------------------------------------------------------- */
{
  eos::fusex::container hb;
  hb.mutable_heartbeat_()->set_name(zmq_name);
  hb.mutable_heartbeat_()->set_host(zmq_clienthost);
  hb.mutable_heartbeat_()->set_uuid(zmq_clientuuid);
  hb.mutable_heartbeat_()->set_version(VERSION);
  hb.mutable_heartbeat_()->set_protversion(hb.heartbeat_().PROTOCOLV2);
  hb.mutable_heartbeat_()->set_pid((int32_t) getpid());
  hb.mutable_heartbeat_()->set_starttime(time(NULL));
  hb.set_type(hb.HEARTBEAT);
  eos::fusex::response rsp;
<<<<<<< HEAD
  size_t cnt = 0;
=======
  size_t cnt=0;
  int interval=1;

  while (!assistant.terminationRequested())
  {
>>>>>>> a94e0220

  while (!assistant.terminationRequested()) {
    try {
      eos_static_debug("");
      zmq::pollitem_t items[] = {
        {static_cast<void*>(*z_socket), 0, ZMQ_POLLIN, 0}
      };

<<<<<<< HEAD
      for (int i = 0; i < 100; ++i) {
=======
      for (int i = 0; i < 100 * interval; ++i)
      {
>>>>>>> a94e0220
        //eos_static_debug("poll %d", i );
        // 10 milliseconds
        zmq_poll(items, 1, 10);

        if (assistant.terminationRequested()) {
          return;
        }

        if (items[0].revents & ZMQ_POLLIN) {
          int rc = 0;
          int64_t more;
          size_t more_size = sizeof(more);
          zmq_msg_t message;
          rc = zmq_msg_init(&message);

          do {
            //eos_static_debug("0MQ receive");
            (void) zmq_msg_recv(&message, static_cast<void*>(*z_socket), 0);
            //int size = z_socket.recv (&message, 0);
            // size=size;
            //eos_static_debug("0MQ size=%d", size);
            zmq_getsockopt(static_cast<void*>(*z_socket), ZMQ_RCVMORE, &more, &more_size);
          } while (more);

          std::string s((const char*) zmq_msg_data(&message), zmq_msg_size(&message));
          rsp.Clear();

          if (rsp.ParseFromString(s)) {
            if (rsp.type() == rsp.EVICT) {
              eos_static_crit("evicted from MD server - reason: %s",
                              rsp.evict_().reason().c_str());
              // suicide
              kill(getpid(), SIGINT);
              pause();
            }
<<<<<<< HEAD
=======

	    if (rsp.type() == rsp.DROPCAPS)
	    {
	      eos_static_notice("MGM asked us to drop all known caps");
	      // a newly started MGM requests this as a response to the first heartbeat
	      EosFuse::Instance().caps.reset();
	    }
	    
	    if (rsp.type() == rsp.CONFIG)
	    {
	      if (rsp.config_().hbrate())
	      {
		eos_static_notice("MGM asked us to set our heartbeat interval to %d seconds", rsp.config_().hbrate());
		interval = (int) rsp.config_().hbrate();
	      }
	    }


            if (rsp.type() == rsp.LEASE)
            {
>>>>>>> a94e0220

            if (rsp.type() == rsp.LEASE) {
              uint64_t md_ino = rsp.lease_().md_ino();
              std::string authid = rsp.lease_().authid();
              uint64_t ino = inomap.forward(md_ino);
              eos_static_info("lease: remote-ino=%lx ino=%lx clientid=%s authid=%s",
                              md_ino, ino, rsp.lease_().clientid().c_str(), authid.c_str());

              if (ino) {
                std::string capid = cap::capx::capid(ino, rsp.lease_().clientid());

                // wait that the inode is flushed out of the mdqueue
                do {
                  mdflush.Lock();

                  if (mdqueue.count(ino)) {
                    mdflush.UnLock();
                    eos_static_info("lease: delaying cap-release remote-ino=%lx ino=%lx clientid=%s authid=%s",
                                    md_ino, ino, rsp.lease_().clientid().c_str(), authid.c_str());
                    XrdSysTimer delay;
                    delay.Wait(25);
                  } else {
                    mdflush.UnLock();
                    break;
                  }
                } while (1);

                fuse_ino_t ino = EosFuse::Instance().getCap().forget(capid);
                {
                  shared_md md;
                  {
                    XrdSysMutexHelper mmLock(mdmap);

                    if (mdmap.count(ino)) {
                      md = mdmap[ino];
                      md->Locker().Lock();
                    }
                  }

                  // invalidate children
                  if (md && md->id()) {
                    eos_static_info("md=%16x", md->id());
                    std::map<std::string, uint64_t> children_copy;

                    if (EosFuse::Instance().Config().options.md_kernelcache) {
                      for (auto it = md->children().begin(); it != md->children().end(); ++it) {
                        children_copy[it->first] = it->second;
                      }
                    }

                    md->Locker().UnLock();
                    md->cap_count_reset();
                    md->set_creator(false);
                    eos_static_debug("%s", dump_md(md).c_str());

                    if (EosFuse::Instance().Config().options.md_kernelcache) {
                      for (auto it = children_copy.begin(); it != children_copy.end(); ++it) {
                        shared_md child_md;

                        if (mdmap.retrieveTS(it->second, child_md)) {
                          // we know this inode
                          mode_t mode;
                          {
                            XrdSysMutexHelper mLock(md->Locker());
                            mode = md->mode();
                          }

                          // avoid any locks while doing this
                          if (EosFuse::Instance().Config().options.data_kernelcache) {
                            if (!S_ISDIR(mode)) {
                              kernelcache::inval_inode(it->second, true);
                            } else {
                              kernelcache::inval_inode(it->second, false);
                            }

                            // drop the entry stats
                            kernelcache::inval_entry(ino, it->first);
                          }
                        }
                      }

                      eos_static_info("invalidated direct children ino=%016lx cap-cnt=%d", ino,
                                      md->cap_count());
                    }
                  }
                }
              }
            }

            if (rsp.type() == rsp.MD) {
              fuse_req_t req;
              memset(&req, 0, sizeof(fuse_req_t));
              uint64_t md_ino = rsp.md_().md_ino();
              std::string authid = rsp.md_().authid();
              uint64_t ino = inomap.forward(md_ino);
              eos_static_info("md-update: remote-ino=%lx ino=%lx authid=%s",
                              md_ino, ino, authid.c_str());
              // we get this when a file update/flush appeared
              shared_md md;
              {
                bool create = true;
                int64_t bookingsize = 0;
                uint64_t pino = 0;
                uint64_t ino = 0;
                mode_t mode = 0;
                std::string md_clientid;
                {
                  // MD update logic
                  {
                    if (ino && mdmap.retrieveTS(ino, md)) {
                      // updated file MD
                      if (EOS_LOGS_DEBUG) {
                        eos_static_debug("%s op=%d", md->dump().c_str(), md->getop());
                      }

                      md->Locker().Lock();
                      bookingsize = rsp.md_().size() - md->size();
                      md_clientid = rsp.md_().clientid();
                      *md = rsp.md_();
                      md->clear_clientid();
                      pino = md->pid();
                      ino = md->id();
                      mode = md->mode();

                      if (EOS_LOGS_DEBUG) {
                        eos_static_debug("%s op=%d", md->dump().c_str(), md->getop());
                      }

                      // update the local store
                      update(req, md, authid, true);
                      create = false;
                      md->Locker().UnLock();
                    }
                  }

                  if (!create) {
                    // adjust local quota
                    cap::shared_cap cap = EosFuse::Instance().caps.get(pino, md_clientid);

                    if (cap->id()) {
                      if (bookingsize >= 0) {
                        EosFuse::Instance().caps.book_volume(cap, (uint64_t) bookingsize);
                      } else {
                        EosFuse::Instance().caps.free_volume(cap, (uint64_t) - bookingsize);
                      }

                      EosFuse::instance().caps.book_inode(cap);
                    } else {
                      eos_static_err("missing quota node for pino=%16x and clientid=%s",
                                     pino, md->clientid().c_str());
                    }

                    // possibly invalidate kernel cache
                    if (EosFuse::Instance().Config().options.data_kernelcache) {
                      eos_static_info("invalidate data cache for ino=%016lx", ino);
                      kernelcache::inval_inode(ino, S_ISDIR(mode) ? false : true);
                    }

                    if (S_ISREG(mode)) {
                      // invalidate local disk cache
                      EosFuse::Instance().datas.invalidate_cache(ino);
                      eos_static_info("invalidate local disk cache for ino=%016lx", ino);
                    }
                  }
                }

                if (create) {
                  // new file
                  md = md = std::make_shared<mdx>();
                  *md = rsp.md_();
                  uint64_t new_ino = insert(req, md , authid);
                  uint64_t md_pino = md->md_pino();
                  std::string md_clientid = md->clientid();
                  uint64_t md_size = md->size();
                  // add to mdmap
                  mdmap[new_ino] = md;
                  // add to parent
                  uint64_t pino = inomap.forward(md_pino);

                  if (pino) {
                    XrdSysMutexHelper mmLock(mdmap);
                    shared_md pmd;

                    if (mdmap.count(pino)) {
                      pmd = mdmap[pino];

                      if (md->pt_mtime()) {
                        pmd->set_mtime(md->pt_mtime());
                        pmd->set_mtime_ns(md->pt_mtime_ns());
                      }

                      md->clear_pt_mtime();
                      md->clear_pt_mtime_ns();
                      add(pmd, md, authid, true);
                      update(req, pmd, authid, true);
                    } else {
                      eos_static_err("missing parent meta-data pino=%16x for ino%16x",
                                     md_pino,
                                     md_ino);
                    }

                    // adjust local quota
                    cap::shared_cap cap = EosFuse::Instance().caps.get(pino, md_clientid);

                    if (cap->id()) {
                      EosFuse::Instance().caps.book_volume(cap, md_size);
                      EosFuse::instance().caps.book_inode(cap);
                    } else {
                      eos_static_err("missing quota node for pino=%16x and clientid=%s",
                                     pino, md->clientid().c_str());
                    }
                  } else {
                    eos_static_err("missing parent mapping pino=%16x for ino%16x",
                                   md_pino,
                                   md_ino);
                  }
                }
              }
            }
          } else {
            eos_static_err("unable to parse message");
          }

          zmq_msg_close(&message);
        }
      }

      //eos_static_debug("send");
      // prepare a heart-beat message
      struct timespec tsnow;
      eos::common::Timing::GetTimeSpec(tsnow);
      hb.mutable_heartbeat_()->set_clock(tsnow.tv_sec);
      hb.mutable_heartbeat_()->set_clock_ns(tsnow.tv_nsec);

      if (!(cnt % 60)) {
        // we send a statistics update every 60 heartbeats
        EosFuse::Instance().getHbStat((*hb.mutable_statistics_()));
      } else {
        hb.clear_statistics_();
      }

      {
        // add caps to be extended
        XrdSysMutexHelper eLock(EosFuse::Instance().getCap().get_extensionLock());
        auto map = hb.mutable_heartbeat_()->mutable_authextension();
        cap::extension_map_t extmap = EosFuse::Instance().getCap().get_extensionmap();

        for (auto it = extmap.begin(); it != extmap.end(); ++it) {
          (*map)[it->first] = it->second;
          eos_static_info("cap-extension: authid=%s delta=%u", it->first.c_str(),
                          it->second);
          ;
        }

        extmap.clear();
        eos_static_info("cap-extension: map-size=%u", extmap.size());
      }

      std::string hbstream;
      hb.SerializeToString(&hbstream);
      z_socket->send(hbstream.c_str(), hbstream.length());
    } catch (std::exception& e) {
      eos_static_err("catched exception %s", e.what());
    }

    cnt++;
  }
}

/* -------------------------------------------------------------------------- */
void
/* -------------------------------------------------------------------------- */
metad::vmap::insert(fuse_ino_t a, fuse_ino_t b)
/* -------------------------------------------------------------------------- */
{
  eos_static_info("inserting %llx <=> %llx", a, b);
  //fprintf(stderr, "inserting %llx => %llx\n", a, b);
  XrdSysMutexHelper mLock(mMutex);

  if (fwd_map.count(a) && fwd_map[a] == b) {
    return;
  }

  if (bwd_map.count(b)) {
    fwd_map.erase(bwd_map[b]);
  }

  fwd_map[a] = b;
  bwd_map[b] = a;
  uint64_t a64 = a;
  uint64_t b64 = b;

  if (a != 1 && EosFuse::Instance().getKV()->put(a64, b64, "l")) {
    throw std::runtime_error("REDIS backend failure - nextinode");
  }
}

/* -------------------------------------------------------------------------- */
std::string
/* -------------------------------------------------------------------------- */
metad::vmap::dump()
/* -------------------------------------------------------------------------- */
{
  //XrdSysMutexHelper mLock(this);
  std::string sout;
  char stime[1024];
  snprintf(stime, sizeof(stime), "%lu this=%llx forward=%lu backward=%lu",
           time(NULL), (unsigned long long) this, fwd_map.size(), bwd_map.size());
  sout += stime;
  sout += "\n";

  for (auto it = fwd_map.begin(); it != fwd_map.end(); it++) {
    char out[1024];
    snprintf(out, sizeof(out), "%16lx => %16lx\n", it->first, it->second);
    sout += out;
  }

  for (auto it = bwd_map.begin(); it != bwd_map.end(); it++) {
    char out[1024];
    snprintf(out, sizeof(out), "%16lx <= %16lx\n", it->first, it->second);
    sout += out;
  }

  sout += "end\n";
  return sout;
}

/* -------------------------------------------------------------------------- */
void
/* -------------------------------------------------------------------------- */
metad::vmap::erase_fwd(fuse_ino_t lookup)
/* -------------------------------------------------------------------------- */
{
  XrdSysMutexHelper mLock(mMutex);

  if (fwd_map.count(lookup)) {
    bwd_map.erase(fwd_map[lookup]);
  }

  fwd_map.erase(lookup);
}

/* -------------------------------------------------------------------------- */
void
/* -------------------------------------------------------------------------- */
metad::vmap::erase_bwd(fuse_ino_t lookup)
{
  XrdSysMutexHelper mLock(mMutex);

  if (bwd_map.count(lookup)) {
    fwd_map.erase(bwd_map[lookup]);
  }

  bwd_map.erase(lookup);
}

/* -------------------------------------------------------------------------- */
fuse_ino_t
/* -------------------------------------------------------------------------- */
metad::vmap::forward(fuse_ino_t lookup)
{
  XrdSysMutexHelper mLock(mMutex);
  fuse_ino_t ino = fwd_map[lookup];

  if (!ino) {
    uint64_t a64 = lookup;
    uint64_t b64;

    if (EosFuse::Instance().getKV()->get(a64, b64, "l")) {
      return ino;
    } else {
      fwd_map[a64] = b64;
      bwd_map[b64] = a64;
      ino = b64;
    }
  }

  return ino;
}

/* -------------------------------------------------------------------------- */
fuse_ino_t
/* -------------------------------------------------------------------------- */
metad::vmap::backward(fuse_ino_t lookup)
{
  XrdSysMutexHelper mLock(mMutex);
  return bwd_map[lookup];
}<|MERGE_RESOLUTION|>--- conflicted
+++ resolved
@@ -80,21 +80,9 @@
   mdbackend = _mdbackend;
   std::string mdstream;
   // load the root node
-<<<<<<< HEAD
-  shared_md root_md = load_from_kv(1);
-
-  if (root_md->id() != 1) {
-    fuse_req_t req = 0;
-    XrdSysMutexHelper mLock(mdmap);
-    update(req, mdmap[1], "", true);
-  }
-=======
-
   fuse_req_t req = 0;
   XrdSysMutexHelper mLock(mdmap);
   update(req, mdmap[1], "", true);
->>>>>>> a94e0220
-
   next_ino.init(EosFuse::Instance().getKV());
 }
 
@@ -285,7 +273,6 @@
 /* -------------------------------------------------------------------------- */
 {
   e.ino = id();
-<<<<<<< HEAD
   e.attr.st_dev = 0;
   e.attr.st_ino = id();
   e.attr.st_mode = mode();
@@ -307,41 +294,11 @@
   e.attr.CTIMESPEC.tv_nsec = ctime_ns();
 
   if (EosFuse::Instance().Config().options.md_kernelcache) {
-    e.attr_timeout = 3600.0;
-    e.entry_timeout = 3600.0;
+    e.attr_timeout = 180.0;
+    e.entry_timeout = 180.0;
   } else {
     e.attr_timeout = 0;
     e.entry_timeout = 0;
-=======
-  e.attr.st_dev=0;
-  e.attr.st_ino=id();
-  e.attr.st_mode=mode();
-  e.attr.st_nlink=nlink() + 1;
-  e.attr.st_uid=uid();
-  e.attr.st_gid=gid();
-  e.attr.st_rdev=0;
-  e.attr.st_size=size();
-  e.attr.st_blksize=4096;
-  e.attr.st_blocks=(e.attr.st_size + 511) / 512;
-  e.attr.st_atime=atime();
-  e.attr.st_mtime=mtime();
-  e.attr.st_ctime=ctime();
-  e.attr.ATIMESPEC.tv_sec=atime();
-  e.attr.ATIMESPEC.tv_nsec=atime_ns();
-  e.attr.MTIMESPEC.tv_sec=mtime();
-  e.attr.MTIMESPEC.tv_nsec=mtime_ns();
-  e.attr.CTIMESPEC.tv_sec=ctime();
-  e.attr.CTIMESPEC.tv_nsec=ctime_ns();
-  if (EosFuse::Instance().Config().options.md_kernelcache)
-  {
-    e.attr_timeout=180.0;
-    e.entry_timeout=180.0;
-  }
-  else
-  {
-    e.attr_timeout=0;
-    e.entry_timeout=0;
->>>>>>> a94e0220
   }
 
   e.generation = 1;
@@ -397,70 +354,8 @@
 }
 
 /* -------------------------------------------------------------------------- */
-<<<<<<< HEAD
-metad::shared_md
-/* -------------------------------------------------------------------------- */
-metad::load_from_kv(fuse_ino_t ino)
-/* -------------------------------------------------------------------------- */
-{
-  // mdmap is locked when this is called !
-  std::string mdstream;
-  shared_md md = std::make_shared<mdx>();
-
-  if (!EosFuse::Instance().getKV()->get(ino, mdstream)) {
-    if (!md->ParseFromString(mdstream)) {
-      eos_static_err("msg=\"GPB parsing failed\" inode=%016lx", ino);
-    } else {
-      eos_static_debug("msg=\"GPB parsed inode\" inode=%016lx", ino);
-    }
-
-    mdmap[ino] = md;
-
-    if (md->md_ino() && ino) {
-      inomap.insert(md->md_ino(), ino);
-      stat.inodes_inc();
-      stat.inodes_ever_inc();
-    }
-
-    for (auto it = md->children().begin(); it != md->children().end(); ++it) {
-      eos_static_info("adding child %s ino=%016lx", it->first.c_str(), it->second);
-
-      if (mdmap.count(it->second)) {
-        continue;
-      }
-
-      shared_md cmd = std::make_shared<mdx>();
-
-      if (!EosFuse::Instance().getKV()->get(it->second, mdstream)) {
-        if (!cmd->ParseFromString(mdstream)) {
-          eos_static_err("msg=\"GPB parsing failed\" inode=%016lx", it->second);
-        } else {
-          eos_static_debug("msg=\"GPB parsed inode\" inode=%016lx", it->second);
-        }
-
-        mdmap[it->second] = cmd;
-
-        if (cmd->md_ino() && ino) {
-          inomap.insert(cmd->md_ino(), it->second);
-          stat.inodes_inc();
-          stat.inodes_ever_inc();
-        }
-      }
-    }
-  } else {
-    eos_static_debug("msg=\"no entry in kv store\" inode=%016lx", ino);
-  }
-
-  return md;
-}
-
-/* -------------------------------------------------------------------------- */
-=======
->>>>>>> a94e0220
 bool
-/* -------------------------------------------------------------------------- */
 metad::map_children_to_local(shared_md pmd)
-/* -------------------------------------------------------------------------- */
 {
   //  XrdSysMutexHelper pLock(pmd->Locker());
   bool ret = true;
@@ -468,20 +363,11 @@
   std::set<std::string> names ;
   std::vector<std::string> names_to_delete;
 
-<<<<<<< HEAD
   for (auto map = pmd->children().begin(); map != pmd->children().end(); ++map) {
     eos_static_notice("translate %s [%lx]", map->first.c_str(), map->second);
 
     if (pmd->get_todelete().count(map->first)) {
       eos_static_notice("masking %s", map->first.c_str());
-=======
-  for (auto map = pmd->children().begin(); map != pmd->children().end(); ++map)
-  {
-    eos_static_debug("translate %s [%lx]", map->first.c_str(), map->second);
-    if (pmd->get_todelete().count(map->first))
-    {
-      eos_static_debug("masking %s", map->first.c_str());
->>>>>>> a94e0220
       names_to_delete.push_back(map->first);
       //      pmd->set_nchildren(pmd->nchildren()-1);
     } else {
@@ -542,32 +428,12 @@
   eos_static_info("ino=%1llx pino=%16lx name=%s listing=%d", ino,
                   pmd ? pmd->id() : 0, name, listing);
   shared_md md;
-<<<<<<< HEAD
-  bool loaded = false;
 
   if (ino) {
-=======
-  if (ino)
-  {
->>>>>>> a94e0220
     {
       XrdSysMutexHelper mLock(mdmap);
-
       // the inode is known, we try to get that one
-<<<<<<< HEAD
-      if (!mdmap.retrieve(ino, md)) {
-        // -----------------------------------------------------------------------
-        // if there is none we load the current cached md from the kv store
-        // which also loads all available child meta data
-        // -----------------------------------------------------------------------
-        md = load_from_kv(ino);
-        eos_static_info("loaded from kv ino=%16lx remote-ino=%08llx", md->id(),
-                        md->md_ino());
-        loaded = true;
-      }
-=======
       mdmap.retrieve(ino, md);
->>>>>>> a94e0220
     }
 
     if (EOS_LOGS_DEBUG) {
@@ -580,12 +446,7 @@
     md = std::make_shared<mdx>();
   }
 
-<<<<<<< HEAD
-  if (!md || !md->id() || loaded) {
-=======
-  if (!md || !md->id())
-  {
->>>>>>> a94e0220
+  if (!md || !md->id()) {
     // -------------------------------------------------------------------------
     // there is no local meta data available, this can only be found upstream
     // -------------------------------------------------------------------------
@@ -598,13 +459,8 @@
       eos_static_info("returning opendir(readdir) entry");
       return md;
     }
-<<<<<<< HEAD
-
-    if (pmd && pmd->cap_count()) {
-=======
-    if (pmd && (pmd->cap_count() || pmd->creator()))
-    {
->>>>>>> a94e0220
+
+    if (pmd && (pmd->cap_count() || pmd->creator())) {
       eos_static_info("returning cap entry");
       return md;
     } else {
@@ -738,20 +594,11 @@
       }
        */
       eos_static_info("ino=%016lx type=%d", md->md_ino(), md->type());
-<<<<<<< HEAD
-      rc = mdbackend->getMD(req, md->md_ino(),
-                            listing ? ((md->type() != md->MDLS) ? 0 : md->clock()) : md->clock(), contv,
-                            listing, authid);
+      rc = mdbackend->getMD(req, md->md_ino(), listing ? ((md->type() != md->MDLS)
+                            ? 0 : md->clock()) : md->clock(),
+                            contv, listing, authid);
     } else {
-      if (md->id() && !loaded) {
-=======
-      rc = mdbackend->getMD(req, md->md_ino(), listing ? ( (md->type() != md->MDLS) ? 0 : md->clock()) : md->clock(), contv, listing, authid);
-    }
-    else
-    {
-      if (md->id())
-      {
->>>>>>> a94e0220
+      if (md->id()) {
         // that can be a locally created entry which is not yet upstream
         rc = 0;
 
@@ -1989,15 +1836,8 @@
   hb.mutable_heartbeat_()->set_starttime(time(NULL));
   hb.set_type(hb.HEARTBEAT);
   eos::fusex::response rsp;
-<<<<<<< HEAD
   size_t cnt = 0;
-=======
-  size_t cnt=0;
-  int interval=1;
-
-  while (!assistant.terminationRequested())
-  {
->>>>>>> a94e0220
+  int interval = 1;
 
   while (!assistant.terminationRequested()) {
     try {
@@ -2006,12 +1846,7 @@
         {static_cast<void*>(*z_socket), 0, ZMQ_POLLIN, 0}
       };
 
-<<<<<<< HEAD
-      for (int i = 0; i < 100; ++i) {
-=======
-      for (int i = 0; i < 100 * interval; ++i)
-      {
->>>>>>> a94e0220
+      for (int i = 0; i < 100 * interval; ++i) {
         //eos_static_debug("poll %d", i );
         // 10 milliseconds
         zmq_poll(items, 1, 10);
@@ -2047,29 +1882,20 @@
               kill(getpid(), SIGINT);
               pause();
             }
-<<<<<<< HEAD
-=======
-
-	    if (rsp.type() == rsp.DROPCAPS)
-	    {
-	      eos_static_notice("MGM asked us to drop all known caps");
-	      // a newly started MGM requests this as a response to the first heartbeat
-	      EosFuse::Instance().caps.reset();
-	    }
-	    
-	    if (rsp.type() == rsp.CONFIG)
-	    {
-	      if (rsp.config_().hbrate())
-	      {
-		eos_static_notice("MGM asked us to set our heartbeat interval to %d seconds", rsp.config_().hbrate());
-		interval = (int) rsp.config_().hbrate();
-	      }
-	    }
-
-
-            if (rsp.type() == rsp.LEASE)
-            {
->>>>>>> a94e0220
+
+            if (rsp.type() == rsp.DROPCAPS) {
+              eos_static_notice("MGM asked us to drop all known caps");
+              // a newly started MGM requests this as a response to the first heartbeat
+              EosFuse::Instance().caps.reset();
+            }
+
+            if (rsp.type() == rsp.CONFIG) {
+              if (rsp.config_().hbrate()) {
+                eos_static_notice("MGM asked us to set our heartbeat interval to %d seconds",
+                                  rsp.config_().hbrate());
+                interval = (int) rsp.config_().hbrate();
+              }
+            }
 
             if (rsp.type() == rsp.LEASE) {
               uint64_t md_ino = rsp.lease_().md_ino();
