--- conflicted
+++ resolved
@@ -442,14 +442,16 @@
   snprintf(sout, sizeof(sout),
            "ino=%#lx dev=%#lx mode=%#o nlink=%u uid=%05u gid=%05u rdev=%#lx "
            "size=%llu bsize=%lu blocks=%llu atime=%lu.%lu mtime=%lu.%lu ctime=%lu.%lu",
-           (unsigned long) (*this)()->id(), (unsigned long)0, (unsigned int) (*this)()->mode(),
-           (unsigned int) (*this)()->nlink(),
-           (unsigned int) (*this)()->uid(), (unsigned int) (*this)()->gid(), (unsigned long)0,
-           (unsigned long long) (*this)()->size(), (unsigned long) 4096,
-           (unsigned long long) (*this)()->size() / 512,
-           (unsigned long) (*this)()->atime(), (unsigned long) (*this)()->atime_ns(),
-           (unsigned long) (*this)()->mtime(), (unsigned long) (*this)()->mtime_ns(),
-           (unsigned long) (*this)()->ctime(), (unsigned long) (*this)()->ctime_ns());
+           (unsigned long)(*this)()->id(), (unsigned long)0,
+           (unsigned int)(*this)()->mode(),
+           (unsigned int)(*this)()->nlink(),
+           (unsigned int)(*this)()->uid(), (unsigned int)(*this)()->gid(),
+           (unsigned long)0,
+           (unsigned long long)(*this)()->size(), (unsigned long) 4096,
+           (unsigned long long)(*this)()->size() / 512,
+           (unsigned long)(*this)()->atime(), (unsigned long)(*this)()->atime_ns(),
+           (unsigned long)(*this)()->mtime(), (unsigned long)(*this)()->mtime_ns(),
+           (unsigned long)(*this)()->ctime(), (unsigned long)(*this)()->ctime_ns());
   return sout;
 }
 
@@ -489,7 +491,8 @@
   std::vector<std::string> names_to_delete;
 
   // we always merge remote contents, for changes our cap will be dropped
-  for (auto map = (*pmd)()->children().begin(); map != (*pmd)()->children().end(); ++map) {
+  for (auto map = (*pmd)()->children().begin(); map != (*pmd)()->children().end();
+       ++map) {
     if (EOS_LOGS_DEBUG) {
       eos_static_debug("translate %s [%#lx]",
                        eos::common::StringConversion::EncodeInvalidUTF8(map->first).c_str(),
@@ -502,14 +505,6 @@
     if (EosFuse::Instance().Config().options.hide_versions &&
         EosFuse::Instance().mds.supports_hideversion()) {
       // check for version prefixes
-<<<<<<< HEAD
-      if ( map->first.substr(0, strlen(EOS_COMMON_PATH_VERSION_FILE_PREFIX)) == EOS_COMMON_PATH_VERSION_FILE_PREFIX ) {
-	// check if there is actually a 'babysitting' reference file for this version, if now we display it!
-	std::string nvfile = map->first.substr( strlen(EOS_COMMON_PATH_VERSION_FILE_PREFIX ));
-	if ((*pmd)()->children().count(nvfile)) {
-	  continue;
-	}
-=======
       if (map->first.substr(0,
                             strlen(EOS_COMMON_PATH_VERSION_FILE_PREFIX)) ==
           EOS_COMMON_PATH_VERSION_FILE_PREFIX) {
@@ -517,10 +512,9 @@
         std::string nvfile = map->first.substr(strlen(
             EOS_COMMON_PATH_VERSION_FILE_PREFIX));
 
-        if (pmd->children().count(nvfile)) {
+        if ((*pmd)()->children().count(nvfile)) {
           continue;
         }
->>>>>>> 2861c416
       }
     }
 
@@ -663,12 +657,8 @@
       return md;
     }
 
-<<<<<<< HEAD
-    if (pmd && (pmd->cap_count() || (*pmd)()->creator()) && !pmd->needs_refresh() && !md->needs_refresh()) {
-=======
-    if (pmd && (pmd->cap_count() || pmd->creator()) && !pmd->needs_refresh() &&
+    if (pmd && (pmd->cap_count() || (*pmd)()->creator()) && !pmd->needs_refresh() &&
         !md->needs_refresh()) {
->>>>>>> 2861c416
       eos_static_info("returning cap entry");
       return md;
     } else {
@@ -679,7 +669,8 @@
       {
         XrdSysMutexHelper mLock(md->Locker());
 
-        if (((!listing) || (listing && (*md)()->type() == (*md)()->MDLS)) && (*md)()->md_ino() &&
+        if (((!listing) || (listing && (*md)()->type() == (*md)()->MDLS)) &&
+            (*md)()->md_ino() &&
             md->cap_count() && !md->needs_refresh()) {
           eos_static_info("returning cap entry via parent lookup cap-count=%d",
                           md->cap_count());
@@ -800,8 +791,9 @@
       }
        */
       eos_static_info("ino=%016lx type=%d", (*md)()->md_ino(), (*md)()->type());
-      rc = mdbackend->getMD(req, (*md)()->md_ino(), listing ? (((*md)()->type() != (*md)()->MDLS)
-                            ? 0 : (*md)()->clock()) : (*md)()->clock(),
+      rc = mdbackend->getMD(req, (*md)()->md_ino(),
+                            listing ? (((*md)()->type() != (*md)()->MDLS)
+                                       ? 0 : (*md)()->clock()) : (*md)()->clock(),
                             contv, listing, authid);
     } else {
       if ((*md)()->id()) {
@@ -862,14 +854,8 @@
       // we make sure, that the meta data record is attached to the local parent
       if (pmd && (*pmd)()->id()) {
         std::string encname = eos::common::StringConversion::EncodeInvalidUTF8(
-<<<<<<< HEAD
                                 (*md)()->name());
-
-	XrdSysMutexHelper mLock(pmd->Locker());
-=======
-                                md->name());
         XrdSysMutexHelper mLock(pmd->Locker());
->>>>>>> 2861c416
 
         if (!pmd->local_children().count(encname) &&
             !pmd->get_todelete().count(encname) &&
@@ -933,15 +919,10 @@
 
   while (1) {
     if (md->WaitSync(1)) {
-<<<<<<< HEAD
       if (has_flush((*md)()->id())) {
-	// if a deletion was issued, OP state is (*md)()->RM not (*md)()->NONE hence we would never leave this loop
-	continue;
-=======
-      if (has_flush(md->id())) {
-        // if a deletion was issued, OP state is md->RM not md->NONE hence we would never leave this loop
+        // if a deletion was issued, OP state is (*md)()->RM not (*md)()->NONE
+        // hence we would never leave this loop
         continue;
->>>>>>> 2861c416
       }
 
       break;
@@ -993,7 +974,8 @@
     }
   }
 
-  flushentry fe((*md)()->id(), authid, localstore ? mdx::LSTORE : mdx::UPDATE, req);
+  flushentry fe((*md)()->id(), authid, localstore ? mdx::LSTORE : mdx::UPDATE,
+                req);
   fe.bind();
   mdqueue[(*md)()->id()]++;
   mdflushqueue.push_back(fe);
@@ -1241,12 +1223,7 @@
     (*md)()->set_opflags(eos::fusex::md::DELETEVERSIONS);
   }
 
-<<<<<<< HEAD
-
   std::string name = (*md)()->name();
-=======
-  std::string name = md->name();
->>>>>>> 2861c416
   // avoid lock order violation
   md->Locker().UnLock();
   {
@@ -1312,9 +1289,9 @@
     }
 
     p2md->local_children()[eos::common::StringConversion::EncodeInvalidUTF8(
-									    newname)] = (*md)()->id();
+                             newname)] = (*md)()->id();
     p1md->local_children().erase(eos::common::StringConversion::EncodeInvalidUTF8(
-										  (*md)()->name()));
+                                   (*md)()->name()));
     (*p1md)()->set_nchildren((*p1md)()->nchildren() - 1);
     (*p1md)()->set_mtime(ts.tv_sec);
     (*p1md)()->set_mtime_ns(ts.tv_nsec);
@@ -1359,22 +1336,12 @@
     p2md->local_enoent().erase(newname); // remove a possible enoent entry
     (*md)()->set_name(newname);
     md->setop_update();
-<<<<<<< HEAD
-
     (*p1md)()->set_mtime(ts.tv_sec);
     (*p1md)()->set_mtime_ns(ts.tv_nsec);
     (*p1md)()->clear_pmtime();
     (*p1md)()->clear_pmtime_ns();
     (*p1md)()->set_ctime(ts.tv_sec);
     (*p1md)()->set_ctime_ns(ts.tv_nsec);
-=======
-    p1md->set_mtime(ts.tv_sec);
-    p1md->set_mtime_ns(ts.tv_nsec);
-    p1md->clear_pmtime();
-    p1md->clear_pmtime_ns();
-    p1md->set_ctime(ts.tv_sec);
-    p1md->set_ctime_ns(ts.tv_nsec);
->>>>>>> 2861c416
     p1md->setop_update();
   }
 
@@ -1436,7 +1403,7 @@
   }
 
   google::protobuf::util::MessageToJsonString(*((eos::fusex::md*)((*md)())),
-					      &jsonstring, options);
+      &jsonstring, options);
   char capcnt[16];
   snprintf(capcnt, sizeof(capcnt), "%d", md->cap_count());
   jsonstring += "\nlocal-children: {\n";
@@ -1636,7 +1603,7 @@
 
     // check that we have actually a lock for that before doing an upstream call
     for (auto it = md->LockTable().begin(); it != md->LockTable().end(); ++it) {
-      if (it->l_pid == (pid_t) (*md)()->flock().pid()) {
+      if (it->l_pid == (pid_t)(*md)()->flock().pid()) {
         backend_call = true;
       }
     }
@@ -1665,7 +1632,7 @@
       auto it = md->LockTable().begin();
 
       while (it != md->LockTable().end()) {
-        if (it->l_pid == (pid_t) (*md)()->flock().pid()) {
+        if (it->l_pid == (pid_t)(*md)()->flock().pid()) {
           it = md->LockTable().erase(it);
         } else {
           it++;
@@ -1830,12 +1797,8 @@
 
     {
       if (!has_flush(ino)) {
-<<<<<<< HEAD
         (*md)()->CopyFrom(cont.md_());
-=======
-        md->CopyFrom(cont.md_());
         shared_md d_md = EosFuse::Instance().datas.retrieve_wr_md(ino);
->>>>>>> 2861c416
 
         if (d_md) {
           // see if this file is open for write, because in that case
@@ -1861,7 +1824,8 @@
     (*md)()->set_pid(p_ino);
     (*md)()->set_id(ino);
     md->clear_refresh();
-    eos_static_info("store local pino=%016lx for %016lx", (*md)()->pid(), (*md)()->id());
+    eos_static_info("store local pino=%016lx for %016lx", (*md)()->pid(),
+                    (*md)()->id());
     inomap.insert(md_ino, ino);
     md->Locker().UnLock();
 
@@ -1929,61 +1893,32 @@
           }
 
           if (child) {
-<<<<<<< HEAD
             eos_static_debug("case 1 %s", (*md)()->name().c_str());
             eos::fusex::md::TYPE mdtype = (*md)()->type();
             size_t local_size = (*md)()->size();
             uint64_t local_mtime = (*md)()->mtime();
             uint64_t local_mtime_ns = (*md)()->mtime_ns();
-
-	    (*md)()->CopyFrom(map->second);
-	    md->clear_refresh();
-
-	    shared_md d_md = EosFuse::Instance().datas.retrieve_wr_md(ino);
-	    if (d_md) {
-	      // see if this file is open for write, because in that case
-	      // we have to keep the local size information and modification times
-	      (*md)()->set_size((*d_md)()->size());
-	      (*md)()->set_mtime((*d_md)()->mtime());
-	      (*md)()->set_mtime_ns((*d_md)()->mtime_ns());
-	    } else {
-	      if (has_flush(ino)) {
-		(*md)()->set_size(local_size);
-		(*md)()->set_mtime(local_mtime);
-		(*md)()->set_mtime_ns(local_mtime_ns);
-	      }
-	    }
-	    (*md)()->set_nchildren(md->local_children().size());
-	    // if this object was a listing type, keep that
-	    (*md)()->set_type(mdtype);
-=======
-            eos_static_debug("case 1 %s", md->name().c_str());
-            eos::fusex::md::TYPE mdtype = md->type();
-            size_t local_size = md->size();
-            uint64_t local_mtime = md->mtime();
-            uint64_t local_mtime_ns = md->mtime_ns();
-            md->CopyFrom(map->second);
+            (*md)()->CopyFrom(map->second);
             md->clear_refresh();
             shared_md d_md = EosFuse::Instance().datas.retrieve_wr_md(ino);
 
             if (d_md) {
               // see if this file is open for write, because in that case
               // we have to keep the local size information and modification times
-              md->set_size(d_md->size());
-              md->set_mtime(d_md->mtime());
-              md->set_mtime_ns(d_md->mtime_ns());
+              (*md)()->set_size((*d_md)()->size());
+              (*md)()->set_mtime((*d_md)()->mtime());
+              (*md)()->set_mtime_ns((*d_md)()->mtime_ns());
             } else {
               if (has_flush(ino)) {
-                md->set_size(local_size);
-                md->set_mtime(local_mtime);
-                md->set_mtime_ns(local_mtime_ns);
+                (*md)()->set_size(local_size);
+                (*md)()->set_mtime(local_mtime);
+                (*md)()->set_mtime_ns(local_mtime_ns);
               }
             }
 
-            md->set_nchildren(md->local_children().size());
+            (*md)()->set_nchildren(md->local_children().size());
             // if this object was a listing type, keep that
-            md->set_type(mdtype);
->>>>>>> 2861c416
+            (*md)()->set_type(mdtype);
           } else {
             // we have to overlay the listing
             std::map<std::string, uint64_t> todelete;
@@ -1996,22 +1931,13 @@
               // overwrite local meta data with remote state
               (*md)()->CopyFrom(map->second);
               md->get_todelete() = todelete;
-<<<<<<< HEAD
               (*md)()->set_type((*md)()->MD);
               (*md)()->set_nchildren(md->local_children().size());
-	      if (!md->get_todelete().size()) {
-		// if there are no local deletions anymore, we can trust the remote value of nchildren
-		md->clear_refresh();
-	      }
-=======
-              md->set_type(md->MD);
-              md->set_nchildren(md->local_children().size());
 
               if (!md->get_todelete().size()) {
                 // if there are no local deletions anymore, we can trust the remote value of nchildren
                 md->clear_refresh();
               }
->>>>>>> 2861c416
             } else {
               eos_static_debug("case 3 %s children=%d listing=%d", (*md)()->name().c_str(),
                                map->second.children().size(), listing);
@@ -2023,7 +1949,7 @@
               for (auto it = map->second.children().begin();
                    it != map->second.children().end(); ++it) {
                 (*((*md)()->mutable_children()))[eos::common::StringConversion::EncodeInvalidUTF8(
-                                            it->first)] = it->second;
+                                                   it->first)] = it->second;
               }
 
               // keep the listing
@@ -2125,7 +2051,8 @@
         }
 
         (*md)()->set_pid(p_ino);
-        eos_static_info("store local pino=%016lx for %016lx", (*md)()->pid(), (*md)()->id());
+        eos_static_info("store local pino=%016lx for %016lx", (*md)()->pid(),
+                        (*md)()->id());
         inomap.insert(map->first, new_ino);
         {
           mdmap.insertTS(new_ino, md);
@@ -2378,7 +2305,7 @@
                 // we don't remote entries from the local deletion list because there could be
                 // a race condition of a thread doing MDLS overwriting the locally deleted entry
                 pmd->get_todelete().erase(eos::common::StringConversion::EncodeInvalidUTF8(
-											   (*md)()->name()));
+                                            (*md)()->name()));
                 pmd->Signal();
               }
             }
@@ -3101,7 +3028,7 @@
                   }
 
                   (*md)()->clear_pt_mtime();
-		  (*md)()->clear_pt_mtime_ns();
+                  (*md)()->clear_pt_mtime_ns();
                   inomap.insert((*md)()->md_ino(), (*md)()->id());
                   add(0, pmd, md, authid, true);
                   update(req, pmd, authid, true);
@@ -3123,18 +3050,12 @@
                     eos_static_info("invalidate md cache for ino=%016lx", pino);
                     kernelcache::inval_entry(pino, (*md)()->name());
                     kernelcache::inval_inode(pino, false);
-<<<<<<< HEAD
-		    XrdSysMutexHelper mLock(pmd->Locker());
+                    XrdSysMutexHelper mLock(pmd->Locker());
                     pmd->local_enoent().erase((*md)()->name());
-=======
-                    XrdSysMutexHelper mLock(pmd->Locker());
-                    pmd->local_enoent().erase(md->name());
->>>>>>> 2861c416
                   }
                 } else {
                   eos_static_err("missing parent mapping pino=%16x for ino%16x",
-                                 md_pino,
-                                 md_ino);
+                                 md_pino, md_ino);
                   md->Locker().UnLock();
                 }
               }
