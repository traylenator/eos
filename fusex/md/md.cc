--- conflicted
+++ resolved
@@ -841,72 +841,42 @@
     // if the md record was returned, it is accessible after the apply function
     // attached it. We should also attach to the parent to be able to add
     // a not yet published child entry at the parent.
-<<<<<<< HEAD
-    mdmap.retrieveWithParentTS(ino, md, pmd);
-    eos_static_info("ino=%08llx pino=%08llx name=%s listing=%d", ino,
-                    pmd ? (*pmd)()->id() : 0, name, listing);
-
-    switch (thecase) {
-    case 1:
-      // nothing to do
-      break;
-
-    case 2: {
-      // we make sure, that the meta data record is attached to the local parent
-      if (pmd && (*pmd)()->id()) {
-        std::string encname = eos::common::StringConversion::EncodeInvalidUTF8(
-                                (*md)()->name());
-        XrdSysMutexHelper mLock(pmd->Locker());
-
-        if (!pmd->local_children().count(encname) &&
-            !pmd->get_todelete().count(encname) &&
-            !md->deleted()) {
-          eos_static_info("attaching %s [%#lx] to %s [%#lx]",
-                          encname.c_str(), (*md)()->id(),
-                          (*pmd)()->name().c_str(), (*pmd)()->id());
-          // persist this hierarchical dependency
-          pmd->local_children()[eos::common::StringConversion::EncodeInvalidUTF8(
-                                  (*md)()->name())] = (*md)()->id();
-          update(req, pmd, "", true);
-        }
-=======
 
     if (md) {
       mdmap.retrieveWithParentTS(ino, md, pmd);
       eos_static_info("ino=%08llx pino=%08llx name=%s listing=%d", ino,
-		      pmd ? pmd->id() : 0, name, listing);
+                      pmd ? (*pmd)()->id() : 0, name, listing);
 
       switch (thecase) {
       case 1:
-	// nothing to do
-	break;
+        // nothing to do
+        break;
 
       case 2: {
-	// we make sure, that the meta data record is attached to the local parent
-	if (pmd && pmd->id()) {
-	  std::string encname = eos::common::StringConversion::EncodeInvalidUTF8(
-										 md->name());
-	  XrdSysMutexHelper mLock(pmd->Locker());
-
-	  if (!pmd->local_children().count(encname) &&
-	      !pmd->get_todelete().count(encname) &&
-	      !md->deleted()) {
-	    eos_static_info("attaching %s [%#lx] to %s [%#lx]",
-			    encname.c_str(), md->id(),
-			    pmd->name().c_str(), pmd->id());
-	    // persist this hierarchical dependency
-	    pmd->local_children()[eos::common::StringConversion::EncodeInvalidUTF8(
-										   md->name())] = md->id();
-	    update(req, pmd, "", true);
-	  }
-	}
-
-	break;
->>>>>>> 1e8a7777
+        // we make sure, that the meta data record is attached to the local parent
+        if (pmd && (*pmd)()->id()) {
+          std::string encname = eos::common::StringConversion::EncodeInvalidUTF8
+                                ((*md)()->name());
+          XrdSysMutexHelper mLock(pmd->Locker());
+
+          if (!pmd->local_children().count(encname) &&
+              !pmd->get_todelete().count(encname) &&
+              !md->deleted()) {
+            eos_static_info("attaching %s [%#lx] to %s [%#lx]",
+                            encname.c_str(), (*md)()->id(),
+                            (*pmd)()->name().c_str(), (*pmd)()->id());
+            // persist this hierarchical dependency
+            pmd->local_children()[eos::common::StringConversion::EncodeInvalidUTF8
+                                  ((*md)()->name())] = (*md)()->id();
+            update(req, pmd, "", true);
+          }
+        }
+
+        break;
       }
 
       case 3:
-	break;
+        break;
       }
     } else {
       rc = ENOENT;
@@ -1271,16 +1241,16 @@
     (*pmd)()->set_mtime(ts.tv_sec);
     (*pmd)()->set_mtime_ns(ts.tv_nsec);
   }
-
   {
     // wait that there is space in the queue
     mdflush.Lock();
+
     while (mdqueue.size() == mdqueue_max_backlog) {
       mdflush.WaitMS(25);
     }
-      mdflush.UnLock();
-  }
-
+
+    mdflush.UnLock();
+  }
   md->Locker().Lock();
 
   if (!upstream) {
@@ -1291,7 +1261,6 @@
   fe.bind();
   flushentry fep((*pmd)()->id(), authid, mdx::LSTORE, req);
   fep.bind();
-
   mdflush.Lock();
   mdqueue[(*pmd)()->id()]++;
   mdqueue[(*md)()->id()]++;
@@ -1574,10 +1543,10 @@
   if (!rc) {
     // store the md->flock response into the flock structure
     eos_static_notice("pid=%llu len=%llu start=%llu type=%llu\n",
-		      (*md)()->flock().pid(),
-		      (*md)()->flock().len(),
-		      (*md)()->flock().start(),
-		      (*md)()->flock().type());
+                      (*md)()->flock().pid(),
+                      (*md)()->flock().len(),
+                      (*md)()->flock().start(),
+                      (*md)()->flock().type());
     lock->l_pid = (*md)()->flock().pid();
     lock->l_len = (*md)()->flock().len();
     lock->l_start = (*md)()->flock().start();
