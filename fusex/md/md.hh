//------------------------------------------------------------------------------
//! @file md.hh
//! @author Andreas-Joachim Peters CERN
//! @brief meta data handling class
//------------------------------------------------------------------------------

/************************************************************************
 * EOS - the CERN Disk Storage System                                   *
 * Copyright (C) 2016 CERN/Switzerland                                  *
 *                                                                      *
 * This program is free software: you can redistribute it and/or modify *
 * it under the terms of the GNU General Public License as published by *
 * the Free Software Foundation, either version 3 of the License, or    *
 * (at your option) any later version.                                  *
 *                                                                      *
 * This program is distributed in the hope that it will be useful,      *
 * but WITHOUT ANY WARRANTY; without even the implied warranty of       *
 * MERCHANTABILITY or FITNESS FOR A PARTICULAR PURPOSE.  See the        *
 * GNU General Public License for more details.                         *
 *                                                                      *
 * You should have received a copy of the GNU General Public License    *
 * along with this program.  If not, see <http://www.gnu.org/licenses/>.*
 ************************************************************************/

#ifndef FUSE_MD_HH_
#define FUSE_MD_HH_

#include <sys/stat.h>
#include <sys/types.h>
#include <fcntl.h>
#include "llfusexx.hh"
#include "fusex/fusex.pb.h"
#include "backend/backend.hh"
#include "common/Logging.hh"
#include "common/RWMutex.hh"
#include "common/AssistedThread.hh"
#include "common/SymKeys.hh"
#include "kv/kv.hh"
#include "misc/FuseId.hh"
#include "XrdSys/XrdSysPthread.hh"
#include <memory>
#include <map>
#include <set>
#include <deque>
#include <vector>
#include <atomic>
#include <string>
#include <exception>
#include <stdexcept>
#include <sys/statvfs.h>

#ifdef HAVE_DEFAULT_ZMQ
#include <zmq.hpp>
#else
#include "utils/zmq.hpp"
#endif

class metad
{
public:

  class mdx
  //----------------------------------------------------------------------------
  {
  public:

    // local operations

    enum md_op {
      ADD, UPDATE, RM, SETSIZE, LSTORE, NONE
    };

    mdx() : mSync(1)
    {
      setop_add();
      lookup_cnt.store(0, std::memory_order_seq_cst);
      opendir_cnt.store(0, std::memory_order_seq_cst);
      lock_remote = true;
      cap_count_reset();
      clear_refresh();
      rmrf = false;
      inline_size = 0;
      _lru_prev.store(0, std::memory_order_seq_cst);
      _lru_next.store(0, std::memory_order_seq_cst);
    }

    mdx(fuse_ino_t ino) : mdx()
    {
      proto.set_id(ino);
    }

    mdx& operator=(const eos::fusex::md& other)
    {
      proto = other;
      return *this;
    }

    virtual ~mdx() { }

    XrdSysMutex& Locker()
    {
      return mLock;
    }

    void convert(fuse_entry_param& e, double lifetime = 180.0);
    std::string dump();
    static std::string dump(struct fuse_entry_param& e);

    void setop_delete()
    {
      op = RM;
    }

    void setop_add()
    {
      op = ADD;
    }

    void setop_setsize()
    {
      op = SETSIZE;
    }

    void setop_localstore()
    {
      op = LSTORE;
    }

    void setop_update()
    {
      op = UPDATE;
    }

    void setop_none()
    {
      op = NONE;
    }

    void lookup_inc()
    {
      // atomic operation, no need to lock before calling
      int prevLookup = lookup_cnt.fetch_add(1, std::memory_order_seq_cst);
      eos_static_info("ino=%16x lookup=%d => lookup=%d", (*this)()->id(), prevLookup,
                      prevLookup + 1);
    }

    bool lookup_dec(int n)
    {
      // atomic operation, no need to lock before calling
      int prevLookup = lookup_cnt.fetch_sub(n, std::memory_order_seq_cst);

      if (prevLookup - n > 0) {
        return false;
      }

      return true;
    }

    int lookup_is()
    {
      return lookup_cnt.load();
    }

    void opendir_inc()
    {
      // atomic operation, no need to lock before calling
      int prevOpendir = opendir_cnt.fetch_add(1, std::memory_order_seq_cst);
      eos_static_info("ino=%16x opendir=%d => opendir=%d", (*this)()->id(),
                      prevOpendir,
                      prevOpendir + 1);
    }

    bool opendir_dec(int n)
    {
      // atomic operation, no need to lock before calling
      int prevOpendir = opendir_cnt.fetch_sub(n, std::memory_order_seq_cst);

      if (prevOpendir - n > 0) {
        return false;
      }

      return true;
    }

    int opendir_is()
    {
      return opendir_cnt.load();
    }

    md_op getop() const
    {
      return op;
    }

    bool deleted() const
    {
      return (op == RM);
    }

    void set_lock_remote()
    {
      lock_remote = true;
    }

    void set_lock_local()
    {
      lock_remote = false;
    }

    bool locks_remote()
    {
      return lock_remote;
    }

    void cap_inc()
    {
      // atomic operation, no need to lock before calling
      cap_cnt.fetch_add(1, std::memory_order_seq_cst);
    }

    void cap_dec()
    {
      // atomic operation, no need to lock before calling
      cap_cnt.fetch_sub(1, std::memory_order_seq_cst);
    }

    void cap_count_reset()
    {
      cap_cnt.store(0, std::memory_order_seq_cst);
    }

    int cap_count()
    {
      return cap_cnt.load();
    }

    std::vector<struct flock>& LockTable()
    {
      return locktable;
    }

    int WaitSync(int ms)
    {
      return mSync.WaitMS(ms);
    }

    void Signal()
    {
      mSync.Signal();
    }

    std::string Cookie()
    {
      char s[256];
      snprintf(s, sizeof(s), "%lx:%lu.%lu:%lu", (unsigned long)(*this)()->id(),
               (unsigned long)(*this)()->mtime(),
               (unsigned long)(*this)()->mtime_ns(),
               (unsigned long)(*this)()->size());
      return s;
    }

    std::map<std::string, uint64_t >& get_todelete()
    {
      return todelete;
    }

    size_t sizeTS()
    {
      XrdSysMutexHelper lLock(mLock);
      return (*this)()->size();
    }

    std::map<std::string, uint64_t>& local_children()
    {
      return _local_children;
    }

    std::set<std::string>& local_enoent()
    {
      return _local_enoent;
    }

    const uint64_t inlinesize()
    {
      return inline_size;
    }

    const bool obfuscate()
    {
      auto xattr = proto.attr();

      if (xattr.count("sys.file.obfuscate")) {
        return (xattr["sys.file.obfuscate"] == "1");
      } else {
        return false;
      }
    }

<<<<<<< HEAD
    void set_obfuscate_key(const std::string& key)
    {
      (*proto.mutable_attr())["user.obfuscate.key"] = key;
    }


    std::string obfuscate_key()
    {
      auto xattr = proto.attr();

      if (xattr.count("user.obfuscate.key")) {
        return xattr["user.obfuscate.key"];
      } else {
        return "";
      }
    }

    const char obfuscate_cipher(const std::string& key, off_t offset)
    {
      return key.at(offset % key.length());
    }

    void obfuscate_buffer(char* dst, const char* src, size_t size, off_t offset,
                          std::string secret)
    {
      auto key = obfuscate_key();

      if (secret.length()) {
        if (hmac.hmac.empty() || (hmac.key != secret)) {
          // recompute new hmac
          hmac.hmac = eos::common::SymKey::HmacSha256(secret, key);
          hmac.key  = secret;
        }

        key = hmac.hmac;
      }

      for (size_t i = 0; i < size; ++i) {
        *dst = *src ^ obfuscate_cipher(key, offset + i);
        src++;
        dst++;
=======
    void set_obfuscate_key (const std::string& key, bool encryption=false , std::string encryptionhash = "") {
      (*this->mutable_attr())["user.obfuscate.key"] = key;
      if (encryption) {
	(*this->mutable_attr())["user.encrypted"] = "1";
	(*this->mutable_attr())["user.encrypted.fp"] = encryptionhash;
      }
    }

    std::string keyprint16(const std::string& key1, const std::string& key2) {
      std::hash<std::string> secrethash;
      return std::to_string(secrethash(key1+key2)%65536);
    }

    bool wrong_key(const std::string& keyprint) {
      auto xattr = attr();
      if (!xattr.count("user.encrypted.fp")) {
	return false;
>>>>>>> 63fccab0
      }
      return (xattr["user.encrypted.fp"] != keyprint);
    }

<<<<<<< HEAD
    void unobfuscate_buffer(char* buf, size_t size, off_t offset,
                            std::string secret)
    {
      auto key = obfuscate_key();

      if (secret.length()) {
        if (hmac.hmac.empty() || (hmac.key != secret)) {
          // recompute new hmac
          hmac.hmac = eos::common::SymKey::HmacSha256(secret, key);
          hmac.key  = secret;
        }

        key = hmac.hmac;
      }

      char* pbuf = buf;

      for (size_t i = 0; i < size; ++i) {
        *pbuf++ ^= obfuscate_cipher(key, offset + i);
=======
    bool encrypted() {
      auto xattr = attr();
      return (xattr.count("user.encrypted"));
    }

    std::string obfuscate_key() {
      auto xattr = attr();
      if (xattr.count("user.obfuscate.key")) {
	return xattr["user.obfuscate.key"];
      } else {
	return "";
>>>>>>> 63fccab0
      }
    }

    void set_inlinesize(uint64_t inlinesize)
    {
      inline_size = inlinesize;
    }

    void force_refresh()
    {
      refresh.store(1, std::memory_order_seq_cst);
    }

    bool needs_refresh() const
    {
      return refresh.load() ? true : false;
    }

    void clear_refresh()
    {
      refresh.store(0, std::memory_order_seq_cst);
    }

    void set_lru_prev(uint64_t prev)
    {
      _lru_prev.store(prev, std::memory_order_seq_cst);
    }

    void set_lru_next(uint64_t next)
    {
      _lru_next.store(next, std::memory_order_seq_cst);
    }

    uint64_t lru_prev() const
    {
      return _lru_prev.load();
    }
    uint64_t lru_next() const
    {
      return _lru_next.load();
    }

    void set_rmrf()
    {
      rmrf = true;
    }

    bool get_rmrf() const
    {
      return rmrf;
    }

    void unset_rmrf()
    {
      rmrf = false;
    }

    int state_serialize(std::string& out);
    int state_deserialize(std::string& out);

    eos::fusex::md* operator()()
    {
      return &proto;
    }

  private:
    XrdSysMutex mLock;
    XrdSysCondVar mSync;
    std::atomic<md_op> op;
    std::atomic<int> lookup_cnt;
    std::atomic<int> cap_cnt;
    std::atomic<int> opendir_cnt;
    bool lock_remote;
    std::atomic<int> refresh;
    bool rmrf;
    uint64_t inline_size;
    std::vector<struct flock> locktable;
    std::map<std::string, uint64_t> todelete;
    std::map<std::string, uint64_t> _local_children;
    std::set<std::string> _local_enoent;

    std::atomic<uint64_t> _lru_prev;
    std::atomic<uint64_t> _lru_next;
    eos::fusex::md proto;

    struct hmac_t {
      std::string key;
      std::string hmac;
    };

    hmac_t hmac;
  };

  typedef std::shared_ptr<mdx> shared_md;

  //----------------------------------------------------------------------------

  class vmap
  //----------------------------------------------------------------------------
  {
  public:

    vmap() { }

    virtual ~vmap() { }

    void insert(fuse_ino_t a, fuse_ino_t b);

    std::string dump();

    void erase_fwd(fuse_ino_t lookup);
    void erase_bwd(fuse_ino_t lookup);


    fuse_ino_t forward(fuse_ino_t lookup);
    fuse_ino_t backward(fuse_ino_t lookup);

    void clear()
    {
      XrdSysMutexHelper mLock(mMutex);
      fwd_map.clear();
      bwd_map.clear();
    }

    size_t size()
    {
      XrdSysMutexHelper mLock(mMutex);
      return fwd_map.size();
    }

  private:
    std::map<fuse_ino_t, fuse_ino_t>
    fwd_map; // forward map points from remote to local inode
    std::map<fuse_ino_t, fuse_ino_t>
    bwd_map; // backward map points from local remote inode

    XrdSysMutex mMutex;
  };

  class pmap : public std::map<fuse_ino_t, shared_md>, public XrdSysMutex
  //----------------------------------------------------------------------------
  {
  public:

    pmap()
    {
      lru_first = 0;
      lru_last = 0;
      store = 0 ;
    }

    void init(kv* _kv)
    {
      store = _kv;
    }

    virtual ~pmap() { }

    // TS stands for "thread-safe"

    size_t sizeTS();

    bool retrieveOrCreateTS(fuse_ino_t ino, shared_md& ret);
    bool retrieveTS(fuse_ino_t ino, shared_md& ret);
    bool retrieve(fuse_ino_t ino, shared_md& ret);
    void insertTS(fuse_ino_t ino, shared_md& md);
    bool eraseTS(fuse_ino_t ino);
    void retrieveWithParentTS(fuse_ino_t ino, shared_md& md, shared_md& pmd);

    uint64_t lru_oldest() const;
    void lru_add(fuse_ino_t ino, shared_md md);
    void lru_remove(fuse_ino_t ino);
    void lru_update(fuse_ino_t ino, shared_md md);
    void lru_dump();

    int swap_out(shared_md md);
    int swap_in(fuse_ino_t ino, shared_md md);
    int swap_rm(fuse_ino_t ino);

  private:
    uint64_t lru_first;
    uint64_t lru_last;
    kv* store;
  };

  //----------------------------------------------------------------------------
  metad();

  virtual ~metad();

  void init(backend* _mdbackend);

  bool map_children_to_local(shared_md md);


  shared_md lookup(fuse_req_t req,
                   fuse_ino_t parent,
                   const char* name);

  shared_md lookup_ll(fuse_req_t req,
                      fuse_ino_t parent,
                      const char* name);

  int forget(fuse_req_t req,
             fuse_ino_t ino,
             int nlookup);

  void wait_upstream(fuse_req_t req,
                     fuse_ino_t ino);

  shared_md getlocal(fuse_req_t req,
                     fuse_ino_t ino);

  shared_md get(fuse_req_t req,
                fuse_ino_t ino,
                const std::string authid = "",
                bool listing = false,
                shared_md pmd = 0,
                const char* name = 0,
                bool readdir = false
               );

  uint64_t insert(fuse_req_t req,
                  shared_md md,
                  std::string authid);

  int wait_flush(fuse_req_t req,
                 shared_md md);

  bool has_flush(fuse_ino_t ino);

  void update(fuse_req_t req,
              shared_md md,
              std::string authid,
              bool localstore = false);

  void add(fuse_req_t req, shared_md pmd, shared_md md, std::string authid,
           bool localstore = false);
  int add_sync(fuse_req_t req, shared_md pmd, shared_md md, std::string authid);
  int begin_flush(fuse_req_t req, shared_md md, std::string authid);
  int end_flush(fuse_req_t req, shared_md md, std::string authid);

  void remove(fuse_req_t req, shared_md pmd, shared_md md, std::string authid,
              bool upstream = true);
  void mv(fuse_req_t req, shared_md p1md, shared_md p2md, shared_md md,
          std::string newname,
          std::string authid1, std::string authid2);

  int rmrf(fuse_req_t req, shared_md md);

  std::string dump_md(shared_md md, bool lock = true);
  std::string dump_md(eos::fusex::md& md);
  std::string dump_container(eos::fusex::container& cont);

  uint64_t apply(fuse_req_t req, eos::fusex::container& cont, bool listing);

  int getlk(fuse_req_t req, shared_md md, struct flock* lock);
  int setlk(fuse_req_t req, shared_md md, struct flock* lock, int sleep);

  int statvfs(fuse_req_t req, struct statvfs* svfs);

  void mdcflush(ThreadAssistant& assistant); // thread pushing into md cache

  void mdcommunicate(ThreadAssistant&
                     assistant); // thread interacting with the MGM for meta data

  void mdsizeflush(ThreadAssistant&
                   assistant); // thread updating filesize during long lasting writes

  void mdstackfree(ThreadAssistant&
                   assistant); // thread removing stacked inodes

  int connect(std::string zmqtarget, std::string zmqidentity = "",
              std::string zmqname = "", std::string zmqclienthost = "",
              std::string zmqclientuuid = "");

  int calculateDepth(shared_md md);

  std::string calculateLocalPath(shared_md md);

  void cleanup(shared_md md);
  void cleanup(fuse_ino_t ino);

  class mdstat
  {
  public:

    mdstat()
    {
      reset();
    }

    virtual ~mdstat() { }

    void reset()
    {
      _inodes.store(0, std::memory_order_seq_cst);
      _inodes_stacked.store(0, std::memory_order_seq_cst);
      _inodes_ever.store(0, std::memory_order_seq_cst);
      _inodes_deleted.store(0, std::memory_order_seq_cst);
      _inodes_deleted_ever.store(0, std::memory_order_seq_cst);
      _inodes_backlog.store(0, std::memory_order_seq_cst);
    }

    void inodes_inc()
    {
      _inodes.fetch_add(1, std::memory_order_seq_cst);
    }

    void inodes_stacked_inc()
    {
      _inodes_stacked.fetch_add(1, std::memory_order_seq_cst);
    }

    void inodes_ever_inc()
    {
      _inodes_ever.fetch_add(1, std::memory_order_seq_cst);
    }

    void inodes_dec()
    {
      _inodes.fetch_sub(1, std::memory_order_seq_cst);
    }

    void inodes_stacked_dec()
    {
      _inodes_stacked.fetch_sub(1, std::memory_order_seq_cst);
    }

    void inodes_deleted_inc()
    {
      _inodes_deleted.fetch_add(1, std::memory_order_seq_cst);
    }

    void inodes_deleted_ever_inc()
    {
      _inodes_deleted_ever.fetch_add(1, std::memory_order_seq_cst);
    }

    void inodes_deleted_dec()
    {
      _inodes_deleted.fetch_sub(1, std::memory_order_seq_cst);
    }

    void inodes_backlog_store(ssize_t n)
    {
      _inodes_backlog.store(n, std::memory_order_seq_cst);
    }

    ssize_t inodes()
    {
      return _inodes.load();
    }

    ssize_t inodes_stacked()
    {
      return _inodes_stacked.load();
    }

    ssize_t inodes_ever()
    {
      return _inodes_ever.load();
    }

    ssize_t inodes_deleted()
    {
      return _inodes_deleted.load();
      ;
    }

    ssize_t inodes_deleted_ever()
    {
      return _inodes_deleted_ever.load();
    }

    ssize_t inodes_backlog()
    {
      return _inodes_backlog.load();
    }

  private:
    std::atomic<ssize_t> _inodes;
    std::atomic<ssize_t> _inodes_stacked;
    std::atomic<ssize_t> _inodes_deleted;
    std::atomic<ssize_t> _inodes_backlog;
    std::atomic<ssize_t> _inodes_ever;
    std::atomic<ssize_t> _inodes_deleted_ever;
  };

  mdstat& stats()
  {
    return stat;
  }

  vmap& vmaps()
  {
    return inomap;
  }

  void mdreset()
  {
    XrdSysMutexHelper lock(mdmap);
    shared_md md1 = mdmap[1];
    (*md1)()->set_type((*md1)()->MD);
    md1->force_refresh();
    mdmap.clear();
    mdmap[1] = md1;
    uint64_t i_root = inomap.backward(1);
    inomap.clear();
    inomap.insert(i_root, 1);
  }

  void
  reset_cap_count(uint64_t ino)
  {
    shared_md md;

    if (!mdmap.retrieveTS(ino, md)) {
      eos_static_err("no cap counter change for ino=%lx", ino);
      return;
    }

    XrdSysMutexHelper iLock(md->Locker());
    md->cap_count_reset();
    eos_static_err("reset cap counter for ino=%lx", ino);
  }

  void
  decrease_cap(uint64_t ino)
  {
    shared_md md;

    if (!mdmap.retrieveTS(ino, md)) {
      eos_static_info("no cap counter change for ino=%lx", ino);
      return;
    }

    md->cap_dec();
    eos_static_debug("decrease cap counter for ino=%lx", ino);
  }

  void
  increase_cap(uint64_t ino, bool lock = false)
  {
    shared_md md;

    if (!mdmap.retrieveTS(ino, md)) {
      eos_static_err("no cap counter change for ino=%lx", ino);
      return;
    }

    if (lock) {
      md->Locker().Lock();
    }

    md->cap_inc();

    if (lock) {
      md->Locker().UnLock();
    }

    eos_static_err("increase cap counter for ino=%lx", ino);
  }

  std::string get_clientuuid() const
  {
    return zmq_clientuuid;
  }

  class flushentry
  {
  public:

    flushentry(const uint64_t id, const std::string& aid, mdx::md_op o,
               fuse_req_t req = 0) : _id(id), _authid(aid), _op(o)
    {
      if (req) {
        _fuse_id = fuse_id(req);
      }
    };

    ~flushentry() { }

    std::string authid() const
    {
      return _authid;
    }

    mdx::md_op op() const
    {
      return _op;
    }

    uint64_t id() const
    {
      return _id;
    }

    fuse_id get_fuse_id() const
    {
      return _fuse_id;
    }

    void bind()
    {
      _fuse_id.bind();
    }

    static std::deque<flushentry> merge(std::deque<flushentry>& f)
    {
      return f;
    }

    static std::string dump(flushentry& e)
    {
      std::string out;
      char line[1024];
      snprintf(line, sizeof(line), "authid=%s op=%d id=%lu uid=%u gid=%u pid=%u",
               e.authid().c_str(), (int) e.op(), e.id(), e.get_fuse_id().uid,
               e.get_fuse_id().gid, e.get_fuse_id().pid);
      out += line;
      return out;
    }

  private:
    uint64_t _id;
    std::string _authid;
    mdx::md_op _op;
    fuse_id _fuse_id;
  };

  typedef std::deque<flushentry> flushentry_set_t;

  void set_zmq_wants_to_connect(int val)
  {
    want_zmq_connect.store(val, std::memory_order_seq_cst);
  }

  int zmq_wants_to_connect()
  {
    return want_zmq_connect.load();
  }

  void set_is_visible(int val)
  {
    fusex_visible.store(val, std::memory_order_seq_cst);
  }

  int is_visible()
  {
    return fusex_visible.load();
  }

  bool should_flush_write_size()
  {
    XrdSysMutexHelper cLock(ConfigMutex);
    return writesizeflush;
  }

  std::string server_version()
  {
    XrdSysMutexHelper cLock(ConfigMutex);
    return serverversion;
  }

  bool supports_appname()
  {
    XrdSysMutexHelper cLock(ConfigMutex);
    return appname;
  }

  bool supports_mdquery()
  {
    XrdSysMutexHelper cLock(ConfigMutex);
    return mdquery;
  }

  bool supports_hideversion()
  {
    XrdSysMutexHelper cLock(ConfigMutex);
    return hideversion;
  }

private:

  // Lock _two_ md objects in the given order.

  class MdLocker
  {
  public:

    MdLocker(shared_md& m1, shared_md& m2, bool ordr)
      : md1(m1), md2(m2), order(ordr)
    {
      if (order) {
        md1->Locker().Lock();
        md2->Locker().Lock();
      } else {
        md2->Locker().Lock();
        md1->Locker().Lock();
      }
    }

    ~MdLocker()
    {
      if (order) {
        md2->Locker().UnLock();
        md1->Locker().UnLock();
      } else {
        md1->Locker().UnLock();
        md2->Locker().UnLock();
      }
    }

  private:
    shared_md md1;
    shared_md md2;
    bool order; // true if lock order is md1 -> md2, false if md2 -> md1
  };

  bool determineLockOrder(shared_md md1, shared_md md2);
  bool isChild(shared_md potentialChild, fuse_ino_t parentId);

  pmap mdmap;
  vmap inomap;
  mdstat stat;

  // broadcasted config
  XrdSysMutex ConfigMutex;
  bool dentrymessaging;
  bool writesizeflush;
  bool appname;
  bool mdquery;
  bool hideversion;
  std::string serverversion;

  XrdSysCondVar mdflush;

  std::map<uint64_t, size_t> mdqueue; // inode, counter of mds to flush
  std::deque<flushentry> mdflushqueue; // linear queue with all entries to flush

  size_t mdqueue_max_backlog;

  // ZMQ objects
  zmq::context_t* z_ctx;
  zmq::socket_t* z_socket;
  std::string zmq_target;
  std::string zmq_identity;
  std::string zmq_name;
  std::string zmq_clienthost;
  std::string zmq_clientuuid;
  std::mutex zmq_socket_mutex;
  std::atomic<int> want_zmq_connect;
  std::atomic<int> fusex_visible;
  backend* mdbackend;
};

#endif /* FUSE_MD_HH_ */<|MERGE_RESOLUTION|>--- conflicted
+++ resolved
@@ -296,12 +296,39 @@
       }
     }
 
-<<<<<<< HEAD
-    void set_obfuscate_key(const std::string& key)
+    void set_obfuscate_key(const std::string& key, bool encryption = false,
+                           std::string encryptionhash = "")
     {
       (*proto.mutable_attr())["user.obfuscate.key"] = key;
-    }
-
+
+      if (encryption) {
+        (*proto.mutable_attr())["user.encrypted"] = "1";
+        (*proto.mutable_attr())["user.encrypted.fp"] = encryptionhash;
+      }
+    }
+
+    std::string keyprint16(const std::string& key1, const std::string& key2)
+    {
+      std::hash<std::string> secrethash;
+      return std::to_string(secrethash(key1 + key2) % 65536);
+    }
+
+    bool wrong_key(const std::string& keyprint)
+    {
+      auto xattr = proto.attr();
+
+      if (!xattr.count("user.encrypted.fp")) {
+        return false;
+      }
+
+      return (xattr["user.encrypted.fp"] != keyprint);
+    }
+
+    bool encrypted()
+    {
+      auto xattr = proto.attr();
+      return (xattr.count("user.encrypted"));
+    }
 
     std::string obfuscate_key()
     {
@@ -311,89 +338,6 @@
         return xattr["user.obfuscate.key"];
       } else {
         return "";
-      }
-    }
-
-    const char obfuscate_cipher(const std::string& key, off_t offset)
-    {
-      return key.at(offset % key.length());
-    }
-
-    void obfuscate_buffer(char* dst, const char* src, size_t size, off_t offset,
-                          std::string secret)
-    {
-      auto key = obfuscate_key();
-
-      if (secret.length()) {
-        if (hmac.hmac.empty() || (hmac.key != secret)) {
-          // recompute new hmac
-          hmac.hmac = eos::common::SymKey::HmacSha256(secret, key);
-          hmac.key  = secret;
-        }
-
-        key = hmac.hmac;
-      }
-
-      for (size_t i = 0; i < size; ++i) {
-        *dst = *src ^ obfuscate_cipher(key, offset + i);
-        src++;
-        dst++;
-=======
-    void set_obfuscate_key (const std::string& key, bool encryption=false , std::string encryptionhash = "") {
-      (*this->mutable_attr())["user.obfuscate.key"] = key;
-      if (encryption) {
-	(*this->mutable_attr())["user.encrypted"] = "1";
-	(*this->mutable_attr())["user.encrypted.fp"] = encryptionhash;
-      }
-    }
-
-    std::string keyprint16(const std::string& key1, const std::string& key2) {
-      std::hash<std::string> secrethash;
-      return std::to_string(secrethash(key1+key2)%65536);
-    }
-
-    bool wrong_key(const std::string& keyprint) {
-      auto xattr = attr();
-      if (!xattr.count("user.encrypted.fp")) {
-	return false;
->>>>>>> 63fccab0
-      }
-      return (xattr["user.encrypted.fp"] != keyprint);
-    }
-
-<<<<<<< HEAD
-    void unobfuscate_buffer(char* buf, size_t size, off_t offset,
-                            std::string secret)
-    {
-      auto key = obfuscate_key();
-
-      if (secret.length()) {
-        if (hmac.hmac.empty() || (hmac.key != secret)) {
-          // recompute new hmac
-          hmac.hmac = eos::common::SymKey::HmacSha256(secret, key);
-          hmac.key  = secret;
-        }
-
-        key = hmac.hmac;
-      }
-
-      char* pbuf = buf;
-
-      for (size_t i = 0; i < size; ++i) {
-        *pbuf++ ^= obfuscate_cipher(key, offset + i);
-=======
-    bool encrypted() {
-      auto xattr = attr();
-      return (xattr.count("user.encrypted"));
-    }
-
-    std::string obfuscate_key() {
-      auto xattr = attr();
-      if (xattr.count("user.obfuscate.key")) {
-	return xattr["user.obfuscate.key"];
-      } else {
-	return "";
->>>>>>> 63fccab0
       }
     }
 
