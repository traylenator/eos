//------------------------------------------------------------------------------
//! @file memorycache.hh
//! @author Andreas-Joachim Peters CERN
//! @brief data cache handling base class
//------------------------------------------------------------------------------

/************************************************************************
 * EOS - the CERN Disk Storage System                                   *
 * Copyright (C) 2016 CERN/Switzerland                                  *
 *                                                                      *
 * This program is free software: you can redistribute it and/or modify *
 * it under the terms of the GNU General Public License as published by *
 * the Free Software Foundation, either version 3 of the License, or    *
 * (at your option) any later version.                                  *
 *                                                                      *
 * This program is distributed in the hope that it will be useful,      *
 * but WITHOUT ANY WARRANTY; without even the implied warranty of       *
 * MERCHANTABILITY or FITNESS FOR A PARTICULAR PURPOSE.  See the        *
 * GNU General Public License for more details.                         *
 *                                                                      *
 * You should have received a copy of the GNU General Public License    *
 * along with this program.  If not, see <http://www.gnu.org/licenses/>.*
 ************************************************************************/

#ifndef FUSE_MEMORYCACHE_HH_
#define FUSE_MEMORYCACHE_HH_

#include <sys/stat.h>
#include <sys/types.h>
#include "llfusexx.hh"
#include "bufferll.hh"
#include "cache.hh"
#include "XrdSys/XrdSysPthread.hh"
#include <map>
#include <string>

class memorycache : public cache, bufferll
{
public:
<<<<<<< HEAD
  memorycache() = default;
  virtual ~memorycache() = default;
=======
  memorycache(fuse_ino_t _ino);
  virtual ~memorycache();
>>>>>>> 7e7a1b5d

  // base class interface
  virtual int attach(fuse_req_t req, std::string& cookie, int flags) override;
  virtual int detach(std::string& cookie) override;
  virtual int unlink() override;

<<<<<<< HEAD
  virtual ssize_t pread(void* buf, size_t count, off_t offset);
  virtual ssize_t peek_read(char*& buf, size_t count, off_t offset);
  virtual void release_read();

  virtual ssize_t pwrite(const void* buf, size_t count, off_t offset);
=======
  virtual ssize_t pread(void *buf, size_t count, off_t offset) override;
  virtual ssize_t pwrite(const void *buf, size_t count, off_t offset) override;

  virtual int truncate(off_t) override;
  virtual int sync() override;
>>>>>>> 7e7a1b5d

  virtual size_t size() override;

  virtual int set_attr(const std::string& key, const std::string& value) override;
  virtual int attr(const std::string &key, std::string& value) override;

private:
  XrdSysMutex xattrmtx;
  std::map<std::string, std::string> xattr;
};

#endif /* FUSE_MEMORYCACHE_HH_ */<|MERGE_RESOLUTION|>--- conflicted
+++ resolved
@@ -37,32 +37,19 @@
 class memorycache : public cache, bufferll
 {
 public:
-<<<<<<< HEAD
   memorycache() = default;
   virtual ~memorycache() = default;
-=======
-  memorycache(fuse_ino_t _ino);
-  virtual ~memorycache();
->>>>>>> 7e7a1b5d
 
   // base class interface
   virtual int attach(fuse_req_t req, std::string& cookie, int flags) override;
   virtual int detach(std::string& cookie) override;
   virtual int unlink() override;
 
-<<<<<<< HEAD
-  virtual ssize_t pread(void* buf, size_t count, off_t offset);
-  virtual ssize_t peek_read(char*& buf, size_t count, off_t offset);
-  virtual void release_read();
-
-  virtual ssize_t pwrite(const void* buf, size_t count, off_t offset);
-=======
   virtual ssize_t pread(void *buf, size_t count, off_t offset) override;
   virtual ssize_t pwrite(const void *buf, size_t count, off_t offset) override;
 
   virtual int truncate(off_t) override;
   virtual int sync() override;
->>>>>>> 7e7a1b5d
 
   virtual size_t size() override;
 
