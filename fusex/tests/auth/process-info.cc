--- conflicted
+++ resolved
@@ -27,7 +27,12 @@
 TEST(ProcessInfoProvider, BasicSanity)
 {
   std::string
-  sampleProc("10823 (zsh) S 10815 10823 10823 34819 10874 4194304 3022 2685 0 0 8 4 0 0 20 0 1 0 70104 47996928 1870 18446744073709551615 93955198316544 93955199085420 140720349285888 0 0 0 2 3686404 134295555 1 0 0 17 1 0 0 0 0 0 93955201186664 93955201214728 93955201884160 140720349292924 140720349292928 140720349292928 140720349294575 0");
+  sampleProc("10823 (zsh) S 10815 10823 10823 34819 10874 4194304 3022 2685 0 "
+             "0 8 4 0 0 20 0 1 0 70104 47996928 1870 18446744073709551615 "
+             "93955198316544 93955199085420 140720349285888 0 0 0 2 3686404 "
+             "134295555 1 0 0 17 1 0 0 0 0 0 93955201186664 93955201214728 "
+             "93955201884160 140720349292924 140720349292928 140720349292928 "
+             "140720349294575 0");
   ProcessInfo pinfo;
   ASSERT_TRUE(ProcessInfoProvider::fromString(sampleProc, "", pinfo));
   ASSERT_EQ(pinfo.getPid(), 10823);
@@ -39,7 +44,12 @@
 TEST(ProcessInfoProvider, BasicSanity2)
 {
   std::string
-  sampleProc("9631 (vim) S 9593 9631 9593 34825 9631 4194304 1731 0 0 0 18 1 0 0 20 0 1 0 28017391 186519552 4535 18446744073709551615 94905521688576 94905524542468 140735046390256 0 0 0 0 12288 1837256447 1 0 0 17 0 0 0 0 0 0 94905526642120 94905526801172 94905547104256 140735046398239 140735046398243 140735046398243 140735046402027 0");
+  sampleProc("9631 (vim) S 9593 9631 9593 34825 9631 4194304 1731 0 0 0 18 1 0 "
+             "0 20 0 1 0 28017391 186519552 4535 18446744073709551615 "
+             "94905521688576 94905524542468 140735046390256 0 0 0 0 12288 "
+             "1837256447 1 0 0 17 0 0 0 0 0 0 94905526642120 94905526801172 "
+             "94905547104256 140735046398239 140735046398243 140735046398243 "
+             "140735046402027 0");
   ProcessInfo pinfo;
   ASSERT_TRUE(ProcessInfoProvider::fromString(sampleProc, "", pinfo));
   ASSERT_EQ(pinfo.getPid(), 9631);
@@ -72,7 +82,12 @@
 {
   ProcessInfo pinfo;
   std::string
-  sampleProc("23829 (vim) S 23713 23829 23713 34817 23829 4194304 8131 917 0 0 26 4 0 0 20 0 1 0 28202761 187371520 4651 18446744073709551615 94763168460800 94763171314692 140721547023136 0 0 0 0 12288 1837256447 1 0 0 17 1 0 0 0 0 0 94763173414344 94763173573396 94763190026240 140721547026699 140721547026715 140721547026715 140721547030507 0");
+  sampleProc("23829 (vim) S 23713 23829 23713 34817 23829 4194304 8131 917 0 0 "
+             "26 4 0 0 20 0 1 0 28202761 187371520 4651 18446744073709551615 "
+             "94763168460800 94763171314692 140721547023136 0 0 0 0 12288 "
+             "1837256447 1 0 0 17 1 0 0 0 0 0 94763173414344 94763173573396 "
+             "94763190026240 140721547026699 140721547026715 140721547026715 "
+             "140721547030507 0");
   std::string cmdline(SSTR("vim" << '\0' << "eos.spec.in"));
   ASSERT_TRUE(ProcessInfoProvider::fromString(sampleProc, cmdline, pinfo));
   ASSERT_EQ(pinfo.getPid(), 23829);
@@ -84,46 +99,32 @@
 }
 
 #ifndef __APPLE__
-<<<<<<< HEAD
 TEST(ProcessInfoProvider, GetMyProcessInfo)
 {
-=======
-TEST(ProcessInfoProvider, GetMyProcessInfo) {
   ProcessInfoProvider processInfoProvider;
->>>>>>> aa1683df
   ProcessInfo myself;
   ASSERT_TRUE(processInfoProvider.retrieveFull(getpid(), myself));
   ASSERT_FALSE(myself.isEmpty());
-<<<<<<< HEAD
-  ASSERT_THROW(ProcessInfoProvider::retrieveFull(getpid(), myself),
+  ASSERT_THROW(processInfoProvider.retrieveFull(getpid(), myself),
                FatalException);
   ProcessInfo parent;
-  ASSERT_TRUE(ProcessInfoProvider::retrieveFull(getppid(), parent));
-=======
-  ASSERT_THROW(processInfoProvider.retrieveFull(getpid(), myself), FatalException);
-
-  ProcessInfo parent;
   ASSERT_TRUE(processInfoProvider.retrieveFull(getppid(), parent));
-
->>>>>>> aa1683df
   ASSERT_EQ(myself.getParentId(), parent.getPid());
   std::cerr << "My cmdline: " << myself.cmdStr << std::endl;
   std::cerr << "Parent's cmdline: " << parent.cmdStr << std::endl;
 }
 #endif
 
-TEST(ProcessInfoProvider, BasicSanity3) {
+TEST(ProcessInfoProvider, BasicSanity3)
+{
   ProcessInfoProvider processInfoProvider;
   ProcessInfo info;
   info.fillStat(123, 234, 345, 456, 11111, 0);
   info.fillCmdline({"/bin/bash", "some-script.sh"});
-
   processInfoProvider.inject(info.getPid(), info);
-
   ProcessInfo retrieved;
   ASSERT_FALSE(processInfoProvider.retrieveBasic(111, retrieved));
   ASSERT_TRUE(processInfoProvider.retrieveBasic(123, retrieved));
-
   ASSERT_EQ(retrieved.getPid(), info.getPid());
   ASSERT_EQ(retrieved.getParentId(), info.getParentId());
   ASSERT_TRUE(retrieved.getCmd().empty());
