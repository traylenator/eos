--- conflicted
+++ resolved
@@ -2438,17 +2438,11 @@
   int rc = 0;
   fuse_id id(req);
   metad::shared_md md = Instance().mds.get(req, ino);
-<<<<<<< HEAD
-
-  if (!md->id()) {
-    rc = md->deleted() ? ENOENT : md->err();
-=======
   if(md) md->Locker().Lock();
 
   if (!md->id())
   {
     rc = md->deleted()? ENOENT : md->err();
->>>>>>> 7ed90881
   }
 
   if(md) md->Locker().UnLock();
@@ -3686,14 +3680,7 @@
   if (S_ISDIR(md->mode())) {
     pcap = Instance().caps.acquire(req, ino,
                                    SA_OK, true);
-<<<<<<< HEAD
   } else {
-=======
-  }
-  else
-  {
-    XrdSysMutexHelper mLock(md->Locker());
->>>>>>> 7ed90881
     pcap = Instance().caps.acquire(req, md->pid(),
                                    SA_OK, true);
   }
