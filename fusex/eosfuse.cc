//------------------------------------------------------------------------------
//! @file eosfuse.cc
//! @author Andreas-Joachim Peters CERN
//! @brief EOS C++ Fuse low-level implementation (3rd generation)
//------------------------------------------------------------------------------

/************************************************************************
 * EOS - the CERN Disk Storage System                                   *
 * Copyright (C) 2016CERN/Switzerland                                  *
 *                                                                      *
 * This program is free software: you can redistribute it and/or modify *
 * it under the terms of the GNU General Public License as published by *
 * the Free Software Foundation, either version 3 of the License, or    *
 * (at your option) any later version.                                  *
 *                                                                      *
 * This program is distributed in the hope that it will be useful,      *
 * but WITHOUT ANY WARRANTY; without even the implied warranty of       *
 * MERCHANTABILITY or FITNESS FOR A PARTICULAR PURPOSE.  See the        *
 * GNU General Public License for more details.                         *
 *                                                                      *
 * You should have received a copy of the GNU General Public License    *
 * along with this program.  If not, see <http://www.gnu.org/licenses/>.*
 ************************************************************************/

#include "deps/backward-cpp/backward.hpp"

#ifdef ROCKSDB_FOUND
#include "kv/RocksKV.hh"
#endif

#include "eosfuse.hh"
#include "misc/fusexrdlogin.hh"
#include "misc/filename.hh"
#include <string>
#include <map>
#include <set>
#include <iostream>
#include <sstream>
#include <memory>
#include <algorithm>
#include <thread>
#include <iterator>

#include <dirent.h>
#include <stdint.h>
#include <errno.h>
#include <unistd.h>
#include <stdio.h>
#include <string.h>

#include <sys/resource.h>
#include <sys/types.h>
#ifdef __APPLE__
#define O_DIRECT 0
#define EKEYEXPIRED 127
#include <sys/xattr.h>
#else
#include <attr/xattr.h>
#include <sys/resource.h>
#endif

#include <json/json.h>

#include "common/Timing.hh"
#include "common/Logging.hh"
#include "common/Path.hh"
#include "common/LinuxMemConsumption.hh"
#include "common/LinuxStat.hh"
#include "common/StringConversion.hh"
#include "md/md.hh"
#include "kv/kv.hh"
#include "data/cache.hh"
#include "data/cachehandler.hh"

#if ( FUSE_USE_VERSION > 28 )
#include "EosFuseSessionLoop.hh"
#endif

#define _FILE_OFFSET_BITS 64

EosFuse* EosFuse::sEosFuse = 0;

/* -------------------------------------------------------------------------- */
EosFuse::EosFuse()
{
  sEosFuse = this;
  fusesession = 0;
  fusechan = 0;
}

/* -------------------------------------------------------------------------- */
EosFuse::~EosFuse()
{
  eos_static_warning("");
}

/* -------------------------------------------------------------------------- */
int
/* -------------------------------------------------------------------------- */
EosFuse::run(int argc, char* argv[], void* userdata)
/* -------------------------------------------------------------------------- */
{
  eos_static_debug("");
  struct fuse_args args = FUSE_ARGS_INIT(argc, argv);
  fuse_opt_parse(&args, NULL, NULL, NULL);
  char* local_mount_dir = 0;
  int err = 0;
  std::string no_fsync_list;
  // check the fsname to choose the right JSON config file
  std::string fsname = "";

  for (int i = 0; i < argc; i++) {
    std::string option = argv[i];
    size_t npos;
    size_t epos;

    if ((npos = option.find("fsname=")) != std::string::npos) {
      epos = option.find(",", npos);
      fsname = option.substr(npos + std::string("fsname=").length(),
                             (epos != std::string::npos) ?
                             epos - npos - std::string("fsname=").length() : -1);
      break;
    }
  }

  fprintf(stderr, "# fsname='%s'\n", fsname.c_str());

  if (getuid() == 0) {
    // the root mount always adds the 'allow_other' option
    fuse_opt_add_arg(&args, "-oallow_other");
    fprintf(stderr, "# -o allow_other enabled on shared mount\n");
  }

  fprintf(stderr, "# -o big_writes enabled\n");
  fuse_opt_add_arg(&args, "-obig_writes");
  std::string jsonconfig = "/etc/eos/fuse";
  if (geteuid())
  {
    jsonconfig = getenv("HOME");
    jsonconfig += "/.eos/fuse";
  }

  if (fsname.length())
  {
    if ( ((fsname.find("@")==std::string::npos)) && ((fsname.find(":")==std::string::npos)) )
    {
      jsonconfig += ".";
      jsonconfig += fsname;
    }
  }

  jsonconfig += ".conf";

#ifndef __APPLE__

  if (::access("/bin/fusermount", X_OK)) {
    fprintf(stderr, "error: /bin/fusermount is not executable for you!\n");
    exit(-1);
  }

#endif

  if (getuid() == 0)
  {
    unsetenv("KRB5CCNAME");
    unsetenv("X509_USER_PROXY");
  }

  cacheconfig cconfig;

  // ---------------------------------------------------------------------------------------------
  // The logic of configuration works liks that:
  // - every configuration value has a corresponding default value
  // - the configuration file name is taken from the fsname option given on the command line
  //   e.g. root> eosxd -ofsname=foo loads /etc/eos/fuse.foo.conf
  //        root> eosxd              loads /etc/eos/fuse.conf
  //        user> eosxd -ofsname=foo loads $HOME/.eos/fuse.foo.conf
  // One can avoid to use configuration files if the defaults are fine providing the remote host and remote mount directory via the fsname
  //   e.g. root> eosxd -ofsname=eos.cern.ch:/eos/ $HOME/eos mounts the /eos/ directory from eos.cern.ch shared under $HOME/eos/
  //   e.g. user> eosxd -ofsname=user@eos.cern.ch:/eos/user/u/user/ $home/eos mounts /eos/user/u/user from eos.cern.ch private under $HOME/eos/
  //   If this is a user-private mount the syntax 'foo@cern.ch' should be used to distinguish private mounts of individual users in the 'df' output
  //
  //   Please note, that root mounts are by default shared mounts with kerberos configuration,
  //   user mounts are private mounts with kerberos configuration
  // --------------------------------------------------------------------------------------------

  {
    // parse JSON configuration
    Json::Value root;
    Json::Reader reader;

    struct stat configstat;

    bool has_config = false;

    if (!::stat(jsonconfig.c_str(),&configstat))
    {
      std::ifstream configfile(jsonconfig, std::ifstream::binary);
      if (reader.parse(configfile, root, false))
      {
	fprintf(stderr, "# JSON parsing successfull\n");
	has_config = true;
      }
      else
      {
	fprintf(stderr, "error: invalid configuration file %s - %s\n",
		jsonconfig.c_str(), reader.getFormattedErrorMessages().c_str());
	exit(EINVAL);
      }
    }
    else
    {
      fprintf(stderr, "# no config file - running on default values\n");
    }

    if (!root.isMember("hostport"))
    {
      if (has_config)
      {
	fprintf(stderr,"error: please configure 'hostport' in your configuration file '%s'\n", jsonconfig.c_str());
	exit(EINVAL);
      }

      if (!fsname.length())
      {
	fprintf(stderr,"error: please configure the EOS endpoint via fsname=<user>@<host\n");
	exit(EINVAL);
      }
      if ((fsname.find(".") == std::string::npos))
      {
	fprintf(stderr,"error: when running without a configuration file you need to configure the EOS endpoint via fsname=<host>.<domain> - the domain has to be added!\n");
	exit(EINVAL);
      }
      size_t pos_add;
      if ( (pos_add = fsname.find("@")) != std::string::npos)
      {
	std::string fsuser=fsname;
	fsname.erase(0, pos_add+1);
	fsuser.erase(pos_add);

	if ( (fsuser == "gw") || (fsuser == "smb") )
	{
	  // keep always all meta-data
	  root["options"]["free-md-asap"] = 0;
	  // if 'gw' = gateway is defined as user name, we enable stable inode support e.g. mdcachedir
	  if (!root.isMember("mdcachedir"))
	  {
	    if (geteuid())
	    {
	      root["mdcachedir"]= "/var/tmp/eos/fusex/md-cache/";
	    }
	    else
	    {
	      root["mdcachedir"]= "/var/eos/fusex/md-cache/";
	    }
	    fprintf(stderr,"# enabling stable inodes with md-cache in '%s'\n", root["mdcachedir"].asString().c_str());
	  }
	  root["auth"]["krb5"] = 0;
	  if (fsuser == "smb")
	  {
	    // enable overlay mode
	    if (!root["options"].isMember("overlay-mode"))
	    {
	      root["options"]["overlay-mode"] = "0777";
	      fprintf(stderr,"# enabling overlay-mode 0777 for smb export\n");
	    }
	  }
	}
      }

      size_t pos_colon;
      if ( (pos_colon = fsname.find(":")) != std::string::npos)
      {
	std::string remotemount = fsname.substr(pos_colon+1);
	fsname.erase(pos_colon);
	root["remotemountdir"] = remotemount;
	fprintf(stderr,"# extracted remote mount dir from fsname is '%s'\n", remotemount.c_str());
      }

      root["hostport"] = fsname;
      fprintf(stderr,"# extracted connection host from fsname is '%s'\n", fsname.c_str());
    }

    // apply some default settings for undefined entries.
    {
      if (!root.isMember("name"))
      {
	root["name"] = "";
      }
      if (!root.isMember("hostport"))
      {
	root["hostport"] = "localhost";
      }

      if (!root.isMember("mdzmqtarget"))
      {
	std::string target = "tcp://";
	target += root["hostport"].asString();
	if (target.find(":") != std::string::npos)
	{
	  target.erase(target.find(":"));
	}
	target += ":1100";
      }
      if (!root.isMember("mdzmqidentity"))
      {
	if (geteuid())
	{
	  root["mdzmqidentity"] = "userd";
	}
	else
	{
	  root["mdzmqidentity"] = "eosxd";
	}
      }
      if (!root.isMember("remotemountdir"))
      {
	root["remotemountdir"] = "/eos/";
      }
      if (!root.isMember("localmountdir"))
      {
	root["localmountdir"] = "/eos/";
      }
      if (!root["options"].isMember("debuglevel"))
      {
	root["options"]["debuglevel"] = 4;
      }
      if (!root["options"].isMember("md-kernelcache"))
      {
	root["options"]["md-kernelcache"] = 1;
      }
      if (!root["options"].isMember("md-kernelcache.enoent.timeout"))
      {
	root["options"]["md-kernelcache.enoent.timeout"] = 5;
      }
      if (!root["options"].isMember("md-backend.timeout"))
      {
	root["options"]["md-backend.timeout"] = 100;
      }
      if (!root["options"].isMember("data-kernelcache"))
      {
	root["options"]["data-kernelcache"] = 1;
      }
      if (!root["options"].isMember("mkdir-is-sync"))
      {
	root["options"]["mkdir-is-sync"] = 1;
      }
      if (!root["options"].isMember("create-is-sync"))
      {
	root["options"]["create-is-sync"] = 1;
      }
      if (!root["options"].isMember("symlink-is-sync"))
      {
	root["options"]["symlink-is-sync"] = 1;
      }
      if (!root["options"].isMember("rename-is-sync"))
      {
	root["options"]["rename-is-sync"] = 1;
      }
      if (!root["options"].isMember("rm-is-sync"))
      {
	root["options"]["rm-is-sync"] = 0;
      }
      if (!root["options"].isMember("global-flush"))
      {
	root["options"]["global-flush"] = 1;
      }
      if (!root["options"].isMember("global-locking"))
      {
	root["options"]["global-locking"] = 1;
      }
      if (!root["options"].isMember("show-tree-size"))
      {
	root["options"]["show-tree-size"] = 0;
      }
      if (!root["options"].isMember("free-md-asap"))
      {
	root["options"]["free-md-asap"] = 1;
      }      
      if (!root["auth"].isMember("krb5"))
      {
	root["auth"]["krb5"] = 1;
      }
      if (!root["auth"].isMember("shared-mount"))
      {
	if (geteuid())
	{
	  root["auth"]["shared-mount"] = 0;
	}
	else
	{
	  root["auth"]["shared-mount"] = 1;
	}
      }
      if (!root["options"].isMember("fd-limit"))
      {
	if (!geteuid())
	{
	  root["options"]["fd-limit"] = 65535;
	}
	else
	{
	  root["options"]["fd-limit"] = 4096;
	}
      }
      if (!root["options"].isMember("no-fsync"))
      {
	root["options"]["no-fsync"].append(".db");
	root["options"]["no-fsync"].append(".db-journal");
	root["options"]["no-fsync"].append(".sqlite");
	root["options"]["no-fsync"].append(".sqlite-journal");
	root["options"]["no-fsync"].append(".db3");
	root["options"]["no-fsync"].append(".db3-journal");
	root["options"]["no-fsync"].append("*.o");
      }
    }

    if (!root["auth"].isMember("forknoexec-heuristic")) {
      root["auth"]["forknoexec-heuristic"] = 1;
    }

    if(!root["options"].isMember("rm-rf-protect-levels")) {
      root["options"]["rm-rf-protect-levels"] = 1;
    }

    const Json::Value jname = root["name"];
    config.name = root["name"].asString();
    config.hostport = root["hostport"].asString();
    config.remotemountdir = root["remotemountdir"].asString();
    config.localmountdir = root["localmountdir"].asString();
    config.statfilesuffix = root["statfilesuffix"].asString();
    config.statfilepath = root["statfilepath"].asString();
    config.options.debug = root["options"]["debug"].asInt();
    config.options.lowleveldebug = root["options"]["lowleveldebug"].asInt();
    config.options.debuglevel = root["options"]["debuglevel"].asInt();
    config.options.libfusethreads = root["options"]["libfusethreads"].asInt();
    config.options.md_kernelcache = root["options"]["md-kernelcache"].asInt();
    config.options.md_kernelcache_enoent_timeout =
      root["options"]["md-kernelcache.enoent.timeout"].asDouble();
    config.options.md_backend_timeout =
      root["options"]["md-backend.timeout"].asDouble();
    config.options.data_kernelcache = root["options"]["data-kernelcache"].asInt();
    config.options.mkdir_is_sync = root["options"]["mkdir-is-sync"].asInt();
    config.options.create_is_sync = root["options"]["create-is-sync"].asInt();
    config.options.symlink_is_sync = root["options"]["symlink-is-sync"].asInt();
    config.options.rename_is_sync = root["options"]["rename-is-sync"].asInt();
    config.options.rmdir_is_sync = root["options"]["rmdir-is-sync"].asInt();
    config.options.global_flush = root["options"]["global-flush"].asInt();
    config.options.global_locking = root["options"]["global-locking"].asInt();
    config.options.overlay_mode = strtol(root["options"]["overlay-mode"].asString().c_str(), 0, 8);
    config.options.fdlimit = root["options"]["fd-limit"].asInt();
    config.options.rm_rf_protect_levels = root["options"]["rm-rf-protect-levels"].asInt();
    config.options.show_tree_size = root["options"]["show-tree-size"].asInt();
    config.options.free_md_asap = root["options"]["free-md-asap"].asInt();
    config.mdcachehost = root["mdcachehost"].asString();
    config.mdcacheport = root["mdcacheport"].asInt();
    config.mdcachedir = root["mdcachedir"].asString();
    config.mqtargethost = root["mdzmqtarget"].asString();
    config.mqidentity = root["mdzmqidentity"].asString();
    config.mqname = config.mqidentity;
    config.auth.fuse_shared  = root["auth"]["shared-mount"].asInt();
    config.auth.use_user_krb5cc = root["auth"]["krb5"].asInt();
    config.auth.use_user_gsiproxy = root["auth"]["gsi"].asInt();
    config.auth.tryKrb5First = !((bool)root["auth"]["gsi-first"].asInt());
    config.auth.environ_deadlock_timeout = root["auth"]["environ-deadlock-timeout"].asInt();
    config.auth.forknoexec_heuristic = root["auth"]["forknoexec-heuristic"].asInt();

    if(config.auth.environ_deadlock_timeout <= 0) {
      config.auth.environ_deadlock_timeout = 100;
    }

    for ( Json::Value::iterator it=root["options"]["no-fsync"].begin() ; it!=root["options"]["no-fsync"].end(); ++it)
    {
      config.options.no_fsync_suffixes.push_back(it->asString());
      no_fsync_list += it->asString();
      no_fsync_list += ",";
    }

    // disallow mdcachedir if compiled without rocksdb support
#ifndef ROCKSDB_FOUND

    if (!config.mdcachedir.empty()) {
      std::cerr <<
                "Options mdcachedir is unavailable, fusex was compiled without rocksdb support."
                << std::endl;
      exit(EINVAL);
    }

#endif

    // disallow conflicting options
    if (!config.mdcachedir.empty() && (config.mdcacheport != 0 ||
                                       !config.mdcachehost.empty())) {
      std::cerr <<
                "Options (mdcachehost, mdcacheport) conflict with (mdcachedir) - only one type of mdcache is allowed."
                << std::endl;
      exit(EINVAL);
    }

    if (config.mdcachedir.length()) {
      // add the instance name to all cache directories
      if (config.mdcachedir.rfind("/") != (config.mdcachedir.size() - 1)) {
        config.mdcachedir += "/";
      }

      config.mdcachedir += config.name.length() ? config.name : "default";
    }

    // default settings
    if (!config.statfilesuffix.length()) {
      config.statfilesuffix = "stats";
    }

    if (!config.mdcacheport) {
      config.mdcacheport = 6379;
    }

    if (!config.mqtargethost.length()) {
      std::string h = config.hostport;
      if (h.find(":") != std::string::npos)
      {
	h.erase(h.find(":"));
      }
      config.mqtargethost="tcp://" + h + ":1100";
    }

    {
      config.mqidentity.insert(0, "fuse://");
      config.mqidentity += "@";
      char hostname[4096];

      if (gethostname(hostname, sizeof(hostname))) {
        fprintf(stderr, "error: failed to get hostname!\n");
        exit(EINVAL);
      }

      config.clienthost = hostname;
      config.mqidentity += hostname;
      char suuid[40];
      uuid_t uuid;
      uuid_generate_time(uuid);
      uuid_unparse(uuid, suuid);
      config.clientuuid = suuid;
      config.mqidentity += "//";
      config.mqidentity += suuid;
      config.mqidentity += ":";
      char spid[16];
      snprintf(spid, sizeof(spid), "%d", getpid());
      config.mqidentity += spid;
    }

    if (config.options.fdlimit > 0) {
      struct rlimit newrlimit;
      newrlimit.rlim_cur = config.options.fdlimit;
      newrlimit.rlim_max = config.options.fdlimit;

      if( (setrlimit(RLIMIT_NOFILE, &newrlimit) != 0) && (!geteuid()) ) {
        fprintf(stderr, "error: unable to set fd limit to %lu - errno %d\n", config.options.fdlimit, errno);
        exit(EINVAL);
      }
    }

    struct rlimit nofilelimit;

    if (getrlimit(RLIMIT_NOFILE, &nofilelimit) != 0) {
      fprintf(stderr, "error: unable to get fd limit - errno %d\n", errno);
      exit(EINVAL);
    }

    fprintf(stderr, "# File descriptor limit: %lu soft, %lu hard\n",
            nofilelimit.rlim_cur, nofilelimit.rlim_max);

    // store the current limit                                                                                                  
    config.options.fdlimit = nofilelimit.rlim_cur;

    // data caching configuration
    cconfig.type = cache_t::INVALID;

    if (!config.mdcachehost.length() && !config.mdcachedir.length()) {
      cconfig.clean_on_startup = true;
    } else {
      cconfig.clean_on_startup = false;
    }

    if (root["cache"]["type"].asString() == "disk") {
      cconfig.type = cache_t::DISK;
    } else if (root["cache"]["type"].asString() == "memory") {
      cconfig.type = cache_t::MEMORY;
    }
    else
    {
      if (root["cache"]["type"].asString().length())
      {
	fprintf(stderr, "error: invalid cache type configuration\n");
	exit(EINVAL);
      }
      else
      {
	cconfig.type = cache_t::DISK;
      }
    }

    if (!root["cache"].isMember("read-ahead-bytes-nominal"))
    {
      root["cache"]["read-ahead-bytes-nominal"] = 1 * 1024 * 1024;
    }

    if (!root["cache"].isMember("read-ahead-bytes-max"))
    {
      root["cache"]["read-ahead-bytes-max"] = 8 * 1024 * 1024;
    }
  
    if (!root["cache"].isMember("read-ahead-strategy"))
    {
      root["cache"]["read-ahead-strategy"] = "dynamic";
    }

    cconfig.location = root["cache"]["location"].asString();
    cconfig.journal = root["cache"]["journal"].asString();
    cconfig.default_read_ahead_size = root["cache"]["read-ahead-bytes-nominal"].asInt();
    cconfig.max_read_ahead_size = root["cache"]["read-ahead-bytes-max"].asInt();
    cconfig.read_ahead_strategy = root["cache"]["read-ahead-strategy"].asString();


    if ( (cconfig.read_ahead_strategy != "none") &&
	 (cconfig.read_ahead_strategy != "static") &&
	 (cconfig.read_ahead_strategy != "dynamic") )
    {
      fprintf(stderr,"error: invalid read-ahead-strategy specified - only 'none' 'static' 'dynamic' allowed\n");
      exit(EINVAL);
    }

    // set defaults for journal and file-start cache
    if (geteuid())
    {
      if (!cconfig.location.length())
      {
	cconfig.location = "/var/tmp/eos/fusex/cache/";
	cconfig.location += getenv("USER");
	cconfig.location += "/";
      }
      if (!cconfig.journal.length())
      {
	cconfig.journal = "/var/tmp/eos/fusex/cache/";
	cconfig.journal += getenv("USER");
	cconfig.journal += "/";
      }
      // default cache size 8 GB
      if (!root["cache"]["size-mb"].asString().length())
      {
	root["cache"]["size-mb"] = 8000;
      }
    }
    else
    {
      if (!cconfig.location.length())
      {
	cconfig.location = "/var/eos/fusex/cache/";
      }

      if (!cconfig.journal.length())
      {
	cconfig.journal = "/var/eos/fusex/cache/";
      }

      // default cache size 32 GB
      if (!root["cache"]["size-mb"].asString().length())
      {
	root["cache"]["size-mb"] = 32000;
      }
    }

    if (cconfig.location == "OFF")
    {
      // disable file-start cache
      cconfig.location = "";
    }

    if (cconfig.journal == "OFF")
    {
      // disable journal
      cconfig.journal = "";
    }

    if (cconfig.location.length())
    {
      if (cconfig.location.rfind("/") != (cconfig.location.size()-1))
	cconfig.location += "/";
      cconfig.location += config.name.length()?config.name:"default";
    }

    if (cconfig.journal.length()) {
      if (cconfig.journal.rfind("/") != (cconfig.journal.size() - 1)) {
        cconfig.journal += "/";
      }

      cconfig.journal += config.name.length() ? config.name : "default";
    }

    // apply some defaults for all existing options



    // by default create all the specified cache paths
    std::string mk_cachedir = "mkdir -p " + config.mdcachedir;
    std::string mk_journaldir = "mkdir -p " + cconfig.journal;
    std::string mk_locationdir = "mkdir -p " + cconfig.location;

    if (config.mdcachedir.length()) {
      system(mk_cachedir.c_str());
    }

    if (cconfig.journal.length()) {
      system(mk_journaldir.c_str());
    }

    if (cconfig.location.length()) {
      system(mk_locationdir.c_str());
    }

    // make the cache directories private to root
    if (config.mdcachedir.length())  if ((chmod(config.mdcachedir.c_str(),
                                            S_IRUSR | S_IWUSR | S_IXUSR))) {
        fprintf(stderr, "error: failed to make path=%s RWX for root - errno=%d",
                config.mdcachedir.c_str(), errno);
        exit(-1);
      }

    if (cconfig.journal.length())    if ((chmod(cconfig.journal.c_str(),
                                            S_IRUSR | S_IWUSR | S_IXUSR))) {
        fprintf(stderr, "error: failed to make path=%s RWX for root - errno=%d",
                cconfig.journal.c_str(), errno);
        exit(-1);
      }

    if (cconfig.location.length())   if ((chmod(cconfig.location.c_str(),
                                            S_IRUSR | S_IWUSR | S_IXUSR))) {
        fprintf(stderr, "error: failed to make path=%s RWX for root - errno=%d",
                cconfig.location.c_str(), errno);
        exit(-1);
      }

    cconfig.total_file_cache_size = root["cache"]["size-mb"].asUInt64() * 1024 *
                                    1024;
    cconfig.total_file_journal_size = root["cache"]["journal-mb"].asUInt64() *
                                      1024 * 1024;
    cconfig.per_file_cache_max_size = root["cache"]["file-cache-max-kb"].asUInt64()
                                      * 1024;
    cconfig.per_file_journal_max_size =
      root["cache"]["file-journal-max-kb"].asUInt64() * 1024;
    int rc = 0;

    if ((rc = cachehandler::instance().init(cconfig))) {
      exit(rc);
    }
  }
  {
    std::string mountpoint;

    for (int i = 1; i < argc; ++i) {
      std::string opt = argv[i];
      std::string opt0 = argv[i-1];

      if ( (opt[0] != '-') &&  (opt0 != "-o") ) {
        mountpoint = opt;
      }

      if (opt == "-f") {
        config.options.foreground = 1;
      }
    }

    if (!mountpoint.length()) {
      // we allow to take the mountpoint from the json file if it is not given on the command line
      fuse_opt_add_arg(&args, config.localmountdir.c_str());
      mountpoint = config.localmountdir.c_str();
    }

    if (mountpoint.length())
    {
      DIR* d=0;
      struct stat d_stat;
      // sanity check of the mount directory
      if ( !(d = ::opendir(mountpoint.c_str())))
      {
	// check for a broken mount
	if ( (errno == ENOTCONN ) || (errno == ENOENT) )
	{
	  // force an 'umount -l '
	  std::string systemline="umount -l ";
	  systemline += mountpoint;
	  fprintf(stderr,"# dead mount detected - forcing '%s'\n", systemline.c_str());
	  system(systemline.c_str());
	}
	if (stat(mountpoint.c_str(), &d_stat))
	{
	  if (errno == ENOENT)
	  {
	    fprintf(stderr,"error: mountpoint '%s' does not exist\n", mountpoint.c_str());
	    exit(-1);
	  }
	  else
	  {
	    fprintf(stderr,"error: failed to stat '%s' - errno = %d\n", mountpoint.c_str(), errno);
	    exit(-1);
	  }
	}
      }
      else
      {
	closedir(d);
      }
    }
  }
  std::string nodelay = getenv("XRD_NODELAY") ? getenv("XRD_NODELAY") : "";

  if (nodelay == "1") {
    fprintf(stderr, "# Running with XRD_NODELAY=1 (nagle algorithm is disabled)\n");
  } else {
    putenv((char*)"XRD_NODELAY=1");
    fprintf(stderr, "# Disabling nagle algorithm (XRD_NODELAY=1)\n");
  }

  int debug;

  if (fuse_parse_cmdline(&args, &local_mount_dir, NULL, &debug) == -1) {
    exit(errno ? errno : -1);
  }

  if ((fusechan = fuse_mount(local_mount_dir, &args)) == NULL) {
    fprintf(stderr, "error: fuse_mount failed\n");
    exit(errno ? errno : -1);
  }

  if (fuse_daemonize(config.options.foreground) != -1) {

#ifndef __APPLE__
    if (!geteuid())
    {
      // change the priority of this process to maximum
      if (setpriority(PRIO_PROCESS, getpid(), -PRIO_MAX/2) < 0)
      {
	fprintf(stderr,"error: failed to renice this process '%u', to maximum priority '%d'\n", getpid(), -PRIO_MAX/2);
	exit (-1);
      }
    }

#endif

    fusexrdlogin::initializeProcessCache(config.auth);

    if (config.options.foreground) {
      if (nodelay != "1") {
        fprintf(stderr,
                "# warning: nagle algorithm is still enabled (export XRD_NODELAY=1 before running in foreground)\n");
      }
    }

    FILE* fstderr;

    // Open log file
    if (getuid()) {
      char logfile[1024];

      if (getenv("EOS_FUSE_LOGFILE")) {
        snprintf(logfile, sizeof(logfile) - 1, "%s",
                 getenv("EOS_FUSE_LOGFILE"));
      } else {
        snprintf(logfile, sizeof(logfile) - 1, "/tmp/eos-fuse.%d.log",
                 getuid());
      }

      if (!config.statfilepath.length()) {
        config.statfilepath = logfile;
        config.statfilepath += ".";
        config.statfilepath += config.statfilesuffix;
      }

      // Running as a user ... we log into /tmp/eos-fuse.$UID.log
      if (!(fstderr = freopen(logfile, "a+", stderr)))
        fprintf(stdout, "error: cannot open log file %s\n", logfile);
      else
      {
	if (::chmod(logfile, S_IRUSR | S_IWUSR | S_IRGRP | S_IROTH))
	{
	  fprintf(stderr,"error: cannot change permission of log file %s\n", logfile);
	  exit(-1);
	}
      }
    }
    else
    {
      // Running as root ... we log into /var/log/eos/fuse
      std::string log_path = "/var/log/eos/fusex/fuse.";

      if (getenv("EOS_FUSE_LOG_PREFIX") || fsname.length()) {
        if (getenv("EOS_FUSE_LOG_PREFIX")) {
          log_path += getenv("EOS_FUSE_LOG_PREFIX");
        } else {
          log_path += fsname;
        }

        if (!config.statfilepath.length()) config.statfilepath = log_path +
              "." + config.statfilesuffix;

        log_path += ".log";
      } else {
        if (!config.statfilepath.length()) config.statfilepath = log_path +
              config.statfilesuffix;

        log_path += "log";
      }

      eos::common::Path cPath(log_path.c_str());
      cPath.MakeParentPath(S_IRWXU | S_IRGRP | S_IROTH);

      if (!(fstderr = freopen(cPath.GetPath(), "a+", stderr))) {
        fprintf(stderr, "error: cannot open log file %s\n", cPath.GetPath());
      } else if (::chmod(cPath.GetPath(), S_IRUSR | S_IWUSR)) {
        fprintf(stderr, "error: failed to chmod %s\n", cPath.GetPath());
      }
    }

    if (fstderr) {
      setvbuf(fstderr, (char*) NULL, _IONBF, 0);
    }

#ifdef EOSCITRINE
    eos::common::Logging::GetInstance().SetUnit("FUSE@eosxd");
    eos::common::Logging::GetInstance().gShortFormat = true;
    eos::common::Logging::GetInstance().SetFilter("DumpStatistic");

    if (config.options.debug) {
      eos::common::Logging::GetInstance().SetLogPriority(LOG_DEBUG);
    } else {
      if (config.options.debuglevel) {
        eos::common::Logging::GetInstance().SetLogPriority(config.options.debuglevel);
      } else {
        eos::common::Logging::GetInstance().SetLogPriority(LOG_INFO);
      }
    }

#else
    eos::common::Logging::Init();
    eos::common::Logging::SetUnit("FUSE@eosxd");
    eos::common::Logging::gShortFormat = true;
    eos::common::Logging::SetFilter("DumpStatistic");

    if (config.options.debug) {
      eos::common::Logging::SetLogPriority(LOG_DEBUG);
    } else {
      if (config.options.debuglevel) {
        eos::common::Logging::SetLogPriority(config.options.debuglevel);
      } else {
        eos::common::Logging::SetLogPriority(LOG_INFO);
      }
    }

#endif
    // initialize mKV in case no cache is configured to act as no-op
    mKV.reset(new RedisKV());
#ifdef ROCKSDB_FOUND

    if (!config.mdcachedir.empty()) {
      RocksKV* kv = new RocksKV();

      if (kv->connect(config.name, config.mdcachedir) != 0) {
        fprintf(stderr, "error: failed to open rocksdb KV cache - path=%s",
                config.mdcachedir.c_str());
        exit(EINVAL);
      }

      mKV.reset(kv);
    }

#endif

    if (config.mdcachehost.length()) {
      RedisKV* kv = new RedisKV();

      if (kv->connect(config.name, config.mdcachehost, config.mdcacheport ?
                      config.mdcacheport : 6379) != 0) {
        fprintf(stderr, "error: failed to connect to md cache - connect-string=%s",
                config.mdcachehost.c_str());
        exit(EINVAL);
      }

      mKV.reset(kv);
    }

    mdbackend.init(config.hostport, config.remotemountdir);
    mds.init(&mdbackend);
    caps.init(&mdbackend, &mds);
    datas.init();

    if (config.mqtargethost.length()) {
      if (mds.connect(config.mqtargethost, config.mqidentity, config.mqname,
                      config.clienthost, config.clientuuid)) {
        fprintf(stderr,
                "error: failed to connect to mgm/zmq - connect-string=%s connect-identity=%s connect-name=%s",
                config.mqtargethost.c_str(), config.mqidentity.c_str(), config.mqname.c_str());
        exit(EINVAL);
      }
    }

    if (cachehandler::instance().init_daemonized()) {
      exit(errno);
    }

    fusestat.Add("getattr", 0, 0, 0);
    fusestat.Add("setattr", 0, 0, 0);
    fusestat.Add("setattr:chown", 0, 0, 0);
    fusestat.Add("setattr:chmod", 0, 0, 0);
    fusestat.Add("setattr:utimes", 0, 0, 0);
    fusestat.Add("setattr:truncate", 0, 0, 0);
    fusestat.Add("lookup", 0, 0, 0);
    fusestat.Add("opendir", 0, 0, 0);
    fusestat.Add("readdir", 0, 0, 0);
    fusestat.Add("releasedir", 0, 0, 0);
    fusestat.Add("statfs", 0, 0, 0);
    fusestat.Add("mknod", 0, 0, 0);
    fusestat.Add("mkdir", 0, 0, 0);
    fusestat.Add("rm", 0, 0, 0);
    fusestat.Add("unlink", 0, 0, 0);
    fusestat.Add("rmdir", 0, 0, 0);
    fusestat.Add("rename", 0, 0, 0);
    fusestat.Add("access", 0, 0, 0);
    fusestat.Add("open", 0, 0, 0);
    fusestat.Add("create", 0, 0, 0);
    fusestat.Add("read", 0, 0, 0);
    fusestat.Add("write", 0, 0, 0);
    fusestat.Add("release", 0, 0, 0);
    fusestat.Add("fsync", 0, 0, 0);
    fusestat.Add("forget", 0, 0, 0);
    fusestat.Add("flush", 0, 0, 0);
    fusestat.Add("getxattr", 0, 0, 0);
    fusestat.Add("setxattr", 0, 0, 0);
    fusestat.Add("listxattr", 0, 0, 0);
    fusestat.Add("removexattr", 0, 0, 0);
    fusestat.Add("readlink", 0, 0, 0);
    fusestat.Add("symlink", 0, 0, 0);
    fusestat.Add(__SUM__TOTAL__, 0, 0, 0);
    tDumpStatistic.reset(&EosFuse::DumpStatistic, this);
    tStatCirculate.reset(&EosFuse::StatCirculate, this);
    tMetaCacheFlush.reset(&metad::mdcflush, &mds);
    tMetaCommunicate.reset(&metad::mdcommunicate, &mds);
    tCapFlush.reset(&cap::capflush, &caps);
    eos_static_warning("********************************************************************************");
    eos_static_warning("eosxd started version %s - FUSE protocol version %d", VERSION, FUSE_USE_VERSION);
    eos_static_warning("eos-instance-url       := %s", config.hostport.c_str());
    eos_static_warning("thread-pool            := %s",
                       config.options.libfusethreads ? "libfuse" : "custom");
    eos_static_warning("zmq-connection         := %s", config.mqtargethost.c_str());
    eos_static_warning("zmq-identity           := %s", config.mqidentity.c_str());
    eos_static_warning("fd-limit               := %lu", config.options.fdlimit);
    eos_static_warning("options                := md-cache:%d md-enoent:%.02f md-timeout:%.02f data-cache:%d mkdir-sync:%d create-sync:%d symlink-sync:%d rename-sync:%d rmdir-sync:%d flush:%d locking:%d no-fsync:%s ol-mode:%03o show-tree-size:%d free-md-asap:%d",
		       config.options.md_kernelcache,
                       config.options.md_kernelcache_enoent_timeout,
                       config.options.md_backend_timeout,
                       config.options.data_kernelcache,
                       config.options.mkdir_is_sync,
                       config.options.create_is_sync,
		       config.options.symlink_is_sync,
		       config.options.rename_is_sync,
		       config.options.rmdir_is_sync,
                       config.options.global_flush,
                       config.options.global_locking,
		       no_fsync_list.c_str(),
		       config.options.overlay_mode,
		       config.options.show_tree_size,
		       config.options.free_md_asap
		       );
    eos_static_warning("cache                  := rh-type:%s rh-nom:%d rh-max:%d tot-size=%ld dc-loc:%s jc-loc:%s",
		       cconfig.read_ahead_strategy.c_str(),
		       cconfig.default_read_ahead_size,
		       cconfig.max_read_ahead_size,
		       cconfig.total_file_cache_size,
		       cconfig.location.c_str(),
		       cconfig.journal.c_str());

    fusesession = fuse_lowlevel_new(&args,
                                    &(get_operations()),
                                    sizeof(operations), NULL);

    if ((fusesession != NULL)) {
      if (fuse_set_signal_handlers(fusesession) != -1) {
        fuse_session_add_chan(fusesession, fusechan);

        if (getenv("EOS_FUSE_NO_MT") &&
            (!strcmp(getenv("EOS_FUSE_NO_MT"), "1"))) {
          err = fuse_session_loop(fusesession);
        } else {
#if ( FUSE_USE_VERSION <= 28 )
          err = fuse_session_loop_mt(fusesession);
#else

          if (config.options.libfusethreads) {
            err = fuse_session_loop_mt(fusesession);
          } else {
            EosFuseSessionLoop loop(10, 20, 10, 20);
            err = loop.Loop(fusesession);
          }

#endif
        }

        fuse_remove_signal_handlers(fusesession);
        fuse_session_remove_chan(fusechan);
      }

      fuse_session_destroy(fusesession);
    }

    eos_static_warning("eosxd stopped version %s - FUSE protocol version %d", VERSION, FUSE_USE_VERSION);
    eos_static_warning("********************************************************************************");
    tDumpStatistic.join();
    tStatCirculate.join();
    tMetaCacheFlush.join();
    tMetaCommunicate.join();
    tCapFlush.join();
    fuse_unmount(local_mount_dir, fusechan);
    mKV.reset();
  } else {
    fprintf(stderr, "error: failed to daemonize\n");
    exit(errno ? errno : -1);
  }

  return err ? 1 : 0;
}

/* -------------------------------------------------------------------------- */
void
/* -------------------------------------------------------------------------- */
EosFuse::umounthandler(int sig, siginfo_t* si, void* ctx)
/* -------------------------------------------------------------------------- */
{
#ifdef __linux__
  backward::SignalHandling::handleSignal(sig, si, ctx);
#endif
  eos_static_warning("sighandler received signal %d - emitting signal 2", sig);
  signal(SIGSEGV, SIG_DFL);
  kill(getpid(), 2);
}

/* -------------------------------------------------------------------------- */
void
/* -------------------------------------------------------------------------- */
EosFuse::init(void* userdata, struct fuse_conn_info* conn)
/* -------------------------------------------------------------------------- */
{
  eos_static_debug("");
  struct sigaction sa;
  sa.sa_flags = SA_SIGINFO;
  sigemptyset(&sa.sa_mask);
  sa.sa_sigaction = EosFuse::umounthandler;

  if (sigaction(SIGSEGV, &sa, NULL) == -1) {
    char msg[1024];
    snprintf(msg, sizeof(msg), "failed to install SEGV handler");
    throw std::runtime_error(msg);
  }

  if (sigaction(SIGABRT, &sa, NULL) == -1) {
    char msg[1024];
    snprintf(msg, sizeof(msg), "failed to install SEGV handler");
    throw std::runtime_error(msg);
  }

  conn->want |= FUSE_CAP_EXPORT_SUPPORT | FUSE_CAP_POSIX_LOCKS |
                FUSE_CAP_BIG_WRITES ;
  conn->capable |= FUSE_CAP_EXPORT_SUPPORT | FUSE_CAP_POSIX_LOCKS |
                   FUSE_CAP_BIG_WRITES ;
}

void
EosFuse::destroy(void* userdata)
{
  eos_static_debug("");
}

/* -------------------------------------------------------------------------- */
void
/* -------------------------------------------------------------------------- */
EosFuse::DumpStatistic(ThreadAssistant& assistant)
/* -------------------------------------------------------------------------- */
{
  eos_static_debug("started statistic dump thread");
  char ino_stat[16384];
  time_t start_time = time(NULL);

  while (!assistant.terminationRequested()) {
    eos::common::LinuxMemConsumption::linux_mem_t mem;
    eos::common::LinuxStat::linux_stat_t osstat;

#ifndef __APPLE__
    if (!eos::common::LinuxMemConsumption::GetMemoryFootprint(mem)) {
      eos_static_err("failed to get the MEM usage information");
    }

    if (!eos::common::LinuxStat::GetStat(osstat)) {
      eos_static_err("failed to get the OS usage information");
    }
#endif

    eos_static_debug("dumping statistics");
    XrdOucString out;
    fusestat.PrintOutTotal(out);
    std::string sout = out.c_str();
    time_t now = time(NULL);
    snprintf(ino_stat, sizeof(ino_stat),
             "# -----------------------------------------------------------------------------------------------------------\n"
             "ALL        inodes              := %lu\n"
             "ALL        inodes-todelete     := %lu\n"
             "ALL        inodes-backlog      := %lu\n"
             "ALL        inodes-ever         := %lu\n"
             "ALL        inodes-ever-deleted := %lu\n"
             "# -----------------------------------------------------------------------------------------------------------\n",
             this->getMdStat().inodes(),
             this->getMdStat().inodes_deleted(),
             this->getMdStat().inodes_backlog(),
             this->getMdStat().inodes_ever(),
             this->getMdStat().inodes_deleted_ever());
    sout += ino_stat;
    std::string s1;
    std::string s2;
    snprintf(ino_stat, sizeof(ino_stat),
             "ALL        threads             := %llu\n"
             "ALL        visze               := %s\n"
             "All        rss                 := %s\n"
             "All        version             := %s\n"
             "ALl        fuseversion         := %d\n"
             "All        starttime           := %lu\n"
             "All        uptime              := %lu\n"
             "All        instance-url        := %s\n"
             "# -----------------------------------------------------------------------------------------------------------\n",
             osstat.threads,
             eos::common::StringConversion::GetReadableSizeString(s1, osstat.vsize, "b"),
             eos::common::StringConversion::GetReadableSizeString(s2, osstat.rss, "b"),
             VERSION,
             FUSE_USE_VERSION,
             start_time,
             now - start_time,
             EosFuse::Instance().config.hostport.c_str()
            );
    sout += ino_stat;
    std::ofstream dumpfile(EosFuse::Instance().config.statfilepath);
    dumpfile << sout;
    assistant.wait_for(std::chrono::seconds(1));
  }
}

/* -------------------------------------------------------------------------- */
void
/* -------------------------------------------------------------------------- */
EosFuse::StatCirculate(ThreadAssistant& assistant)
/* -------------------------------------------------------------------------- */
{
  eos_static_debug("started stat circulate thread");
  fusestat.Circulate(assistant);
}

/* -------------------------------------------------------------------------- */
void
/* -------------------------------------------------------------------------- */
EosFuse::getattr(fuse_req_t req, fuse_ino_t ino, struct fuse_file_info* fi)
/* -------------------------------------------------------------------------- */
{
  eos::common::Timing timing(__func__);
  COMMONTIMING("_start_", &timing);
  eos_static_debug("");
  ADD_FUSE_STAT(__func__, req);
  EXEC_TIMING_BEGIN(__func__);
  int rc = 0;
  fuse_id id(req);
  struct fuse_entry_param e;
  metad::shared_md md = Instance().mds.get(req, ino);
  {
    XrdSysMutexHelper mLock(md->Locker());

    if (!md->id() || (md->deleted() && !md->lookup_is())) {
      rc = md->deleted() ? ENOENT : md->err();
    } else {
      cap::shared_cap pcap = Instance().caps.acquire(req, md->pid() ? md->pid() : 1,
                             S_IFDIR | X_OK | R_OK);
      XrdSysMutexHelper capLock(pcap->Locker());

      if (pcap->errc()) {
        rc = pcap->errc();
      } else {
        md->convert(e);
        eos_static_info("%s", md->dump(e).c_str());
      }
    }
  }

  if (rc) {
    fuse_reply_err(req, rc);
  } else {
    fuse_reply_attr(req, &e.attr, e.attr_timeout);
  }

  EXEC_TIMING_END(__func__);
  COMMONTIMING("_stop_", &timing);
  eos_static_notice("t(ms)=%.03f %s", timing.RealTime(),
                    dump(id, ino, fi, rc).c_str());
}

/* -------------------------------------------------------------------------- */
void
/* -------------------------------------------------------------------------- */
EosFuse::setattr(fuse_req_t req, fuse_ino_t ino, struct stat* attr, int op,
                 struct fuse_file_info* fi)
/* -------------------------------------------------------------------------- */
{
  eos::common::Timing timing(__func__);
  COMMONTIMING("_start_", &timing);
  eos_static_debug("");
  ADD_FUSE_STAT(__func__, req);
  EXEC_TIMING_BEGIN(__func__);
  int rc = 0;
  fuse_id id(req);
  cap::shared_cap pcap;
  metad::shared_md md;
  md = Instance().mds.get(req, ino);
  md->Locker().Lock();

  if(op == 0)
  {
    rc = EINVAL;
  }
  else if (!md->id() || (md->deleted() && !md->lookup_is()))
  {
    rc = md->deleted()? ENOENT : md->err();
  }
  else
  {

    fuse_ino_t cap_ino =  S_ISDIR(md->mode()) ? ino : md->pid();

    if (op & FUSE_SET_ATTR_MODE)
    {
      // chmod permissions are derived from the parent in case of a directory or file
      // otherwise we trap ourselfs when revoking W_OK
      if (S_ISDIR(md->mode()))
	cap_ino = md->pid();

      // retrieve cap for mode setting
      pcap = Instance().caps.acquire(req, cap_ino,
                                     M_OK);
    } else if ((op & FUSE_SET_ATTR_UID) || (op & FUSE_SET_ATTR_GID)) {
      // retrieve cap for owner setting
      pcap = Instance().caps.acquire(req, cap_ino,
                                     C_OK);
    } else if (op & FUSE_SET_ATTR_SIZE) {
      // retrieve cap for write
      pcap = Instance().caps.acquire(req, cap_ino,
                                     W_OK);
    } else if ((op & FUSE_SET_ATTR_ATIME)
               || (op & FUSE_SET_ATTR_MTIME)
               || (op & FUSE_SET_ATTR_ATIME_NOW)
               || (op & FUSE_SET_ATTR_MTIME_NOW)
              ) {
      // retrieve cap for write
      pcap = Instance().caps.acquire(req, cap_ino,
                                     W_OK);
      if (pcap->errc())
      {
	// retrieve cap for set utime
	pcap = Instance().caps.acquire(req, cap_ino, 
				       SU_OK);
      }
    }

    if (pcap->errc()) {
      rc = pcap->errc();
    } else {
      if (op & FUSE_SET_ATTR_MODE) {
        /*
          EACCES Search permission is denied on a component of the path prefix.

          EFAULT path points outside your accessible address space.

          EIO    An I/O error occurred.

          ELOOP  Too many symbolic links were encountered in resolving path.

          ENAMETOOLONG
                 path is too long.

          ENOENT The file does not exist.

          ENOMEM Insufficient kernel memory was available.

          ENOTDIR
                 A component of the path prefix is not a directory.

          EPERM  The  effective  UID does not match the owner of the file,
                 and the process is not privileged (Linux: it does not

                 have the CAP_FOWNER capability).

          EROFS  The named file resides on a read-only filesystem.

          The general errors for fchmod() are listed below:

          EBADF  The file descriptor fd is not valid.

          EIO    See above.

          EPERM  See above.

          EROFS  See above.
         */
        ADD_FUSE_STAT("setattr:chmod", req);
        EXEC_TIMING_BEGIN("setattr:chmod");
        md->set_mode(attr->st_mode);
        EXEC_TIMING_END("setattr:chmod");
      }

      if ((op & FUSE_SET_ATTR_UID) || (op & FUSE_SET_ATTR_GID)) {
        /*
          EACCES Search permission is denied on a component of the path prefix.

          EFAULT path points outside your accessible address space.

          ELOOP  Too many symbolic links were encountered in resolving path.

          ENAMETOOLONG
                 path is too long.

          ENOENT The file does not exist.

          ENOMEM Insufficient kernel memory was available.

          ENOTDIR
                 A component of the path prefix is not a directory.

          EPERM  The calling process did not have the required permissions
                 (see above) to change owner and/or group.

          EROFS  The named file resides on a read-only filesystem.

          The general errors for fchown() are listed below:

          EBADF  The descriptor is not valid.

          EIO    A low-level I/O error occurred while modifying the inode.

          ENOENT See above.

          EPERM  See above.

          EROFS  See above.
         */
        ADD_FUSE_STAT("setattr:chown", req);
        EXEC_TIMING_BEGIN("setattr:chown");

        if (op & FUSE_SET_ATTR_UID) {
          md->set_uid(attr->st_uid);
        }

        if (op & FUSE_SET_ATTR_GID) {
          md->set_gid(attr->st_gid);
        }

        EXEC_TIMING_END("setattr:chown");
      }

      if (
        (op & FUSE_SET_ATTR_ATIME)
        || (op & FUSE_SET_ATTR_MTIME)
        || (op & FUSE_SET_ATTR_ATIME_NOW)
        || (op & FUSE_SET_ATTR_MTIME_NOW)
      ) {
        /*
        EACCES Search permission is denied for one of the directories in
        the  path  prefix  of  path

        EACCES times  is  NULL,  the caller's effective user ID does not match
        the owner of the file, the caller does not have
        write access to the file, and the caller is not privileged
        (Linux: does not have either the CAP_DAC_OVERRIDE or
        the CAP_FOWNER capability).

        ENOENT filename does not exist.

        EPERM  times is not NULL, the caller's effective UID does not
        match the owner of the file, and the caller is not priv‐
        ileged (Linux: does not have the CAP_FOWNER capability).

        EROFS  path resides on a read-only filesystem.
         */
        ADD_FUSE_STAT("setattr:utimes", req);
        EXEC_TIMING_BEGIN("setattr:utimes");
        struct timespec tsnow;
        eos::common::Timing::GetTimeSpec(tsnow);

        if (op & FUSE_SET_ATTR_ATIME) {
          md->set_atime(attr->ATIMESPEC.tv_sec);
          md->set_atime_ns(attr->ATIMESPEC.tv_nsec);
          md->set_ctime(tsnow.tv_sec);
          md->set_ctime_ns(tsnow.tv_nsec);
        }

        if (op & FUSE_SET_ATTR_MTIME) {
          md->set_mtime(attr->MTIMESPEC.tv_sec);
          md->set_mtime_ns(attr->MTIMESPEC.tv_nsec);
          md->set_ctime(tsnow.tv_sec);
          md->set_ctime_ns(tsnow.tv_nsec);
        }

        if ((op & FUSE_SET_ATTR_ATIME_NOW) ||
            (op & FUSE_SET_ATTR_MTIME_NOW)) {
          if (op & FUSE_SET_ATTR_ATIME_NOW) {
            md->set_atime(tsnow.tv_sec);
            md->set_atime_ns(tsnow.tv_nsec);
            md->set_ctime(tsnow.tv_sec);
            md->set_ctime_ns(tsnow.tv_nsec);
          }

          if (op & FUSE_SET_ATTR_MTIME_NOW) {
            md->set_mtime(tsnow.tv_sec);
            md->set_mtime_ns(tsnow.tv_nsec);
            md->set_ctime(tsnow.tv_sec);
            md->set_ctime_ns(tsnow.tv_nsec);
          }
        }

        std::string cookie = md->Cookie();
        Instance().datas.update_cookie(md->id(), cookie);
        EXEC_TIMING_END("setattr:utimes");
      }

      if (op & FUSE_SET_ATTR_SIZE) {
        /*
        EACCES Search  permission is denied for a component of the path
        prefix, or the named file is not writable by the user.

        EFAULT Path points outside the process's allocated address space.

        EFBIG  The argument length is larger than the maximum file size.

        EINTR  While blocked waiting to complete, the call was interrupted
        by a signal handler; see fcntl(2) and signal(7).

        EINVAL The argument length is negative or larger than the maximum
        file size.

        EIO    An I/O error occurred updating the inode.

        EISDIR The named file is a directory.

        ELOOP  Too many symbolic links were encountered in translating the
        pathname.

        ENAMETOOLONG
        A component of a pathname exceeded 255 characters, or an
        entire pathname exceeded 1023 characters.

        ENOENT The named file does not exist.

        ENOTDIR
        A component of the path prefix is not a directory.

        EPERM  The underlying filesystem does not support extending a file
        beyond its current size.

        EROFS  The named file resides on a read-only filesystem.

        ETXTBSY
        The file is a pure procedure (shared text) file that is
        being executed.

        For ftruncate() the same errors apply, but instead of things that
        can be wrong with path, we now have things that  can
        be wrong with the file descriptor, fd:

        EBADF  fd is not a valid descriptor.

        EBADF or EINVAL
        fd is not open for writing.

        EINVAL fd does not reference a regular file.
         */
        ADD_FUSE_STAT("setattr:truncate", req);
        EXEC_TIMING_BEGIN("setattr:truncate");
        int rc = 0;

        if (!md->id() || (md->deleted() && !md->lookup_is())) {
          rc = ENOENT;
        } else {
          if ((md->mode() & S_IFDIR)) {
            rc = EISDIR;
          } else {
            if (fi && fi->fh) {
              // ftruncate
              data::data_fh* io = (data::data_fh*) fi->fh;

              if (io) {
                eos_static_debug("ftruncate size=%lu", (size_t) attr->st_size);
                rc |= io->ioctx()->truncate(req, attr->st_size);
                rc |= io->ioctx()->flush(req);
		rc = rc?(errno?errno:rc):0;
              }
              else
              {
                rc = EIO;
              }
            } else {
              // truncate
              eos_static_debug("truncate size=%lu", (size_t) attr->st_size);
              std::string cookie = md->Cookie();
              data::shared_data io = Instance().datas.get(req, md->id(), md);
              rc = io->attach(req, cookie, true);
              eos_static_debug("calling truncate");
              rc |= io->truncate(req, attr->st_size);
              rc |= io->flush(req);
              rc |= io->detach(req, cookie, true);
	      rc = rc?(errno?errno:rc):0;
              Instance().datas.release(req, md->id());
            }

            if (!rc) {
              ssize_t size_change = (int64_t)(attr->st_size) - (int64_t) md->size();

              if (size_change > 0) {
                Instance().caps.book_volume(pcap, size_change);
              } else {
                Instance().caps.free_volume(pcap, size_change);
              }

              md->set_size(attr->st_size);
            }
          }
        }

        EXEC_TIMING_END("setattr:truncate");
      }
    }
  }

  if (rc) {
    md->Locker().UnLock();
    fuse_reply_err(req, rc);
  } else {
    struct fuse_entry_param e;
    memset(&e, 0, sizeof(e));
    md->convert(e);
    eos_static_info("%s", md->dump(e).c_str());
    Instance().mds.update(req, md, pcap->authid());
    md->Locker().UnLock();
    fuse_reply_attr(req, &e.attr, e.attr_timeout);
  }

  EXEC_TIMING_END(__func__);
  COMMONTIMING("_stop_", &timing);
  eos_static_notice("t(ms)=%.03f %s", timing.RealTime(),
                    dump(id, ino, fi, rc).c_str());
}

void
EosFuse::lookup(fuse_req_t req, fuse_ino_t parent, const char* name)
{
  eos::common::Timing timing(__func__);
  COMMONTIMING("_start_", &timing);
  eos_static_debug("");
  ADD_FUSE_STAT(__func__, req);
  EXEC_TIMING_BEGIN(__func__);
  int rc = 0;
  fuse_id id(req);
  struct fuse_entry_param e;
  memset(&e, 0, sizeof(e));
  {
    metad::shared_md md;
    md = Instance().mds.lookup(req, parent, name);

    if (md->id() && !md->deleted()) {
      XrdSysMutexHelper mLock(md->Locker());
      md->set_pid(parent);
      md->convert(e);
      eos_static_info("%s", md->dump(e).c_str());
      md->lookup_inc();
      cap::shared_cap pcap = Instance().caps.acquire(req, parent,
                             R_OK);
    } else {
      // negative cache entry
      e.ino = 0;
      e.attr_timeout = Instance().Config().options.md_kernelcache_enoent_timeout;
      e.entry_timeout = Instance().Config().options.md_kernelcache_enoent_timeout;

      if (e.entry_timeout) {
        rc = 0;
      } else {
        rc = md->deleted() ? ENOENT : md->err();
      }
    }

    if (md->err())
    {
      if (EOS_LOGS_DEBUG)
	eos_static_debug("returning errc=%d for ino=%016lx name=%s md-name=%s\n", md->err(), parent, name, md->name().c_str());
      rc = md->err();
    }
  }

  EXEC_TIMING_END(__func__);
  COMMONTIMING("_stop_", &timing);
  eos_static_notice("t(ms)=%.03f name=%s %s", timing.RealTime(), name,
                    dump(id, parent, 0, rc).c_str());

  if (rc) {
    fuse_reply_err(req, rc);
  } else {
    fuse_reply_entry(req, &e);
  }
}

/* -------------------------------------------------------------------------- */
void
/* -------------------------------------------------------------------------- */
EosFuse::opendir(fuse_req_t req, fuse_ino_t ino, struct fuse_file_info* fi)
/* -------------------------------------------------------------------------- */
{
  eos::common::Timing timing(__func__);
  COMMONTIMING("_start_", &timing);
  eos_static_debug("");
  EXEC_TIMING_BEGIN(__func__);
  ADD_FUSE_STAT(__func__, req);
  Track::Monitor mon(__func__, Instance().Tracker(), ino);
  int rc = 0;
  fuse_id id(req);
  // retrieve cap
  cap::shared_cap pcap = Instance().caps.acquire(req, ino,
                         S_IFDIR | X_OK | R_OK, true);


  XrdSysMutexHelper cLock (pcap->Locker());
  if (pcap->errc())
  {
    rc = pcap->errc();
  } else {
    // retrieve md
    std::string authid = pcap->authid();
    cLock.UnLock();
    metad::shared_md md = Instance().mds.get(req, ino, authid, true);

    XrdSysMutexHelper mLock(md->Locker());

    if (!md->id() || md->deleted()) {
      rc = md->deleted() ? ENOENT : md->err();
    } else {
      eos_static_info("%s", md->dump().c_str());

      if(isRecursiveRm(req) && Instance().mds.calculateDepth(md) <= Instance().Config().options.rm_rf_protect_levels) {
        eos_static_warning("Blocking recursive rm (pid = %d)", fuse_req_ctx(req)->pid);
        rc = EPERM; // you shall not pass, muahahahahah
      }
      else {
        auto md_fh = new opendir_t;
        md_fh->md = md;
        // fh contains a dummy 0 pointer
        eos_static_debug("adding ino=%08lx p-ino=%08lx", md->id(), md->pid());
        fi->fh = (unsigned long) md_fh;
      }
    }
  }

  if (rc) {
    fuse_reply_err(req, rc);
  } else {
    fuse_reply_open(req, fi);
  }

  EXEC_TIMING_END(__func__);
  COMMONTIMING("_stop_", &timing);
  eos_static_notice("t(ms)=%.03f %s", timing.RealTime(),
                    dump(id, ino, 0, rc).c_str());
}

/* -------------------------------------------------------------------------- */
void
/* -------------------------------------------------------------------------- */
EosFuse::readdir(fuse_req_t req, fuse_ino_t ino, size_t size, off_t off,
                 struct fuse_file_info* fi)
/* -------------------------------------------------------------------------- */
/*
EBADF  Invalid directory stream descriptor fi->fh
 */
{
  eos::common::Timing timing(__func__);
  COMMONTIMING("_start_", &timing);
  EXEC_TIMING_BEGIN(__func__);
  ADD_FUSE_STAT(__func__, req);
  int rc = 0;
  fuse_id id(req);

  if (!fi->fh) {
    fuse_reply_err(req, EBADF);
    rc = EBADF;
  } else {
    // get the shared pointer from the open file descriptor
    opendir_t* md = (opendir_t*) fi->fh;
    metad::shared_md pmd = md->md;
    std::map<std::string, uint64_t> pmd_children;
    mode_t pmd_mode;
    uint64_t pmd_id;
    {
      // avoid to have more than one md object locked at a time
      XrdSysMutexHelper mLock(pmd->Locker());
      pmd_mode = pmd->mode();
      pmd_id = pmd->id();
      auto pmap = pmd->local_children();
      auto it = pmap.begin();

      for (; it != pmap.end(); ++it) {
        pmd_children[it->first] = it->second;
      }

      if (!pmd_children.size()) {
        if (EOS_LOGS_DEBUG) {
          eos_static_debug("%s", Instance().mds.dump_md(pmd, false).c_str());
        }
      }
    }
    // only one readdir at a time
    XrdSysMutexHelper lLock(md->items_lock);
    auto it = pmd_children.begin();
    eos_static_info("off=%lu size-%lu", off, pmd_children.size());
    char b[size];
    char* b_ptr = b;
    off_t b_size = 0;

    // the root directory adds only '.', all other add '.' and '..' for off=0
    if (off == 0) {
      // at offset=0 add the '.' directory
      std::string bname = ".";
      fuse_ino_t cino = pmd_id;
      eos_static_debug("list: %08x %s", cino, bname.c_str());
      mode_t mode = pmd_mode;
      struct stat stbuf;
      memset(&stbuf, 0, sizeof(struct stat));
      stbuf.st_ino = cino;
      stbuf.st_mode = mode;
      size_t a_size = fuse_add_direntry(req, b_ptr , size - b_size,
                                        bname.c_str(), &stbuf, ++off);
      eos_static_info("name=%s ino=%08lx mode=%08x bytes=%u/%u",
                      bname.c_str(), cino, mode, a_size, size - b_size);
      b_ptr += a_size;
      b_size += a_size;
      // at offset=0 add the '..' directory
<<<<<<< HEAD
      metad::shared_md ppmd = Instance().mds.get(req, pmd->pid(), "" , 0, 0, 0, true);

      if (ppmd && (ppmd->id() == pmd->pid())) {
=======
      metad::shared_md ppmd = Instance().mds.get(req, pmd->pid(), "" , true, 0, 0, true);
      if (ppmd && (ppmd->id() == pmd->pid()))
      {
>>>>>>> 2045c6bd
        fuse_ino_t cino = 0;
        mode_t mode = 0;
        {
          XrdSysMutexHelper ppLock(ppmd->Locker());
          cino = ppmd->id();
          mode = ppmd->mode();
        }
        std::string bname = "..";
        eos_static_debug("list: %08x %s", cino, bname.c_str());
        struct stat stbuf;
        memset(&stbuf, 0, sizeof(struct stat));
        stbuf.st_ino = cino;
        stbuf.st_mode = mode;
        size_t a_size = fuse_add_direntry(req, b_ptr , size - b_size,
                                          bname.c_str(), &stbuf, ++off);
        eos_static_info("name=%s ino=%08lx mode=%08x bytes=%u/%u",
                        bname.c_str(), cino, mode, a_size, size - b_size);
        b_ptr += a_size;
        b_size += a_size;
      }
    }

    off_t i_offset = 2;

    // add regular children
    for (; it != pmd_children.end(); ++it) {
      if (off > i_offset) {
        i_offset++;
        continue;
      } else {
        i_offset++;
      }

      // skip entries we have shown already
      if (md->readdir_items.count(it->first)) {
        continue;
      }

      std::string bname = it->first;
      fuse_ino_t cino = it->second;
      metad::shared_md cmd = Instance().mds.get(req, cino, "" , 0, 0, 0, true);
      eos_static_debug("list: %08x %s (d=%d)", cino, it->first.c_str(),
                       cmd->deleted());
      mode_t mode;
      {
        XrdSysMutexHelper cLock(cmd->Locker());
        mode = cmd->mode();

        // skip deleted entries or hidden entries
        if (cmd->deleted()) {
          continue;
        }
      }
      struct stat stbuf;
      memset(&stbuf, 0, sizeof(struct stat));
      stbuf.st_ino = cino;
      stbuf.st_mode = mode;
      size_t a_size = fuse_add_direntry(req, b_ptr , size - b_size,
                                        bname.c_str(), &stbuf, ++off);
      eos_static_info("name=%s ino=%08lx mode=%08x bytes=%u/%u",
                      bname.c_str(), cino, mode, a_size, size - b_size);

      if (a_size > (size - b_size)) {
        break;
      }

      // add to the shown list
      md->readdir_items.insert(it->first);
      b_ptr += a_size;
      b_size += a_size;
    }

    if (b_size) {
      fuse_reply_buf(req, b, b_size);
    } else {
      fuse_reply_buf(req, b, 0);
    }

    eos_static_debug("size=%lu off=%llu reply-size=%lu", size, off, b_size);
  }

  EXEC_TIMING_END(__func__);
  COMMONTIMING("_stop_", &timing);
  eos_static_notice("t(ms)=%.03f %s", timing.RealTime(),
                    dump(id, ino, 0, rc).c_str());
}

/* -------------------------------------------------------------------------- */
void
/* -------------------------------------------------------------------------- */
EosFuse::releasedir(fuse_req_t req, fuse_ino_t ino, struct fuse_file_info* fi)
/* -------------------------------------------------------------------------- */
{
  eos::common::Timing timing(__func__);
  COMMONTIMING("_start_", &timing);
  eos_static_debug("");
  EXEC_TIMING_BEGIN(__func__);
  ADD_FUSE_STAT(__func__, req);
  int rc = 0;
  fuse_id id(req);
  opendir_t* md = (opendir_t*) fi->fh;

  if (md) {
    // The following two lines act as a barrier to ensure the last readdir() has
    // released items_lock. From the point of view of the FUSE kernel module,
    // once we call fuse_reply_buf inside readdir, that syscall is over, and it
    // is free to call releasedir. This creates a race condition where we try to
    // delete md while readdir still holds items_lock - the following two lines
    // prevent this.
    md->items_lock.Lock();
    md->items_lock.UnLock();
    delete md;
    fi->fh = 0;
  }

  EXEC_TIMING_END(__func__);
  fuse_reply_err(req, 0);
  COMMONTIMING("_stop_", &timing);
  eos_static_notice("t(ms)=%.03f %s", timing.RealTime(),
                    dump(id, ino, 0, rc).c_str());
}

/* -------------------------------------------------------------------------- */
void
/* -------------------------------------------------------------------------- */
EosFuse::statfs(fuse_req_t req, fuse_ino_t ino)
/* -------------------------------------------------------------------------- */
{
  eos::common::Timing timing(__func__);
  COMMONTIMING("_start_", &timing);
  eos_static_debug("");
  ADD_FUSE_STAT(__func__, req);
  EXEC_TIMING_BEGIN(__func__);
  int rc = 0;
  fuse_id id(req);
  struct statvfs svfs;
  memset(&svfs, 0, sizeof(struct statvfs));
  rc = Instance().mds.statvfs(req, &svfs);

  if (rc) {
    fuse_reply_err(req, rc);
  } else {
    fuse_reply_statfs(req, &svfs);
  }

  EXEC_TIMING_END(__func__);
  COMMONTIMING("_stop_", &timing);
  eos_static_notice("t(ms)=%.03f %s", timing.RealTime(),
                    dump(id, ino, 0, rc).c_str());
}

/* -------------------------------------------------------------------------- */
void
/* -------------------------------------------------------------------------- */
EosFuse::mkdir(fuse_req_t req, fuse_ino_t parent, const char* name, mode_t mode)
/* -------------------------------------------------------------------------- */
/*
EACCES The parent directory does not allow write permission to the process,
or one of the directories in pathname  did

not allow search permission.  (See also path_resolution(7).)

EDQUOT The user's quota of disk blocks or inodes on the filesystem has been
exhausted.

EEXIST pathname  already exists (not necessarily as a directory).
This includes the case where pathname is a symbolic
link, dangling or not.

EFAULT pathname points outside your accessible address space.

ELOOP  Too many symbolic links were encountered in resolving pathname.

EMLINK The number of links to the parent directory would exceed LINK_MAX.

ENAMETOOLONG
pathname was too long.

ENOENT A directory component in pathname does not exist or is a dangling
symbolic link.

ENOMEM Insufficient kernel memory was available.

ENOSPC The device containing pathname has no room for the new directory.

ENOSPC The new directory cannot be created because the user's disk quota is
exhausted.

ENOTDIR
A component used as a directory in pathname is not, in fact, a directory.

EPERM  The filesystem containing pathname does not support the creation of
directories.

EROFS  pathname refers to a file on a read-only filesystem.
 */
/* -------------------------------------------------------------------------- */
{
  eos::common::Timing timing(__func__);
  COMMONTIMING("_start_", &timing);
  eos_static_debug("");
  ADD_FUSE_STAT(__func__, req);
  EXEC_TIMING_BEGIN(__func__);
  Track::Monitor mon(__func__, Instance().Tracker(), parent, true);
  int rc = 0;
  fuse_id id(req);
  struct fuse_entry_param e;
  // do a parent check
  cap::shared_cap pcap = Instance().caps.acquire(req, parent,
                         S_IFDIR | X_OK | W_OK, true);

  if (pcap->errc()) {
    rc = pcap->errc();
  } else {
    metad::shared_md md;
    metad::shared_md pmd;
    uint64_t del_ino=0;
    md = Instance().mds.lookup(req, parent, name);
    pmd = Instance().mds.get(req, parent, pcap->authid());
    {
      std::string implied_cid;
<<<<<<< HEAD
=======

      {
	// logic avoiding a mkdir/rmdir/mkdir sync/async race
	{
	  XrdSysMutexHelper pLock(pmd->Locker());
	  auto it = pmd->get_todelete().find(name);
	  if (it->second)
	    del_ino = it->second;
	}
	if (del_ino)
	{
	  Instance().mds.wait_deleted(req, del_ino);
	}
      }

>>>>>>> 2045c6bd
      XrdSysMutexHelper mLock(md->Locker());

      if (md->id() && !md->deleted()) {
        rc = EEXIST;
<<<<<<< HEAD
      } else {
        if (md->deleted()) {
          // we need to wait that this entry is really gone
          Instance().mds.wait_flush(req, md);
        }
=======
      }
      else
      {
>>>>>>> 2045c6bd

	md->set_err(0);
        md->set_mode(mode | S_IFDIR);
        struct timespec ts;
        eos::common::Timing::GetTimeSpec(ts);
        md->set_name(name);
        md->set_atime(ts.tv_sec);
        md->set_atime_ns(ts.tv_nsec);
        md->set_mtime(ts.tv_sec);
        md->set_mtime_ns(ts.tv_nsec);
        md->set_ctime(ts.tv_sec);
        md->set_ctime_ns(ts.tv_nsec);
        md->set_btime(ts.tv_sec);
        md->set_btime_ns(ts.tv_nsec);
        // need to update the parent mtime
        md->set_pmtime(ts.tv_sec);
        md->set_pmtime_ns(ts.tv_nsec);
        pmd->set_mtime(ts.tv_sec);
        pmd->set_mtime_ns(ts.tv_nsec);
        md->set_uid(pcap->uid());
        md->set_gid(pcap->gid());
        md->set_id(Instance().mds.insert(req, md, pcap->authid()));
        md->set_creator(true);
        std::string imply_authid = eos::common::StringConversion::random_uuidstring();
        eos_static_info("generating implied authid %s => %s", pcap->authid().c_str(),
                        imply_authid.c_str());
        implied_cid = Instance().caps.imply(pcap, imply_authid, mode,
                                            (fuse_ino_t) md->id());
        md->cap_inc();
        md->set_implied_authid(imply_authid);
      }

      if (!rc) {
        if (Instance().Config().options.mkdir_is_sync) {
          md->set_type(md->EXCL);
          rc = Instance().mds.add_sync(req, pmd, md, pcap->authid());
        } else {
          Instance().mds.add(req, pmd, md, pcap->authid());
        }

        if (!rc) {
          memset(&e, 0, sizeof(e));
          md->convert(e);
          md->lookup_inc();
          eos_static_info("%s", md->dump(e).c_str());
        } else {
          Instance().getCap().forget(implied_cid);
        }
      }
    }
  }

  if (rc) {
    fuse_reply_err(req, rc);
  } else {
    fuse_reply_entry(req, &e);
  }

  EXEC_TIMING_END(__func__);
  COMMONTIMING("_stop_", &timing);
  eos_static_notice("t(ms)=%.03f %s", timing.RealTime(),
                    dump(id, parent, 0, rc, name).c_str());
}

/* -------------------------------------------------------------------------- */
void
/* -------------------------------------------------------------------------- */
EosFuse::unlink(fuse_req_t req, fuse_ino_t parent, const char* name)
/* -------------------------------------------------------------------------- */
/*
EACCES Write access to the directory containing pathname is not allowed for the process's effective UID, or one of the
directories in pathname did not allow search permission.  (See also path_resolution(7).)

EBUSY  The file pathname cannot be unlinked because it is being used by the system or another process; for example, it
is a mount point or the NFS client software created it to represent an  active  but  otherwise  nameless  inode
("NFS silly renamed").

EFAULT pathname points outside your accessible address space.

EIO    An I/O error occurred.

EISDIR pathname refers to a directory.  (This is the non-POSIX value returned by Linux since 2.1.132.)

ELOOP  Too many symbolic links were encountered in translating pathname.

ENAMETOOLONG
pathname was too long.

ENOENT A component in pathname does not exist or is a dangling symbolic link, or pathname is empty.

ENOMEM Insufficient kernel memory was available.

ENOTDIR
A component used as a directory in pathname is not, in fact, a directory.

EPERM  The  system  does  not allow unlinking of directories, or unlinking of directories requires privileges that the
calling process doesn't have.  (This is the POSIX prescribed error return; as noted above, Linux returns EISDIR
for this case.)

EPERM (Linux only)
The filesystem does not allow unlinking of files.

EPERM or EACCES
The  directory  containing pathname has the sticky bit (S_ISVTX) set and the process's effective UID is neither
the UID of the file to be deleted nor that of the directory containing it, and the process  is  not  privileged
(Linux: does not have the CAP_FOWNER capability).

EROFS  pathname refers to a file on a read-only filesystem.

 */
{
  eos::common::Timing timing(__func__);
  COMMONTIMING("_start_", &timing);
  eos_static_debug("");
  ADD_FUSE_STAT(__func__, req);
  EXEC_TIMING_BEGIN(__func__);
  Track::Monitor pmon(__func__, Instance().Tracker(), parent, true);
  int rc = 0;
  fuse_id id(req);
  // retrieve cap
  cap::shared_cap pcap = Instance().caps.acquire(req, parent,
                         S_IFDIR | X_OK | D_OK, true);

  if (pcap->errc()) {
    rc = pcap->errc();
  } else {
    std::string sname = name;
    uint64_t freesize = 0;

    if (sname == ".") {
      rc = EINVAL;
    }

    if (sname.length() > 1024) {
      rc = ENAMETOOLONG;
    }

    if (!rc) {
      metad::shared_md md;
      metad::shared_md pmd;
      md = Instance().mds.lookup(req, parent, name);
      XrdSysMutexHelper mLock(md->Locker());

      if (!md->id() || md->deleted()) {
        rc = ENOENT;
      }

      if ((!rc) && ((md->mode() & S_IFDIR))) {
        rc = EISDIR;
      }

      if (!rc)
      {
        if(isRecursiveRm(req) && Instance().mds.calculateDepth(md) <= Instance().Config().options.rm_rf_protect_levels) {
          eos_static_warning("Blocking recursive rm (pid = %d )", fuse_req_ctx(req)->pid);
          rc = EPERM; // you shall not pass, muahahahahah
        }
        else {
          freesize = md->size();
          pmd = Instance().mds.get(req, parent, pcap->authid());
          Instance().datas.unlink(req, md->id());
          Instance().mds.remove(req, pmd, md, pcap->authid());

	  if (Instance().Config().options.rmdir_is_sync)
	  {
	    Instance().mds.wait_flush(req, md);
	  }
        }
      }
    }

    if (!rc) {
      XrdSysMutexHelper pLock(pcap->Locker());
      Instance().caps.free_volume(pcap, freesize);
      eos_static_debug("freeing %llu bytes on cap ", freesize);
    }
  }

  fuse_reply_err(req, rc);
  EXEC_TIMING_END(__func__);
  COMMONTIMING("_stop_", &timing);
  eos_static_notice("t(ms)=%.03f %s", timing.RealTime(),
                    dump(id, parent, 0, rc, name).c_str());
}

/* -------------------------------------------------------------------------- */
void
/* -------------------------------------------------------------------------- */
EosFuse::rmdir(fuse_req_t req, fuse_ino_t parent, const char* name)
/* -------------------------------------------------------------------------- */
/*
EACCES Write access to the directory containing pathname was not allowed,
or one of the directories in the path prefix
of pathname did not allow search permission.

EBUSY  pathname is currently in use by the system or some process that
prevents its  removal.   On  Linux  this  means
pathname is currently used as a mount point or is the root directory of
the calling process.

EFAULT pathname points outside your accessible address space.

EINVAL pathname has .  as last component.

ELOOP  Too many symbolic links were encountered in resolving pathname.

ENAMETOOLONG
pathname was too long.

ENOENT A directory component in pathname does not exist or is a dangling
symbolic link.

ENOMEM Insufficient kernel memory was available.

ENOTDIR
pathname, or a component used as a directory in pathname, is not,
in fact, a directory.

ENOTEMPTY
pathname contains entries other than . and .. ; or, pathname has ..
as its final component.  POSIX.1-2001 also
allows EEXIST for this condition.

EPERM  The directory containing pathname has the sticky bit (S_ISVTX) set and
the process's effective user ID is  nei‐
ther  the  user  ID  of  the file to be deleted nor that of the
directory containing it, and the process is not
privileged (Linux: does not have the CAP_FOWNER capability).

EPERM  The filesystem containing pathname does not support the removal of
directories.

EROFS  pathname refers to a directory on a read-only filesystem.

 */
{
  eos::common::Timing timing(__func__);
  COMMONTIMING("_start_", &timing);
  eos_static_debug("");
  ADD_FUSE_STAT(__func__, req);
  EXEC_TIMING_BEGIN(__func__);
  Track::Monitor mon(__func__, Instance().Tracker(), parent);
  int rc = 0;
  fuse_id id(req);
  // retrieve cap
  cap::shared_cap pcap = Instance().caps.acquire(req, parent,
                         S_IFDIR | X_OK | D_OK, true);

  if (pcap->errc()) {
    rc = pcap->errc();
  } else {
    std::string sname = name;

    if (sname == ".") {
      rc = EINVAL;
    }

    if (sname.length() > 1024) {
      rc = ENAMETOOLONG;
    }

    if (!rc) {
      metad::shared_md md;
      metad::shared_md pmd;
      md = Instance().mds.lookup(req, parent, name);
      XrdSysMutexHelper mLock(md->Locker());

      if (!md->id() || md->deleted()) {
        rc = ENOENT;
      }

      if ((!rc) && (!(md->mode() & S_IFDIR))) {
        rc = ENOTDIR;
      }

      eos_static_info("link=%d", md->nlink());

      if ((!rc) && (md->local_children().size() || md->nchildren()))
      {
        rc = ENOTEMPTY;
      }

      if (!rc) {
        pmd = Instance().mds.get(req, parent, pcap->authid());

	Track::Monitor mon (__func__, Instance().Tracker(), md->id(), true);
        Instance().mds.remove(req, pmd, md, pcap->authid());

	if (Instance().Config().options.rmdir_is_sync)
	{
	  XrdSysMutexHelper mLock(md->Locker());
	  Instance().mds.wait_flush(req, md);
	}
      }
    }
  }

  fuse_reply_err(req, rc);
  EXEC_TIMING_END(__func__);
  COMMONTIMING("_stop_", &timing);
  eos_static_notice("t(ms)=%.03f %s", timing.RealTime(),
                    dump(id, parent, 0, rc, name).c_str());
}

#ifdef _FUSE3
/* -------------------------------------------------------------------------- */
void
/* -------------------------------------------------------------------------- */
EosFuse::rename(fuse_req_t req, fuse_ino_t parent, const char* name,
                fuse_ino_t newparent, const char* newname, unsigned int flags)
/* -------------------------------------------------------------------------- */
#else

/* -------------------------------------------------------------------------- */
void
/* -------------------------------------------------------------------------- */
EosFuse::rename(fuse_req_t req, fuse_ino_t parent, const char* name,
                fuse_ino_t newparent, const char* newname)
/* -------------------------------------------------------------------------- */
#endif
{
  eos::common::Timing timing(__func__);
  COMMONTIMING("_start_", &timing);
  eos_static_debug("");
  ADD_FUSE_STAT(__func__, req);
  EXEC_TIMING_BEGIN(__func__);
  // Need to pay attention to lock order here. This is the only (?) function where
  // we have to lock more than two inodes at the same time.
  //
  // Two racing requests with inverted source/target directories,
  // eg "mv dir1/file1 dir2/file2" and "mv dir2/file3 dir1/file4" can deadlock
  // us if we simply lock in order of source -> target.
  //
  // Instead, lock in order of increasing inode - both racing requests will
  // use the same locking order, and no deadlock can occur.

  fuse_ino_t first = std::min(parent, newparent);
  fuse_ino_t second = std::max(parent, newparent);

  Track::Monitor monp (__func__, Instance().Tracker(), first, true);
  Track::Monitor monn (__func__, Instance().Tracker(), second, true, first == second);

  int rc = 0;
  fuse_id id(req);
  // do a parent check
  cap::shared_cap p1cap = Instance().caps.acquire(req, parent,
                          S_IFDIR | R_OK, true);
  cap::shared_cap p2cap = Instance().caps.acquire(req, newparent,
                          S_IFDIR | W_OK, true);

  if (p1cap->errc()) {
    rc = p1cap->errc();
  }

  if (!rc && p2cap->errc()) {
    rc = p2cap->errc();
  }

  if (!rc) {
    metad::shared_md md;
    metad::shared_md p1md;
    metad::shared_md p2md;
    md = Instance().mds.lookup(req, parent, name);
    p1md = Instance().mds.get(req, parent, p1cap->authid());
    p2md = Instance().mds.get(req, newparent, p2cap->authid());
    uint64_t md_ino = 0;
    {
      XrdSysMutexHelper mLock(md->Locker());

      if (md->deleted()) {
        // we need to wait that this entry is really gone
        Instance().mds.wait_flush(req, md);
      }

      if (!md->id() || md->deleted()) {
        rc = md->deleted() ? ENOENT : md->err();
      } else {
        md_ino = md->id();
      }
    }

    if (!rc) {
      Track::Monitor mone(__func__, Instance().Tracker(), md_ino, true);
      std::string new_name = newname;
      Instance().mds.mv (req, p1md, p2md, md, newname, p1cap->authid(), p2cap->authid());
      if (Instance().Config().options.rename_is_sync)
      {
	XrdSysMutexHelper mLock(md->Locker());
	Instance().mds.wait_flush(req, md);
      }
    }
  }

  EXEC_TIMING_END(__func__);
  fuse_reply_err(req, rc);
  COMMONTIMING("_stop_", &timing);
  eos_static_notice("t(ms)=%.03f %s target-name=%s", timing.RealTime(),
                    dump(id, parent, 0, rc, name).c_str(), newname);
}

/* -------------------------------------------------------------------------- */
void
/* -------------------------------------------------------------------------- */
EosFuse::access(fuse_req_t req, fuse_ino_t ino, int mask)
/* -------------------------------------------------------------------------- */
{
  eos::common::Timing timing(__func__);
  COMMONTIMING("_start_", &timing);
  eos_static_debug("");
  EXEC_TIMING_BEGIN(__func__);
  Track::Monitor mon(__func__, Instance().Tracker(), ino);
  int rc = 0;
  fuse_id id(req);
  metad::shared_md md = Instance().mds.get(req, ino);
  if (!md->id())
  {
    rc = md->deleted()? ENOENT : md->err();
  }

  fuse_reply_err(req, rc);
  EXEC_TIMING_END(__func__);
  COMMONTIMING("_stop_", &timing);
  eos_static_notice("t(ms)=%.03f %s", timing.RealTime(),
                    dump(id, ino, 0, rc).c_str());
}

/* -------------------------------------------------------------------------- */
void
/* -------------------------------------------------------------------------- */
EosFuse::open(fuse_req_t req, fuse_ino_t ino, struct fuse_file_info* fi)
/* -------------------------------------------------------------------------- */
{
  eos::common::Timing timing(__func__);
  COMMONTIMING("_start_", &timing);
  eos_static_debug("flags=%x", fi->flags);

// FMODE_EXEC: "secret" internal flag which can be set only by the kernel when it's
// reading a file destined to be used as an image for an execve.
#define FMODE_EXEC 0x20
  ExecveAlert execve(fi->flags & FMODE_EXEC);

  ADD_FUSE_STAT(__func__, req);
  EXEC_TIMING_BEGIN(__func__);
  Track::Monitor mon(__func__, Instance().Tracker(), ino, true);
  int rc = 0;
  fuse_id id(req);
  int mode = R_OK;

  if (fi->flags & (O_RDWR | O_WRONLY)) {
    mode = W_OK;
  }

  {
    metad::shared_md md;
    md = Instance().mds.get(req, ino);
    XrdSysMutexHelper mLock(md->Locker());

    if (!md->id() || md->deleted()) {
      rc = md->deleted() ? ENOENT : md->err();
    } else {
      // do a parent check
      cap::shared_cap pcap = Instance().caps.acquire(req, md->pid(),
                             S_IFDIR | mode);
      XrdSysMutexHelper mLock(pcap->Locker());

      if (pcap->errc()) {
        rc = pcap->errc();
      } else {
        uint64_t pquota = 0;

        if (mode == W_OK) {
          if (!(pquota = Instance().caps.has_quota(pcap, 1024 * 1024))) {
            rc = EDQUOT;
          }
        }

        if (!rc) {
          mLock.UnLock();
          struct fuse_entry_param e;
          memset(&e, 0, sizeof(e));
          md->convert(e);
          data::data_fh* io = data::data_fh::Instance(Instance().datas.get(req, md->id(),
                              md), md, (mode == W_OK));
          pcap->Locker().Lock();
          io->set_authid(pcap->authid());

          if (pquota < pcap->max_file_size()) {
            io->set_maxfilesize(pquota);
          } else {
            io->set_maxfilesize(pcap->max_file_size());
          }

          pcap->Locker().UnLock();
          // attach a datapool object
          fi->fh = (uint64_t) io;
          std::string cookie = md->Cookie();
          io->ioctx()->set_remote(Instance().Config().hostport,
                                  md->name(),
                                  md->md_ino(),
                                  md->md_pino(),
                                  req,
                                  (mode == W_OK));
          bool outdated = (io->ioctx()->attach(req, cookie, fi->flags) == EKEYEXPIRED);
          fi->keep_cache = outdated ? 0 : Instance().Config().options.data_kernelcache;
          fi->direct_io = 0;
          eos_static_info("%s", md->dump(e).c_str());
        }
      }
    }
  }

  if (rc) {
    fuse_reply_err(req, rc);
  } else {
    fuse_reply_open(req, fi);
  }

  EXEC_TIMING_END(__func__);
  COMMONTIMING("_stop_", &timing);
  eos_static_notice("t(ms)=%.03f %s", timing.RealTime(),
                    dump(id, ino, fi, rc).c_str());
}

/* -------------------------------------------------------------------------- */
void
/* -------------------------------------------------------------------------- */
EosFuse::mknod(fuse_req_t req, fuse_ino_t parent, const char* name,
               mode_t mode, dev_t rdev)
/* -------------------------------------------------------------------------- */
{
  eos::common::Timing timing(__func__);
  COMMONTIMING("_start_", &timing);
  eos_static_debug("");
  ADD_FUSE_STAT(__func__, req);
  EXEC_TIMING_BEGIN(__func__);
  int rc = 0;
  fuse_id id(req);

  if (!S_ISREG(mode)) {
    // we only implement files
    rc = ENOSYS;
  } else {
    create(req, parent, name, mode, 0);
  }

  if (rc) {
    fuse_reply_err(req, rc);
  }

  EXEC_TIMING_END(__func__);
  COMMONTIMING("_stop_", &timing);
  eos_static_notice("t(ms)=%.03f %s", timing.RealTime(),
                    dump(id, parent, 0, rc, name).c_str());
}

/* -------------------------------------------------------------------------- */
void
/* -------------------------------------------------------------------------- */
EosFuse::create(fuse_req_t req, fuse_ino_t parent, const char* name,
                mode_t mode, struct fuse_file_info* fi)
/* -------------------------------------------------------------------------- */
/*
EACCES The  requested  access to the file is not allowed, or search permission is denied for one of the directories in
the path prefix of pathname, or the file did not exist yet and write access to  the  parent  directory  is  not
allowed.  (See also path_resolution(7).)

EDQUOT Where  O_CREAT  is  specified,  the  file  does not exist, and the user's quota of disk blocks or inodes on the
filesystem has been exhausted.

EEXIST pathname already exists and O_CREAT and O_EXCL were used.

EFAULT pathname points outside your accessible address space.

EFBIG  See EOVERFLOW.

EINTR  While blocked waiting to complete an open of a slow device (e.g., a FIFO; see fifo(7)),  the  call  was  inter‐
rupted by a signal handler; see signal(7).

EINVAL The filesystem does not support the O_DIRECT flag. See NOTES for more information.

EISDIR pathname refers to a directory and the access requested involved writing (that is, O_WRONLY or O_RDWR is set).

ELOOP  Too  many symbolic links were encountered in resolving pathname, or O_NOFOLLOW was specified but pathname was a
symbolic link.

EMFILE The process already has the maximum number of files open.

ENAMETOOLONG
pathname was too long.

ENFILE The system limit on the total number of open files has been reached.

ENODEV pathname refers to a device special file and no corresponding device exists.  (This is a Linux kernel  bug;  in
this situation ENXIO must be returned.)

ENOENT O_CREAT  is not set and the named file does not exist.  Or, a directory component in pathname does not exist or
is a dangling symbolic link.

ENOMEM Insufficient kernel memory was available.

ENOSPC pathname was to be created but the device containing pathname has no room for the new file.

ENOTDIR
A component used as a directory in pathname is not, in fact, a directory,  or  O_DIRECTORY  was  specified  and
pathname was not a directory.

ENXIO  O_NONBLOCK  |  O_WRONLY is set, the named file is a FIFO and no process has the file open for reading.  Or, the
file is a device special file and no corresponding device exists.

EOVERFLOW
pathname refers to a regular file that is too large to be opened.  The usual scenario here is that an  applica‐
tion  compiled  on  a  32-bit  platform  without -D_FILE_OFFSET_BITS=64 tried to open a file whose size exceeds
(2<<31)-1 bits; see also O_LARGEFILE above.  This is the error specified by  POSIX.1-2001;  in  kernels  before
2.6.24, Linux gave the error EFBIG for this case.

EPERM  The  O_NOATIME  flag was specified, but the effective user ID of the caller did not match the owner of the file
and the caller was not privileged (CAP_FOWNER).

EROFS  pathname refers to a file on a read-only filesystem and write access was requested.

ETXTBSY
pathname refers to an executable image which is currently being executed and write access was requested.

EWOULDBLOCK
The O_NONBLOCK flag was specified, and an incompatible lease was held on the file (see fcntl(2)).
 */
/* -------------------------------------------------------------------------- */
{
  eos::common::Timing timing(__func__);
  COMMONTIMING("_start_", &timing);
  Track::Monitor mon(__func__, Instance().Tracker(), parent, true);

  if (fi) {
    eos_static_debug("flags=%x", fi->flags);
  }

  ADD_FUSE_STAT(__func__, req);
  EXEC_TIMING_BEGIN(__func__);
  int rc = 0;
  fuse_id id(req);
  // do a parent check
  cap::shared_cap pcap = Instance().caps.acquire(req, parent,
                         S_IFDIR | W_OK, true);
  struct fuse_entry_param e;

  if (pcap->errc()) {
    rc = pcap->errc();
  } else {
    {
      if (!Instance().caps.has_quota(pcap, 1024 * 1024)) {
        rc = EDQUOT;
      }
    }

    if (!rc) {
      metad::shared_md md;
      metad::shared_md pmd;
      md = Instance().mds.lookup(req, parent, name);
      pmd = Instance().mds.get(req, parent, pcap->authid());
<<<<<<< HEAD
=======


      {
	uint64_t del_ino=0;
	// logic avoiding a create/unlink/create sync/async race
	{
	  XrdSysMutexHelper pLock(pmd->Locker());
	  auto it = pmd->get_todelete().find(name);
	  if (it->second)
	    del_ino = it->second;
	}
	if (del_ino)
	{
	  Instance().mds.wait_deleted(req, del_ino);
	}
      }

>>>>>>> 2045c6bd
      XrdSysMutexHelper mLock(md->Locker());

      if (md->id() && !md->deleted()) {
        rc = EEXIST;
      }
      else
      {
	if (md->deleted())
	{
	  // we need to wait that this entry is really gone
	  Instance().mds.wait_flush(req, md);
	}
	md->set_err(0);
        md->set_mode(mode | S_IFREG);
        struct timespec ts;
        eos::common::Timing::GetTimeSpec(ts);
        md->set_name(name);
        md->set_atime(ts.tv_sec);
        md->set_atime_ns(ts.tv_nsec);
        md->set_mtime(ts.tv_sec);
        md->set_mtime_ns(ts.tv_nsec);
        md->set_ctime(ts.tv_sec);
        md->set_ctime_ns(ts.tv_nsec);
        md->set_btime(ts.tv_sec);
        md->set_btime_ns(ts.tv_nsec);
        // need to update the parent mtime
        md->set_pmtime(ts.tv_sec);
        md->set_pmtime_ns(ts.tv_nsec);
        md->set_uid(pcap->uid());
        md->set_gid(pcap->gid());
        md->set_id(Instance().mds.insert(req, md, pcap->authid()));
        md->set_creator(true);
        XrdSysMutexHelper mLockParent(pmd->Locker());
        pmd->set_mtime(ts.tv_sec);
        pmd->set_mtime_ns(ts.tv_nsec);
        mLockParent.UnLock();

        if ((Instance().Config().options.create_is_sync) ||
            (fi && fi->flags & O_EXCL)) {
          md->set_type(md->EXCL);
          rc = Instance().mds.add_sync(req, pmd, md, pcap->authid());
        } else {
          Instance().mds.add(req, pmd, md, pcap->authid());
        }

	memset(&e, 0, sizeof (e));

        if (!rc) {
	  Instance().caps.book_inode(pcap);
          md->convert(e);
          md->lookup_inc();

          if (fi) {
            // -----------------------------------------------------------------------
            // FUSE caches the file for reads on the same filedescriptor in the buffer
            // cache, but the pages are released once this filedescriptor is released.
            fi->keep_cache = Instance().Config().options.data_kernelcache;

            if ((fi->flags & O_DIRECT) ||
                (fi->flags & O_SYNC)) {
              fi->direct_io = 1;
            } else {
              fi->direct_io = 0;
            }

            data::data_fh* io = data::data_fh::Instance(Instance().datas.get(req, md->id(),
                                md), md, true);
            io->set_authid(pcap->authid());
            io->set_maxfilesize(pcap->max_file_size());
            // attach a datapool object
            fi->fh = (uint64_t) io;
            std::string cookie = md->Cookie();
            io->ioctx()->set_remote(Instance().Config().hostport,
                                    md->name(),
                                    md->md_ino(),
                                    md->md_pino(),
                                    req,
                                    true);
            io->ioctx()->attach(req, cookie, fi->flags);
          }
        }

        eos_static_info("%s", md->dump(e).c_str());
      }
    }
  }

  if (rc) {
    fuse_reply_err(req, rc);
  } else {
    if (fi)
      // create
    {
      fuse_reply_create(req, &e, fi);
    } else
      // mknod
    {
      fuse_reply_entry(req, &e);
    }
  }

  EXEC_TIMING_END(__func__);
  COMMONTIMING("_stop_", &timing);
  eos_static_notice("t(ms)=%.03f %s", timing.RealTime(),
                    dump(id, parent, 0, rc).c_str());
}

void
/* -------------------------------------------------------------------------- */
EosFuse::read(fuse_req_t req, fuse_ino_t ino, size_t size, off_t off,
              struct fuse_file_info* fi)
/* -------------------------------------------------------------------------- */
{
  eos::common::Timing timing(__func__);
  COMMONTIMING("_start_", &timing);
  Track::Monitor mon(__func__, Instance().Tracker(), ino);
  eos_static_debug("inode=%llu size=%li off=%llu",
                   (unsigned long long) ino, size, (unsigned long long) off);
  eos_static_debug("");
  fuse_id id(req);
  ADD_FUSE_STAT(__func__, req);
  EXEC_TIMING_BEGIN(__func__);
  data::data_fh* io = (data::data_fh*) fi->fh;
  ssize_t res = 0;
  int rc = 0;

  if (io)
  {
    char* buf=0;
    if ( (res = io->ioctx()->peek_pread(req, buf, size, off)) == -1)
    {
      rc = errno?errno:EIO;
    }
    else
    {
      fuse_reply_buf (req, buf, res);
    }

    io->ioctx()->release_pread();
  } else {
    rc = ENXIO;
  }

  if (rc) {
    fuse_reply_err(req, rc);
  }

  eos_static_debug("t(ms)=%.03f %s", timing.RealTime(),
                   dump(id, ino, 0, rc).c_str());
  EXEC_TIMING_END(__func__);
}

/* -------------------------------------------------------------------------- */
void
/* -------------------------------------------------------------------------- */
EosFuse::write(fuse_req_t req, fuse_ino_t ino, const char* buf, size_t size,
               off_t off, struct fuse_file_info* fi)
/* -------------------------------------------------------------------------- */
{
  eos::common::Timing timing(__func__);
  COMMONTIMING("_start_", &timing);
  Track::Monitor mon(__func__, Instance().Tracker(), ino, true);
  eos_static_debug("inode=%lld size=%lld off=%lld buf=%lld",
                   (long long) ino, (long long) size,
                   (long long) off, (long long) buf);
  eos_static_debug("");
  fuse_id id(req);
  ADD_FUSE_STAT(__func__, req);
  EXEC_TIMING_BEGIN(__func__);
  data::data_fh* io = (data::data_fh*) fi->fh;
  int rc = 0;

  if (io) {
    eos_static_debug("max-file-size=%llu", io->maxfilesize());

    if ((off + size) > io->maxfilesize()) {
      eos_static_err("io-error: maximum file size exceeded inode=%lld size=%lld off=%lld buf=%lld max-size=%llu",
                     ino, size, off, buf, io->maxfilesize());
      rc = EFBIG;
    }
    else
    {
      if (io->ioctx()->pwrite(req, buf, size, off) == -1)
      {
        eos_static_err("io-error: inode=%lld size=%lld off=%lld buf=%lld", ino, size, off, buf);
	rc = errno?errno:EIO;
      }
      else
      {
        {
          XrdSysMutexHelper mLock(io->mdctx()->Locker());
          io->mdctx()->set_size(io->ioctx()->size());
          io->set_update();
        }
        fuse_reply_write(req, size);
      }
    }
  } else {
    rc = ENXIO;
  }

  if (rc) {
    fuse_reply_err(req, rc);
  }

  eos_static_debug("t(ms)=%.03f %s", timing.RealTime(),
                   dump(id, ino, 0, rc).c_str());
  EXEC_TIMING_END(__func__);
}

/* -------------------------------------------------------------------------- */
void
/* -------------------------------------------------------------------------- */
EosFuse::release(fuse_req_t req, fuse_ino_t ino, struct fuse_file_info* fi)
/* -------------------------------------------------------------------------- */
{
  eos::common::Timing timing(__func__);
  COMMONTIMING("_start_", &timing);
  eos_static_debug("");
  ADD_FUSE_STAT(__func__, req);
  EXEC_TIMING_BEGIN(__func__);
  Track::Monitor mon(__func__, Instance().Tracker(), ino, true);
  int rc = 0;
  fuse_id id(req);

  if (fi->fh) {
    data::data_fh* io = (data::data_fh*) fi->fh;
    std::string cookie = "";
    io->ioctx()->detach(req, cookie, io->rw);
    delete io;
    Instance().datas.release(req, ino);
  }

  EXEC_TIMING_END(__func__);
  COMMONTIMING("_stop_", &timing);
  fuse_reply_err(req, rc);
  eos_static_notice("t(ms)=%.03f %s", timing.RealTime(),
                    dump(id, ino, 0, rc).c_str());
}

/* -------------------------------------------------------------------------- */
void
/* -------------------------------------------------------------------------- */
EosFuse::fsync(fuse_req_t req, fuse_ino_t ino, int datasync,
               struct fuse_file_info* fi)
/* -------------------------------------------------------------------------- */
{
  eos::common::Timing timing(__func__);
  COMMONTIMING("_start_", &timing);
  eos_static_debug("datasync=%d", datasync);
  ADD_FUSE_STAT(__func__, req);
  EXEC_TIMING_BEGIN(__func__);
  Track::Monitor mon(__func__, Instance().Tracker(), ino);
  int rc = 0;
  fuse_id id(req);
  data::data_fh* io = (data::data_fh*) fi->fh;

  if (io) {
    {
      std::string fname = "";
      {
        XrdSysMutexHelper mLock(io->md->Locker());
        fname = io->md->name();
      }

      if (filename::matches_suffix(fname,
                                   Instance().Config().options.no_fsync_suffixes)) {
        if (EOS_LOGS_DEBUG) {
          eos_static_info("name=%s is in no-fsync list - suppressing fsync call",
                          fname.c_str());
        }
      } else {
        if (Instance().Config().options.global_flush) {
          Instance().mds.begin_flush(req, io->md,
                                     io->authid()); // flag an ongoing flush centrally
        }

        struct timespec tsnow;

        eos::common::Timing::GetTimeSpec(tsnow);

        XrdSysMutexHelper mLock(io->md->Locker());

        io->md->set_mtime(tsnow.tv_sec);

	if (!rc)
	{
	  // step 2 call sync - this currently flushed all open filedescriptors - should be ok
	  rc = io->ioctx()->sync(); // actually wait for writes to be acknowledged
	  rc = rc?(errno?errno:EIO):0;
	}
	else
	{
	  rc = errno?errno:EIO;
	}
	if (Instance().Config().options.global_flush)
	{
	  Instance().mds.end_flush(req, io->md, io->authid()); // unflag an ongoing flush centrally
	}
      }
    }
  }

  fuse_reply_err(req, rc);
  EXEC_TIMING_END(__func__);
  COMMONTIMING("_stop_", &timing);
  eos_static_notice("t(ms)=%.03f %s", timing.RealTime(),
                    dump(id, ino, 0, rc).c_str());
}

/* -------------------------------------------------------------------------- */
void
/* -------------------------------------------------------------------------- */
EosFuse::forget(fuse_req_t req, fuse_ino_t ino, unsigned long nlookup)
/* -------------------------------------------------------------------------- */
{
  eos::common::Timing timing(__func__);
  COMMONTIMING("_start_", &timing);
  eos_static_debug("");
  ADD_FUSE_STAT(__func__, req);
  EXEC_TIMING_BEGIN(__func__);
  int rc = 0;
  fuse_id id(req);
  rc = Instance().mds.forget(req, ino, nlookup);
  EXEC_TIMING_END(__func__);
  COMMONTIMING("_stop_", &timing);
  eos_static_notice("t(ms)=%.03f %s nlookup=%d", timing.RealTime(),
                    dump(id, ino, 0, rc).c_str(), nlookup);

  if (!rc) {
    Instance().Tracker().forget(ino);
  }

  fuse_reply_none(req);
}

/* -------------------------------------------------------------------------- */
void
/* -------------------------------------------------------------------------- */
EosFuse::flush(fuse_req_t req, fuse_ino_t ino, struct fuse_file_info* fi)
/* -------------------------------------------------------------------------- */
{
  eos::common::Timing timing(__func__);
  COMMONTIMING("_start_", &timing);
  eos_static_debug("");
  ADD_FUSE_STAT(__func__, req);
  EXEC_TIMING_BEGIN(__func__);
  Track::Monitor mon(__func__, Instance().Tracker(), ino, true);
  int rc = 0;
  fuse_id id(req);
  data::data_fh* io = (data::data_fh*) fi->fh;

  if (io) {
    if (io->has_update()) {
      cap::shared_cap pcap = Instance().caps.acquire(req, io->md->pid(),
                             S_IFDIR | W_OK, true);
      XrdSysMutexHelper pLock(pcap->Locker());

      if (pcap->errc()) {
        rc = pcap->errc();
      } else {
        {
          ssize_t size_change = (int64_t) io->md->size() - (int64_t) io->opensize();

          if (size_change > 0) {
            Instance().caps.book_volume(pcap, size_change);
          } else {
            Instance().caps.free_volume(pcap, size_change);
          }

          eos_static_debug("booking %ld bytes on cap ", size_change);
        }
        pLock.UnLock();
        struct timespec tsnow;
        eos::common::Timing::GetTimeSpec(tsnow);
        XrdSysMutexHelper mLock(io->md->Locker());
        io->md->set_mtime(tsnow.tv_sec);
        io->md->set_mtime_ns(tsnow.tv_nsec);
        Instance().mds.update(req, io->md, io->authid());

        // actually do the flush
        if (io->ioctx()->flush(req)) {
          rc = EIO;
        }

        std::string cookie = io->md->Cookie();
        io->ioctx()->store_cookie(cookie);
        pcap->Locker().Lock();

        if (! Instance().caps.has_quota(pcap, 0)) {
          // we signal an error to the client if the quota get's exceeded although
          // we let the file be complete
          rc = EDQUOT;
        }

        pcap->Locker().UnLock();
      }
    }

    // unlock all locks for that owner
    struct flock lock;
    lock.l_type = F_UNLCK;
    lock.l_start = 0;
    lock.l_len = -1;
    lock.l_pid = fuse_req_ctx(req)->pid;
    rc = Instance().mds.setlk(req, io->mdctx(), &lock, 0);
  }

  fuse_reply_err(req, rc);
  EXEC_TIMING_END(__func__);
  COMMONTIMING("_stop_", &timing);
  eos_static_notice("t(ms)=%.03f %s", timing.RealTime(),
                    dump(id, ino, 0, rc).c_str());
}

#ifdef __APPLE__
/* -------------------------------------------------------------------------- */
void
/* -------------------------------------------------------------------------- */
EosFuse::getxattr(fuse_req_t req, fuse_ino_t ino, const char* xattr_name,
                  size_t size, uint32_t position)
/* -------------------------------------------------------------------------- */
#else

/* -------------------------------------------------------------------------- */
void
/* -------------------------------------------------------------------------- */
EosFuse::getxattr(fuse_req_t req, fuse_ino_t ino, const char* xattr_name,
                  size_t size)
/* -------------------------------------------------------------------------- */
#endif
{
  eos::common::Timing timing(__func__);
  COMMONTIMING("_start_", &timing);
  eos_static_debug("");
  ADD_FUSE_STAT(__func__, req);
  EXEC_TIMING_BEGIN(__func__);
  Track::Monitor mon(__func__, Instance().Tracker(), ino);
  int rc = 0;
  fuse_id id(req);
  cap::shared_cap pcap;
  std::string key = xattr_name;
  std::string value;
  bool local_getxattr = false;

  // the root user has a bypass to be able to retrieve information in
  // realtime
  if (fuse_req_ctx(req)->uid == 0) {
    static std::string s_md = "system.eos.md";
    static std::string s_cap = "system.eos.cap";
    static std::string s_ls_caps = "system.eos.caps";
    static std::string s_ls_vmap = "system.eos.vmap";

    if (key.substr(0, s_md.length()) == s_md) {
      local_getxattr = true;
      metad::shared_md md;
      pcap = Instance().caps.get(req, ino);
      md = Instance().mds.get(req, ino, pcap->authid());
      {
        value = Instance().mds.dump_md(md);
      }
    }

    if (key.substr(0, s_cap.length()) == s_cap) {
      local_getxattr = true;
      pcap = Instance().caps.get(req, ino);
      {
        value = pcap->dump();
      }
    }

    if (key.substr(0, s_ls_caps.length()) == s_ls_caps) {
      local_getxattr = true;
      value = Instance().caps.ls();
    }

    if (key.substr(0, s_ls_vmap.length()) == s_ls_vmap) {
      local_getxattr = true;
      value = Instance().mds.vmaps().dump();
    }

    if ((size) && (value.size() > size)) {
      value.erase(size - 4);
      value += "...";
    }
  }

  if (!local_getxattr) {
    {
      metad::shared_md md;
      metad::shared_md pmd;
      static std::string s_sec = "security.";
      static std::string s_acl_a = "system.posix_acl_access";
      static std::string s_acl_d = "system.posix_acl_default";
      static std::string s_apple = "com.apple";

      // don't return any security attribute
      if (key.substr(0, s_sec.length()) == s_sec) {
        rc = ENOATTR;
      } else {
        // don't return any posix acl attribute
        if ((key == s_acl_a) || (key == s_acl_d)) {
          rc = ENOATTR;
        }

#ifdef __APPLE__
        else

          // don't return any finder attribute
          if (key.substr(0, s_apple.length()) == s_apple) {
            rc = ENOATTR;
          }

#endif
      }

      if (!rc) {
        md = Instance().mds.get(req, ino);
        XrdSysMutexHelper mLock(md->Locker());

        if (!md->id() || md->deleted()) {
          rc = md->deleted() ? ENOENT : md->err();
        } else {
          auto map = md->attr();

          if (key.substr(0, 4) == "eos.") {
            if (key == "eos.md_ino") {
              std::string md_ino;
              value = eos::common::StringConversion::GetSizeString(md_ino,
                      (unsigned long long) md->md_ino());
            }

            if (key == "eos.btime") {
              char btime[256];
              snprintf(btime, sizeof(btime), "%lu.%lu", md->btime(), md->btime_ns());
              value = btime;
              ;
            }

            if (key == "eos.name") {
              value = Instance().Config().name;
            }

            if (key == "eos.hostport") {
              value = Instance().Config().hostport;
            }

            if (key == "eos.mgmurl") {
              std::string mgmurl = "root://";
              mgmurl += Instance().Config().hostport;
              value = mgmurl;
            }

            if (key == "eos.quota") {
              pcap = Instance().caps.acquire(req, ino,
                                             R_OK);

              if (pcap->errc()) {
                rc = pcap->errc();
              } else {
                cap::shared_quota q = Instance().caps.quota(pcap);
                XrdSysMutexHelper qLock(q->Locker());
                char qline[1024];
                snprintf(qline, sizeof(qline),
                         "instance             uid     gid        vol-avail        ino-avail        max-fsize                         endpoint\n"
                         "%-16s %7u %7u %16lu %16lu %16lu %32s\n",
                         Instance().Config().name.c_str(),
                         pcap->uid(),
                         pcap->gid(),
                         q->volume_quota(),
                         q->inode_quota(),
                         pcap->max_file_size(),
                         Instance().Config().hostport.c_str());
                value = qline;
              }
            }
          } else {
            if (S_ISDIR(md->mode())) {
              // retrieve the appropriate cap of this inode
              pcap = Instance().caps.acquire(req, ino,
                                             R_OK);
            } else {
              // retrieve the appropriate cap of the parent inode
              pcap = Instance().caps.acquire(req, md->pid(), R_OK);
            }

            if (pcap->errc()) {
              rc = pcap->errc();
            } else {
              if (!map.count(key)) {
                rc = ENOATTR;
              } else {
                value = map[key];
              }
            }

            if (size != 0) {
              if (value.size() > size) {
                rc = ERANGE;
              }
            }
          }
        }
      }
    }
  }

  if (rc) {
    fuse_reply_err(req, rc);
  } else {
    if (size == 0) {
      fuse_reply_xattr(req, value.size());
    } else {
      fuse_reply_buf(req, value.c_str(), value.size());
    }
  }

  EXEC_TIMING_END(__func__);
  COMMONTIMING("_stop_", &timing);
  eos_static_notice("t(ms)=%.03f %s", timing.RealTime(),
                    dump(id, ino, 0, rc, xattr_name).c_str());
}

#ifdef __APPLE__
/* -------------------------------------------------------------------------- */
void
/* -------------------------------------------------------------------------- */
EosFuse::setxattr(fuse_req_t req, fuse_ino_t ino, const char* xattr_name,
                  const char* xattr_value, size_t size, int flags,
                  uint32_t position)
/* -------------------------------------------------------------------------- */
#else

/* -------------------------------------------------------------------------- */
void
/* -------------------------------------------------------------------------- */
EosFuse::setxattr(fuse_req_t req, fuse_ino_t ino, const char* xattr_name,
                  const char* xattr_value, size_t size, int flags)
/* -------------------------------------------------------------------------- */
#endif
{
  eos::common::Timing timing(__func__);
  COMMONTIMING("_start_", &timing);
  eos_static_debug("key=%s", xattr_name);
  ADD_FUSE_STAT(__func__, req);
  EXEC_TIMING_BEGIN(__func__);
  Track::Monitor mon(__func__, Instance().Tracker(), ino, true);
  int rc = 0;
  fuse_id id(req);
  cap::shared_cap pcap;
  std::string value;
  bool local_setxattr = false;
  std::string key = xattr_name;
  value.assign(xattr_value, size);
  // the root user has a bypass to be able to change th fuse configuration in
  // realtime
  {
    static std::string s_debug = "system.eos.debug";
    static std::string s_dropcap = "system.eos.dropcap";
    static std::string s_dropallcap = "system.eos.dropallcap";

    if (key.substr(0, s_debug.length()) == s_debug) {
      local_setxattr = true;
      // only root can do this configuration changes

      if (fuse_req_ctx(req)->uid == 0) {
        rc = EINVAL;
#ifdef EOSCITRINE

        if (value == "notice") {
          eos::common::Logging::GetInstance().SetLogPriority(LOG_NOTICE);
          rc = 0;
        }

        if (value == "info") {
          eos::common::Logging::GetInstance().SetLogPriority(LOG_INFO);
          rc = 0;
        }

        if (value == "debug") {
          eos::common::Logging::GetInstance().SetLogPriority(LOG_DEBUG);
          rc = 0;
        }

#else

        if (value == "notice") {
          eos::common::Logging::SetLogPriority(LOG_NOTICE);
          rc = 0;
        }

        if (value == "info") {
          eos::common::Logging::SetLogPriority(LOG_INFO);
          rc = 0;
        }

        if (value == "debug") {
          eos::common::Logging::SetLogPriority(LOG_DEBUG);
          rc = 0;
        }

#endif
      } else {
        rc = EPERM;
      }
    }

    if (key.substr(0, s_dropcap.length()) == s_dropcap) {
      local_setxattr = true;
      cap::shared_cap pcap = Instance().caps.get(req, ino);

      if (pcap->id()) {
        Instance().caps.forget(pcap->capid(req, ino));
      }
    }

    if (key.substr(0, s_dropallcap.length()) == s_dropallcap) {
      local_setxattr = true;

      if (fuse_req_ctx(req)->uid == 0) {
        Instance().caps.reset();
      } else {
        rc = EPERM;
      }
    }
  }

  if (!local_setxattr) {
    metad::shared_md md;
    md = Instance().mds.get(req, ino);
    XrdSysMutexHelper mLock(md->Locker());

    if (!md->id() || md->deleted()) {
      rc = md->deleted() ? ENOENT : md->err();
    } else {
      // retrieve the appropriate cap
      if (S_ISDIR(md->mode())) {
        pcap = Instance().caps.acquire(req, ino,
                                       SA_OK);
      } else {
        pcap = Instance().caps.acquire(req, md->pid(),
                                       SA_OK);
      }

      if (pcap->errc()) {
        rc = pcap->errc();
      } else {
        static std::string s_sec = "security.";
        static std::string s_acl = "system.posix_acl_access";
        static std::string s_apple = "com.apple";

        // ignore silently any security attribute
        if (key.substr(0, s_sec.length()) == s_sec) {
          rc = 0;
        } else

          // ignore silently any posix acl attribute
          if (key == s_acl) {
            rc = 0;
          }

#ifdef __APPLE__
          else

            // ignore silently any finder attribute
            if (key.substr(0, s_apple.length()) == s_apple) {
              rc = 0;
            }

#endif
            else {
              auto map = md->mutable_attr();
              bool exists = false;

              if ((*map).count(key)) {
                exists = true;
              }

              if (exists && (flags == XATTR_CREATE)) {
                rc = EEXIST;
              } else if (!exists && (flags == XATTR_REPLACE)) {
                rc = ENOATTR;
              } else {
                (*map)[key] = value;
                Instance().mds.update(req, md, pcap->authid());
              }
            }
      }
    }
  }

  fuse_reply_err(req, rc);
  EXEC_TIMING_END(__func__);
  COMMONTIMING("_stop_", &timing);
  eos_static_notice("t(ms)=%.03f %s", timing.RealTime(),
                    dump(id, ino, 0, rc).c_str());
}

/* -------------------------------------------------------------------------- */
void
/* -------------------------------------------------------------------------- */
EosFuse::listxattr(fuse_req_t req, fuse_ino_t ino, size_t size)
/* -------------------------------------------------------------------------- */
{
  eos::common::Timing timing(__func__);
  COMMONTIMING("_start_", &timing);
  eos_static_debug("");
  ADD_FUSE_STAT(__func__, req);
  EXEC_TIMING_BEGIN(__func__);
  Track::Monitor mon(__func__, Instance().Tracker(), ino);
  int rc = 0;
  fuse_id id(req);
  cap::shared_cap pcap;
  std::string attrlist;
  size_t attrlistsize=0;

  metad::shared_md md;
  md = Instance().mds.get(req, ino);

  // retrieve the appropriate cap
  if (S_ISDIR(md->mode())) {
    pcap = Instance().caps.acquire(req, ino,
                                   SA_OK, true);
  } else {
    pcap = Instance().caps.acquire(req, md->pid(),
                                   SA_OK, true);
  }

  if (pcap->errc()) {
    rc = pcap->errc();
  } else {
    XrdSysMutexHelper mLock(md->Locker());

    if (!md->id() || md->deleted()) {
      rc = md->deleted() ? ENOENT : md->err();
    } else {
      auto map = md->attr();
      size_t attrlistsize = 0;
      attrlist = "";

      for (auto it = map.begin(); it != map.end(); ++it) {
        attrlistsize += it->first.length() + 1;
        attrlist += it->first;
        attrlist += '\0';
      }

      if (size != 0 ) {
        if (attrlist.size() > size)
        {
          rc = ERANGE;
        }
      }
    }
  }

  if (rc) {
    fuse_reply_err (req, rc);
  } else {
    if (size == 0)
      fuse_reply_xattr (req, attrlistsize);
    else
      fuse_reply_buf (req, attrlist.c_str(), attrlist.length());
  }

  EXEC_TIMING_END(__func__);
  COMMONTIMING("_stop_", &timing);
  eos_static_notice("t(ms)=%.03f %s", timing.RealTime(),
                    dump(id, ino, 0, rc).c_str());
}

void
/* -------------------------------------------------------------------------- */
EosFuse::removexattr(fuse_req_t req, fuse_ino_t ino, const char* xattr_name)
/* -------------------------------------------------------------------------- */
{
  eos::common::Timing timing(__func__);
  COMMONTIMING("_start_", &timing);
  eos_static_debug("");
  ADD_FUSE_STAT(__func__, req);
  EXEC_TIMING_BEGIN(__func__);
  Track::Monitor mon(__func__, Instance().Tracker(), ino);
  int rc = 0 ;
  fuse_id id(req);
  cap::shared_cap pcap;
  metad::shared_md md;
  md = Instance().mds.get(req, ino);

  // retrieve the appropriate cap
  if (S_ISDIR(md->mode())) {
    pcap = Instance().caps.acquire(req, ino,
                                   SA_OK, true);
  } else {
    pcap = Instance().caps.acquire(req, md->pid(),
                                   SA_OK, true);
  }

  if (pcap->errc()) {
    rc = pcap->errc();
  } else {
    XrdSysMutexHelper mLock(md->Locker());

    if (!md->id() || md->deleted()) {
      rc = md->deleted() ? ENOENT : md->err();
    } else {
      std::string key = xattr_name;
      static std::string s_sec = "security.";
      static std::string s_acl = "system.posix_acl";
      static std::string s_apple = "com.apple";

      // ignore silently any security attribute
      if (key.substr(0, s_sec.length()) == s_sec) {
        rc = 0;
      } else

        // ignore silently any posix acl attribute
        if (key == s_acl) {
          rc = 0;
        }

#ifdef __APPLE__
        else

          // ignore silently any finder attribute
          if (key.substr(0, s_apple.length()) == s_apple) {
            rc = 0;
          }

#endif
          else {
            auto map = md->mutable_attr();
            bool exists = false;

            if ((*map).count(key)) {
              exists = true;
            }

            if (!exists) {
              rc = ENOATTR;
            } else {
              (*map).erase(key);
              Instance().mds.update(req, md, pcap->authid());
            }
          }
    }
  }

  fuse_reply_err(req, rc);
  EXEC_TIMING_END(__func__);
  COMMONTIMING("_stop_", &timing);
  eos_static_notice("t(ms)=%.03f %s", timing.RealTime(),
                    dump(id, ino, 0, rc).c_str());
}

void
/* -------------------------------------------------------------------------- */
EosFuse::readlink(fuse_req_t req, fuse_ino_t ino)
/* -------------------------------------------------------------------------- */
/*
 EACCES Search permission is denied for a component of the path prefix.  (See also path_resolution(7).)

 EFAULT buf extends outside the process’s allocated address space.

 EINVAL bufsiz is not positive.

 EINVAL The named file is not a symbolic link.

 EIO    An I/O error occurred while reading from the file system.

 ELOOP  Too many symbolic links were encountered in translating the pathname.

 ENAMETOOLONG
        A pathname, or a component of a pathname, was too long.

 ENOENT The named file does not exist.

 ENOMEM Insufficient kernel memory was available.

 ENOTDIR
        A component of the path prefix is not a directory.
 */
{
  eos::common::Timing timing(__func__);
  COMMONTIMING("_start_", &timing);
  eos_static_debug("");
  ADD_FUSE_STAT(__func__, req);
  EXEC_TIMING_BEGIN(__func__);
  Track::Monitor mon(__func__, Instance().Tracker(), ino);
  int rc = 0;
  std::string target;
  fuse_id id(req);
  cap::shared_cap pcap;
  metad::shared_md md;
  md = Instance().mds.get(req, ino);

  // retrieve the appropriate cap
  if (S_ISDIR(md->mode())) {
    pcap = Instance().caps.acquire(req, ino,
                                   SA_OK, true);
  }
  else
  {
    pcap = Instance().caps.acquire(req, md->pid(),
                                   SA_OK, true);
  }

  if (pcap->errc()) {
    rc = pcap->errc();
  } else {
    XrdSysMutexHelper mLock(md->Locker());

    if (!md->id() || md->deleted()) {
      rc = ENOENT;
    } else {
      if (!(md->mode() & S_IFLNK)) {
        // no a link
        rc = EINVAL;
      } else {
        target = md->target();
      }
    }
  }

  if (!rc) {
    fuse_reply_readlink(req, target.c_str());
    return;
  } else {
    fuse_reply_err(req, errno);
    return;
  }

  EXEC_TIMING_END(__func__);
  COMMONTIMING("_stop_", &timing);
  eos_static_notice("t(ms)=%.03f %s", timing.RealTime(),
                    dump(id, ino, 0, rc).c_str());
}

void
/* -------------------------------------------------------------------------- */
EosFuse::symlink(fuse_req_t req, const char* link, fuse_ino_t parent,
                 const char* name)
/* -------------------------------------------------------------------------- */
/*
 EACCES Write access to the directory containing newpath is denied, or one of the directories in the path
        prefix of newpath did not allow search permission.  (See also path_resolution(7).)

 EEXIST newpath already exists.

 EFAULT oldpath or newpath points outside your accessible address space.

 EIO    An I/O error occurred.

 ELOOP  Too many symbolic links were encountered in resolving newpath.

 ENAMETOOLONG
        oldpath or newpath was too long.

 ENOENT A directory component in newpath does not exist or is a dangling symbolic link, or oldpath is the
        empty string.

 ENOMEM Insufficient kernel memory was available.

 ENOSPC The device containing the file has no room for the new directory entry.

 ENOTDIR
        A component used as a directory in newpath is not, in fact, a directory.

 EPERM  The file system containing newpath does not support the creation of symbolic links.

 EROFS  newpath is on a read-only file system.

 */
{
  eos::common::Timing timing(__func__);
  COMMONTIMING("_start_", &timing);
  eos_static_debug("");
  ADD_FUSE_STAT(__func__, req);
  EXEC_TIMING_BEGIN(__func__);
  Track::Monitor mon(__func__, Instance().Tracker(), parent);
  int rc = 0;
  fuse_id id(req);
  struct fuse_entry_param e;
  // do a parent check
  cap::shared_cap pcap = Instance().caps.acquire(req, parent,
                         S_IFDIR | W_OK, true);

  if (pcap->errc()) {
    rc = pcap->errc();
  } else {
    metad::shared_md md;
    metad::shared_md pmd;
    md = Instance().mds.lookup(req, parent, name);
    pmd = Instance().mds.get(req, parent, pcap->authid());
    XrdSysMutexHelper mLock(md->Locker());

    if (md->id() && !md->deleted()) {
      rc = EEXIST;
    } else {
      if (md->deleted()) {
        // we need to wait that this entry is really gone
        Instance().mds.wait_flush(req, md);
      }

      md->set_mode(S_IRWXU | S_IRWXG | S_IRWXO | S_IFLNK);
      md->set_target(link);
      md->set_err(0);
      struct timespec ts;
      eos::common::Timing::GetTimeSpec(ts);
      md->set_name(name);
      md->set_atime(ts.tv_sec);
      md->set_atime_ns(ts.tv_nsec);
      md->set_mtime(ts.tv_sec);
      md->set_mtime_ns(ts.tv_nsec);
      md->set_ctime(ts.tv_sec);
      md->set_ctime_ns(ts.tv_nsec);
      md->set_btime(ts.tv_sec);
      md->set_btime_ns(ts.tv_nsec);
      md->set_uid(pcap->uid());
      md->set_gid(pcap->gid());
      md->set_id(Instance().mds.insert(req, md, pcap->authid()));
      md->lookup_inc();

      if (Instance().Config().options.mkdir_is_sync) {
        md->set_type(md->EXCL);
        rc = Instance().mds.add_sync(req, pmd, md, pcap->authid());
      } else {
        Instance().mds.add(req, pmd, md, pcap->authid());
      }

      memset(&e, 0, sizeof(e));
      md->convert(e);
    }
  }

  if (rc) {
    fuse_reply_err(req, rc);
  } else {
    fuse_reply_entry(req, &e);
  }

  EXEC_TIMING_END(__func__);
  COMMONTIMING("_stop_", &timing);
  eos_static_notice("t(ms)=%.03f %s", timing.RealTime(),
                    dump(id, parent, 0, rc).c_str());
}

void
/* -------------------------------------------------------------------------- */
EosFuse::getlk(fuse_req_t req, fuse_ino_t ino,
               struct fuse_file_info* fi, struct flock* lock)
/* -------------------------------------------------------------------------- */
{
  eos::common::Timing timing(__func__);
  COMMONTIMING("_start_", &timing);
  eos_static_debug("");
  ADD_FUSE_STAT(__func__, req);
  EXEC_TIMING_BEGIN(__func__);
  Track::Monitor mon(__func__, Instance().Tracker(), ino);
  fuse_id id(req);
  int rc = 0;

  if (!Instance().Config().options.global_locking) {
    // use default local locking
    rc = EOPNOTSUPP;
  } else {
    // use global locking
    data::data_fh* io = (data::data_fh*) fi->fh;

    if (io) {
      rc = Instance().mds.getlk(req, io->mdctx(), lock);
    } else {
      rc = ENXIO;
    }
  }

  if (rc) {
    fuse_reply_err(req, rc);
  } else {
    fuse_reply_lock(req, lock);
  }

  EXEC_TIMING_END(__func__);
  COMMONTIMING("_stop_", &timing);
  eos_static_notice("t(ms)=%.03f %s", timing.RealTime(),
                    dump(id, ino, 0, rc).c_str());
}

void
/* -------------------------------------------------------------------------- */
EosFuse::setlk(fuse_req_t req, fuse_ino_t ino,
               struct fuse_file_info* fi,
               struct flock* lock, int sleep)
/* -------------------------------------------------------------------------- */
{
  eos::common::Timing timing(__func__);
  COMMONTIMING("_start_", &timing);
  eos_static_debug("");
  ADD_FUSE_STAT(__func__, req);
  EXEC_TIMING_BEGIN(__func__);
  Track::Monitor mon(__func__, Instance().Tracker(), ino, true);
  fuse_id id(req);
  int rc = 0;

  if (!Instance().Config().options.global_locking) {
    // use default local locking
    rc = EOPNOTSUPP;
  } else {
    // use global locking
    data::data_fh* io = (data::data_fh*) fi->fh;

    if (io) {
      size_t w_ms = 10;

      do {
        // we currently implement the polling lock on client side due to the
        // thread-per-link model of XRootD
        rc = Instance().mds.setlk(req, io->mdctx(), lock, sleep);

        if (rc && sleep) {
          XrdSysTimer sleeper;
          sleeper.Wait(w_ms);
          // do exponential back-off with a hard limit at 1s
          w_ms *= 2;

          if (w_ms > 1000) {
            w_ms = 1000;
          }

          continue;
        }

        break;
      } while (rc);
    } else {
      rc = ENXIO;
    }
  }

  fuse_reply_err(req, rc);
  EXEC_TIMING_END(__func__);
  COMMONTIMING("_stop_", &timing);
  eos_static_notice("t(ms)=%.03f %s", timing.RealTime(),
                    dump(id, ino, 0, rc).c_str());
}

/* -------------------------------------------------------------------------- */
void
EosFuse::getHbStat(eos::fusex::statistics& hbs)
/* -------------------------------------------------------------------------- */
{
  eos_static_debug("get statistics");
  eos::common::LinuxMemConsumption::linux_mem_t mem;
  eos::common::LinuxStat::linux_stat_t osstat;

#ifndef __APPLE__
  if (!eos::common::LinuxMemConsumption::GetMemoryFootprint(mem)) {
    eos_static_err("failed to get the MEM usage information");
  }

  if (!eos::common::LinuxStat::GetStat(osstat)) {
    eos_static_err("failed to get the OS usage information");
  }
#endif
  hbs.set_inodes(getMdStat().inodes());
  hbs.set_inodes_todelete(getMdStat().inodes_deleted());
  hbs.set_inodes_backlog(getMdStat().inodes_backlog());
  hbs.set_inodes_ever(getMdStat().inodes_ever());
  hbs.set_inodes_ever_deleted(getMdStat().inodes_deleted_ever());
  hbs.set_threads(osstat.threads);
  hbs.set_vsize_mb(osstat.vsize / 1024.0 / 1024.0);
  hbs.set_rss_mb(osstat.rss / 1024.0 / 1024.0);
}

/* -------------------------------------------------------------------------- */
bool
EosFuse::isRecursiveRm(fuse_req_t req)
/* -------------------------------------------------------------------------- */
{
#ifndef __APPLE__
  const struct fuse_ctx* ctx = fuse_req_ctx(req);
  ProcessSnapshot snapshot = fusexrdlogin::processCache->retrieve(ctx->pid, ctx->uid, ctx->gid, false);
  if(snapshot->getProcessInfo().getRmInfo().isRm() &&
     snapshot->getProcessInfo().getRmInfo().isRecursive()) {
    return true;
  }
#endif
  return false;
}
<|MERGE_RESOLUTION|>--- conflicted
+++ resolved
@@ -1848,15 +1848,8 @@
       b_ptr += a_size;
       b_size += a_size;
       // at offset=0 add the '..' directory
-<<<<<<< HEAD
-      metad::shared_md ppmd = Instance().mds.get(req, pmd->pid(), "" , 0, 0, 0, true);
-
+      metad::shared_md ppmd = Instance().mds.get(req, pmd->pid(), "" , true, 0, 0, true);
       if (ppmd && (ppmd->id() == pmd->pid())) {
-=======
-      metad::shared_md ppmd = Instance().mds.get(req, pmd->pid(), "" , true, 0, 0, true);
-      if (ppmd && (ppmd->id() == pmd->pid()))
-      {
->>>>>>> 2045c6bd
         fuse_ino_t cino = 0;
         mode_t mode = 0;
         {
@@ -2078,9 +2071,6 @@
     pmd = Instance().mds.get(req, parent, pcap->authid());
     {
       std::string implied_cid;
-<<<<<<< HEAD
-=======
-
       {
 	// logic avoiding a mkdir/rmdir/mkdir sync/async race
 	{
@@ -2095,23 +2085,13 @@
 	}
       }
 
->>>>>>> 2045c6bd
       XrdSysMutexHelper mLock(md->Locker());
 
       if (md->id() && !md->deleted()) {
         rc = EEXIST;
-<<<<<<< HEAD
-      } else {
-        if (md->deleted()) {
-          // we need to wait that this entry is really gone
-          Instance().mds.wait_flush(req, md);
-        }
-=======
       }
       else
       {
->>>>>>> 2045c6bd
-
 	md->set_err(0);
         md->set_mode(mode | S_IFDIR);
         struct timespec ts;
@@ -2770,9 +2750,6 @@
       metad::shared_md pmd;
       md = Instance().mds.lookup(req, parent, name);
       pmd = Instance().mds.get(req, parent, pcap->authid());
-<<<<<<< HEAD
-=======
-
 
       {
 	uint64_t del_ino=0;
@@ -2789,7 +2766,6 @@
 	}
       }
 
->>>>>>> 2045c6bd
       XrdSysMutexHelper mLock(md->Locker());
 
       if (md->id() && !md->deleted()) {
