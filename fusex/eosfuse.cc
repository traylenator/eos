//------------------------------------------------------------------------------
//! @file eosfuse.cc
//! @author Andreas-Joachim Peters CERN
//! @brief EOS C++ Fuse low-level implementation (3rd generation)
//------------------------------------------------------------------------------

/************************************************************************
 * EOS - the CERN Disk Storage System                                   *
 * Copyright (C) 2016CERN/Switzerland                                  *
 *                                                                      *
 * This program is free software: you can redistribute it and/or modify *
 * it under the terms of the GNU General Public License as published by *
 * the Free Software Foundation, either version 3 of the License, or    *
 * (at your option) any later version.                                  *
 *                                                                      *
 * This program is distributed in the hope that it will be useful,      *
 * but WITHOUT ANY WARRANTY; without even the implied warranty of       *
 * MERCHANTABILITY or FITNESS FOR A PARTICULAR PURPOSE.  See the        *
 * GNU General Public License for more details.                         *
 *                                                                      *
 * You should have received a copy of the GNU General Public License    *
 * along with this program.  If not, see <http://www.gnu.org/licenses/>.*
 ************************************************************************/

#include "deps/backward-cpp/backward.hpp"

#ifdef ROCKSDB_FOUND
#include "kv/RocksKV.hh"
#endif

#include "eosfuse.hh"
#include "misc/fusexrdlogin.hh"
#include "misc/filename.hh"
#include <string>
#include <map>
#include <set>
#include <iostream>
#include <sstream>
#include <memory>
#include <algorithm>
#include <thread>
#include <iterator>

#include <dirent.h>
#include <stdint.h>
#include <errno.h>
#include <unistd.h>
#include <stdio.h>
#include <string.h>

#include <sys/resource.h>
#include <sys/types.h>
#ifdef __APPLE__
#define O_DIRECT 0
#define EKEYEXPIRED 127
#include <sys/xattr.h>
#else
#include <attr/xattr.h>
#endif

#include <json/json.h>

#include "common/Timing.hh"
#include "common/Logging.hh"
#include "common/Path.hh"
#include "common/LinuxMemConsumption.hh"
#include "common/LinuxStat.hh"
#include "common/StringConversion.hh"
#include "md/md.hh"
#include "kv/kv.hh"
#include "data/cache.hh"
#include "data/cachehandler.hh"

#if ( FUSE_USE_VERSION > 28 )
#include "EosFuseSessionLoop.hh"
#endif

#define _FILE_OFFSET_BITS 64

EosFuse* EosFuse::sEosFuse = 0;

/* -------------------------------------------------------------------------- */
EosFuse::EosFuse()
{
  sEosFuse = this;
  fusesession = 0;
  fusechan = 0;
}

/* -------------------------------------------------------------------------- */
EosFuse::~EosFuse()
{
  eos_static_warning("");
}

/* -------------------------------------------------------------------------- */
int
/* -------------------------------------------------------------------------- */
EosFuse::run(int argc, char* argv[], void* userdata)
/* -------------------------------------------------------------------------- */
{
  eos_static_debug("");
  struct fuse_args args = FUSE_ARGS_INIT(argc, argv);
  fuse_opt_parse(&args, NULL, NULL, NULL);
  char* local_mount_dir = 0;
  int err = 0;
  std::string no_fsync_list;
  // check the fsname to choose the right JSON config file
  std::string fsname = "";

  for (int i = 0; i < argc; i++) {
    std::string option = argv[i];
    size_t npos;
    size_t epos;

    if ((npos = option.find("fsname=")) != std::string::npos) {
      epos = option.find(",", npos);
      fsname = option.substr(npos + std::string("fsname=").length(),
                             (epos != std::string::npos) ?
                             epos - npos - std::string("fsname=").length() : -1);
      break;
    }
  }

  fprintf(stderr, "# fsname='%s'\n", fsname.c_str());

  if (getuid() == 0) {
    // the root mount always adds the 'allow_other' option
    fuse_opt_add_arg(&args, "-oallow_other");
    fprintf(stderr, "# -o allow_other enabled on shared mount\n");
  }

  fprintf(stderr, "# -o big_writes enabled\n");
  fuse_opt_add_arg(&args, "-obig_writes");
  std::string jsonconfig = "/etc/eos/fuse";

  if (fsname.length()) {
    jsonconfig += ".";
    jsonconfig += fsname;
  }

  jsonconfig += ".conf";
#ifndef __APPLE__

  if (::access("/bin/fusermount", X_OK)) {
    fprintf(stderr, "error: /bin/fusermount is not executable for you!\n");
    exit(-1);
  }

#endif

  if (getuid() <= DAEMONUID) {
    unsetenv("KRB5CCNAME");
    unsetenv("X509_USER_PROXY");
  }

  cacheconfig cconfig;
  {
    // parse JSON configuration
    Json::Value root;
    Json::Reader reader;
    std::ifstream configfile(jsonconfig, std::ifstream::binary);

    if (reader.parse(configfile, root, false)) {
      fprintf(stderr, "# JSON parsing successfull\n");
    } else {
      fprintf(stderr, "error: invalid configuration file %s - %s\n",
              jsonconfig.c_str(), reader.getFormattedErrorMessages().c_str());
      exit(EINVAL);
    }

    const Json::Value jname = root["name"];
    config.name = root["name"].asString();
    config.hostport = root["hostport"].asString();
    config.remotemountdir = root["remotemountdir"].asString();
    config.localmountdir = root["localmountdir"].asString();
    config.statfilesuffix = root["statfilesuffix"].asString();
    config.statfilepath = root["statfilepath"].asString();
    config.options.debug = root["options"]["debug"].asInt();
    config.options.lowleveldebug = root["options"]["lowleveldebug"].asInt();
    config.options.debuglevel = root["options"]["debuglevel"].asInt();
    config.options.libfusethreads = root["options"]["libfusethreads"].asInt();
    config.options.md_kernelcache = root["options"]["md-kernelcache"].asInt();
    config.options.md_kernelcache_enoent_timeout =
      root["options"]["md-kernelcache.enoent.timeout"].asDouble();
    config.options.md_backend_timeout =
      root["options"]["md-backend.timeout"].asDouble();
    config.options.data_kernelcache = root["options"]["data-kernelcache"].asInt();
    config.options.mkdir_is_sync = root["options"]["mkdir-is-sync"].asInt();
    config.options.create_is_sync = root["options"]["create-is-sync"].asInt();
    config.options.symlink_is_sync = root["options"]["symlink-is-sync"].asInt();
    config.options.global_flush = root["options"]["global-flush"].asInt();
    config.options.global_locking = root["options"]["global-locking"].asInt();
    config.options.fdlimit = root["options"]["fd-limit"].asInt();
    config.mdcachehost = root["mdcachehost"].asString();
    config.mdcacheport = root["mdcacheport"].asInt();
    config.mdcachedir = root["mdcachedir"].asString();
    config.mqtargethost = root["mdzmqtarget"].asString();
    config.mqidentity = root["mdzmqidentity"].asString();
    config.mqname = config.mqidentity;
    config.auth.fuse_shared  = root["auth"]["shared-mount"].asInt();
    config.auth.use_user_krb5cc = root["auth"]["krb5"].asInt();
    config.auth.use_user_gsiproxy = root["auth"]["gsi"].asInt();
    config.auth.tryKrb5First = !((bool)root["auth"]["gsi-first"].asInt());

    for (Json::Value::iterator it = root["options"]["no-fsync"].begin() ;
         it != root["options"]["no-fsync"].end(); ++it) {
      config.options.no_fsync_suffixes.push_back(it->asString());
      no_fsync_list += it->asString();
      no_fsync_list += ",";
    }

    // disallow mdcachedir if compiled without rocksdb support
#ifndef ROCKSDB_FOUND

    if (!config.mdcachedir.empty()) {
      std::cerr <<
                "Options mdcachedir is unavailable, fusex was compiled without rocksdb support."
                << std::endl;
      exit(EINVAL);
    }

#endif

    // disallow conflicting options
    if (!config.mdcachedir.empty() && (config.mdcacheport != 0 ||
                                       !config.mdcachehost.empty())) {
      std::cerr <<
                "Options (mdcachehost, mdcacheport) conflict with (mdcachedir) - only one type of mdcache is allowed."
                << std::endl;
      exit(EINVAL);
    }

    if (config.mdcachedir.length()) {
      // add the instance name to all cache directories
      if (config.mdcachedir.rfind("/") != (config.mdcachedir.size() - 1)) {
        config.mdcachedir += "/";
      }

      config.mdcachedir += config.name.length() ? config.name : "default";
    }

    // default settings
    if (!config.statfilesuffix.length()) {
      config.statfilesuffix = "stats";
    }

    if (!config.mdcacheport) {
      config.mdcacheport = 6379;
    }

    if (!config.mqtargethost.length()) {
      std::string h = config.hostport;
      h.erase(h.find(":"));
      config.mqtargethost = "tcp://" + h + ":1100";
    }

    {
      config.mqidentity.insert(0, "fuse://");
      config.mqidentity += "@";
      char hostname[4096];

      if (gethostname(hostname, sizeof(hostname))) {
        fprintf(stderr, "error: failed to get hostname!\n");
        exit(EINVAL);
      }

      config.clienthost = hostname;
      config.mqidentity += hostname;
      char suuid[40];
      uuid_t uuid;
      uuid_generate_time(uuid);
      uuid_unparse(uuid, suuid);
      config.clientuuid = suuid;
      config.mqidentity += "//";
      config.mqidentity += suuid;
      config.mqidentity += ":";
      char spid[16];
      snprintf(spid, sizeof(spid), "%d", getpid());
      config.mqidentity += spid;
    }

    if (config.options.fdlimit > 0) {
      struct rlimit newrlimit;
      newrlimit.rlim_cur = config.options.fdlimit;
      newrlimit.rlim_max = config.options.fdlimit;

      if (setrlimit(RLIMIT_NOFILE, &newrlimit) != 0) {
        fprintf(stderr, "error: unable to set fd limit to %d - errno %d\n",
                config.options.fdlimit, errno);
        exit(EINVAL);
      }
    }

    struct rlimit nofilelimit;

    if (getrlimit(RLIMIT_NOFILE, &nofilelimit) != 0) {
      fprintf(stderr, "error: unable to get fd limit - errno %d\n", errno);
      exit(EINVAL);
    }

    fprintf(stderr, "# File descriptor limit: %lu soft, %lu hard\n",
            nofilelimit.rlim_cur, nofilelimit.rlim_max);
    // data caching configuration
    cconfig.type = cache_t::INVALID;

    if (!config.mdcachehost.length() && !config.mdcachedir.length()) {
      cconfig.clean_on_startup = true;
    } else {
      cconfig.clean_on_startup = false;
    }

    if (root["cache"]["type"].asString() == "disk") {
      cconfig.type = cache_t::DISK;
    } else if (root["cache"]["type"].asString() == "memory") {
      cconfig.type = cache_t::MEMORY;
    } else {
      fprintf(stderr, "error: invalid cache type configuration\n");
    }

    cconfig.location = root["cache"]["location"].asString();
    cconfig.journal = root["cache"]["journal"].asString();

    if (cconfig.location.length()) {
      if (cconfig.location.rfind("/") != (cconfig.location.size() - 1)) {
        cconfig.location += "/";
      }

      cconfig.location += config.name.length() ? config.name : "default";
    }

    if (cconfig.journal.length()) {
      if (cconfig.journal.rfind("/") != (cconfig.journal.size() - 1)) {
        cconfig.journal += "/";
      }

      cconfig.journal += config.name.length() ? config.name : "default";
    }

    // by default create all the specified cache paths
    std::string mk_cachedir = "mkdir -p " + config.mdcachedir;
    std::string mk_journaldir = "mkdir -p " + cconfig.journal;
    std::string mk_locationdir = "mkdir -p " + cconfig.location;

    if (config.mdcachedir.length()) {
      system(mk_cachedir.c_str());
    }

    if (cconfig.journal.length()) {
      system(mk_journaldir.c_str());
    }

    if (cconfig.location.length()) {
      system(mk_locationdir.c_str());
    }

    // make the cache directories private to root
    if (config.mdcachedir.length())  if ((chmod(config.mdcachedir.c_str(),
                                            S_IRUSR | S_IWUSR | S_IXUSR))) {
        fprintf(stderr, "error: failed to make path=%s RWX for root - errno=%d",
                config.mdcachedir.c_str(), errno);
        exit(-1);
      }

    if (cconfig.journal.length())    if ((chmod(cconfig.journal.c_str(),
                                            S_IRUSR | S_IWUSR | S_IXUSR))) {
        fprintf(stderr, "error: failed to make path=%s RWX for root - errno=%d",
                cconfig.journal.c_str(), errno);
        exit(-1);
      }

    if (cconfig.location.length())   if ((chmod(cconfig.location.c_str(),
                                            S_IRUSR | S_IWUSR | S_IXUSR))) {
        fprintf(stderr, "error: failed to make path=%s RWX for root - errno=%d",
                cconfig.location.c_str(), errno);
        exit(-1);
      }

    cconfig.total_file_cache_size = root["cache"]["size-mb"].asUInt64() * 1024 *
                                    1024;
    cconfig.total_file_journal_size = root["cache"]["journal-mb"].asUInt64() *
                                      1024 * 1024;
    cconfig.per_file_cache_max_size = root["cache"]["file-cache-max-kb"].asUInt64()
                                      * 1024;
    cconfig.per_file_journal_max_size =
      root["cache"]["file-journal-max-kb"].asUInt64() * 1024;
    int rc = 0;

    if ((rc = cachehandler::instance().init(cconfig))) {
      exit(rc);
    }
  }
  {
    std::string mountpoint;

    for (int i = 1; i < argc; ++i) {
      std::string opt = argv[i];

      if (opt[0] != '-') {
        mountpoint = opt;
      }

      if (opt == "-f") {
        config.options.foreground = 1;
      }
    }

    if (!mountpoint.length()) {
      // we allow to take the mountpoint from the json file if it is not given on the command line
      fuse_opt_add_arg(&args, config.localmountdir.c_str());
      mountpoint = config.localmountdir.c_str();
    }

    if (mountpoint.length()) {
      // sanity check of the mount directory
      if (!::opendir(mountpoint.c_str())) {
        // check for a broken mount
        if (errno == ENOTCONN) {
          // force an 'umount -l '
          std::string systemline = "umount -l ";
          systemline += mountpoint;
          fprintf(stderr, "# dead mount detected - forcing '%s'\n", systemline.c_str());
          system(systemline.c_str());
        }
      }
    }
  }
  std::string nodelay = getenv("XRD_NODELAY") ? getenv("XRD_NODELAY") : "";

  if (nodelay == "1") {
    fprintf(stderr, "# Running with XRD_NODELAY=1 (nagle algorithm is disabled)\n");
  } else {
    putenv((char*)"XRD_NODELAY=1");
    fprintf(stderr, "# Disabling nagle algorithm (XRD_NODELAY=1)\n");
  }

  int debug;

  if (fuse_parse_cmdline(&args, &local_mount_dir, NULL, &debug) == -1) {
    exit(errno ? errno : -1);
  }

  if ((fusechan = fuse_mount(local_mount_dir, &args)) == NULL) {
    fprintf(stderr, "error: fuse_mount failed\n");
    exit(errno ? errno : -1);
  }

  if (fuse_daemonize(config.options.foreground) != -1) {
    fusexrdlogin::initializeProcessCache(config.auth);

    if (config.options.foreground) {
      if (nodelay != "1") {
        fprintf(stderr,
                "# warning: nagle algorithm is still enabled (export XRD_NODELAY=1 before running in foreground)\n");
      }
    }

    FILE* fstderr;

    // Open log file
    if (getuid()) {
      char logfile[1024];

      if (getenv("EOS_FUSE_LOGFILE")) {
        snprintf(logfile, sizeof(logfile) - 1, "%s",
                 getenv("EOS_FUSE_LOGFILE"));
      } else {
        snprintf(logfile, sizeof(logfile) - 1, "/tmp/eos-fuse.%d.log",
                 getuid());
      }

      if (!config.statfilepath.length()) {
        config.statfilepath = logfile;
        config.statfilepath += ".";
        config.statfilepath += config.statfilesuffix;
      }

      // Running as a user ... we log into /tmp/eos-fuse.$UID.log
      if (!(fstderr = freopen(logfile, "a+", stderr))) {
        fprintf(stderr, "error: cannot open log file %s\n", logfile);
      } else {
        ::chmod(logfile, S_IRUSR | S_IWUSR | S_IRGRP | S_IROTH);
      }
    } else {
      // Running as root ... we log into /var/log/eos/fuse
      std::string log_path = "/var/log/eos/fusex/fuse.";

      if (getenv("EOS_FUSE_LOG_PREFIX") || fsname.length()) {
        if (getenv("EOS_FUSE_LOG_PREFIX")) {
          log_path += getenv("EOS_FUSE_LOG_PREFIX");
        } else {
          log_path += fsname;
        }

        if (!config.statfilepath.length()) config.statfilepath = log_path +
              "." + config.statfilesuffix;

        log_path += ".log";
      } else {
        if (!config.statfilepath.length()) config.statfilepath = log_path +
              config.statfilesuffix;

        log_path += "log";
      }

      eos::common::Path cPath(log_path.c_str());
      cPath.MakeParentPath(S_IRWXU | S_IRGRP | S_IROTH);

      if (!(fstderr = freopen(cPath.GetPath(), "a+", stderr))) {
        fprintf(stderr, "error: cannot open log file %s\n", cPath.GetPath());
      } else if (::chmod(cPath.GetPath(), S_IRUSR | S_IWUSR)) {
        fprintf(stderr, "error: failed to chmod %s\n", cPath.GetPath());
      }
    }

    if (fstderr) {
      setvbuf(fstderr, (char*) NULL, _IONBF, 0);
    }

#ifdef EOSCITRINE
    eos::common::Logging::GetInstance().SetUnit("FUSE@eosxd");
    eos::common::Logging::GetInstance().gShortFormat = true;
    eos::common::Logging::GetInstance().SetFilter("DumpStatistic");

    if (config.options.debug) {
      eos::common::Logging::GetInstance().SetLogPriority(LOG_DEBUG);
    } else {
      if (config.options.debuglevel) {
        eos::common::Logging::GetInstance().SetLogPriority(config.options.debuglevel);
      } else {
        eos::common::Logging::GetInstance().SetLogPriority(LOG_INFO);
      }
    }

#else
    eos::common::Logging::Init();
    eos::common::Logging::SetUnit("FUSE@eosxd");
    eos::common::Logging::gShortFormat = true;
    eos::common::Logging::SetFilter("DumpStatistic");

    if (config.options.debug) {
      eos::common::Logging::SetLogPriority(LOG_DEBUG);
    } else {
      if (config.options.debuglevel) {
        eos::common::Logging::SetLogPriority(config.options.debuglevel);
      } else {
        eos::common::Logging::SetLogPriority(LOG_INFO);
      }
    }

#endif
    // initialize mKV in case no cache is configured to act as no-op
    mKV.reset(new RedisKV());
#ifdef ROCKSDB_FOUND

    if (!config.mdcachedir.empty()) {
      RocksKV* kv = new RocksKV();

      if (kv->connect(config.name, config.mdcachedir) != 0) {
        fprintf(stderr, "error: failed to open rocksdb KV cache - path=%s",
                config.mdcachedir.c_str());
        exit(EINVAL);
      }

      mKV.reset(kv);
    }

#endif

    if (config.mdcachehost.length()) {
      RedisKV* kv = new RedisKV();

      if (kv->connect(config.name, config.mdcachehost, config.mdcacheport ?
                      config.mdcacheport : 6379) != 0) {
        fprintf(stderr, "error: failed to connect to md cache - connect-string=%s",
                config.mdcachehost.c_str());
        exit(EINVAL);
      }

      mKV.reset(kv);
    }

    mdbackend.init(config.hostport, config.remotemountdir);
    mds.init(&mdbackend);
    caps.init(&mdbackend, &mds);
    datas.init();

    if (config.mqtargethost.length()) {
      if (mds.connect(config.mqtargethost, config.mqidentity, config.mqname,
                      config.clienthost, config.clientuuid)) {
        fprintf(stderr,
                "error: failed to connect to mgm/zmq - connect-string=%s connect-identity=%s connect-name=%s",
                config.mqtargethost.c_str(), config.mqidentity.c_str(), config.mqname.c_str());
        exit(EINVAL);
      }
    }

    if (cachehandler::instance().init_daemonized()) {
      exit(errno);
    }

    fusestat.Add("getattr", 0, 0, 0);
    fusestat.Add("setattr", 0, 0, 0);
    fusestat.Add("setattr:chown", 0, 0, 0);
    fusestat.Add("setattr:chmod", 0, 0, 0);
    fusestat.Add("setattr:utimes", 0, 0, 0);
    fusestat.Add("setattr:truncate", 0, 0, 0);
    fusestat.Add("lookup", 0, 0, 0);
    fusestat.Add("opendir", 0, 0, 0);
    fusestat.Add("readdir", 0, 0, 0);
    fusestat.Add("releasedir", 0, 0, 0);
    fusestat.Add("statfs", 0, 0, 0);
    fusestat.Add("mknod", 0, 0, 0);
    fusestat.Add("mkdir", 0, 0, 0);
    fusestat.Add("rm", 0, 0, 0);
    fusestat.Add("unlink", 0, 0, 0);
    fusestat.Add("rmdir", 0, 0, 0);
    fusestat.Add("rename", 0, 0, 0);
    fusestat.Add("access", 0, 0, 0);
    fusestat.Add("open", 0, 0, 0);
    fusestat.Add("create", 0, 0, 0);
    fusestat.Add("read", 0, 0, 0);
    fusestat.Add("write", 0, 0, 0);
    fusestat.Add("release", 0, 0, 0);
    fusestat.Add("fsync", 0, 0, 0);
    fusestat.Add("forget", 0, 0, 0);
    fusestat.Add("flush", 0, 0, 0);
    fusestat.Add("getxattr", 0, 0, 0);
    fusestat.Add("setxattr", 0, 0, 0);
    fusestat.Add("listxattr", 0, 0, 0);
    fusestat.Add("removexattr", 0, 0, 0);
    fusestat.Add("readlink", 0, 0, 0);
    fusestat.Add("symlink", 0, 0, 0);
    fusestat.Add(__SUM__TOTAL__, 0, 0, 0);
    tDumpStatistic.reset(&EosFuse::DumpStatistic, this);
    tStatCirculate.reset(&EosFuse::StatCirculate, this);
    tMetaCacheFlush.reset(&metad::mdcflush, &mds);
    tMetaCommunicate.reset(&metad::mdcommunicate, &mds);
    tCapFlush.reset(&cap::capflush, &caps);
    eos_static_warning("********************************************************************************");
    eos_static_warning("eosdx started version %s - FUSE protocol version %d",
                       VERSION, FUSE_USE_VERSION);
    eos_static_warning("eos-instance-url       := %s", config.hostport.c_str());
    eos_static_warning("thread-pool            := %s",
                       config.options.libfusethreads ? "libfuse" : "custom");
    eos_static_warning("zmq-connection         := %s", config.mqtargethost.c_str());
    eos_static_warning("zmq-identity           := %s", config.mqidentity.c_str());
    eos_static_warning("options                := md-cache:%d md-enoent:%.02f md-timeout:%.02f data-cache:%d mkdir-sync:%d create-sync:%d symlink-sync:%d flush:%d locking:%d no-fsync:%s",
                       config.options.md_kernelcache,
                       config.options.md_kernelcache_enoent_timeout,
                       config.options.md_backend_timeout,
                       config.options.data_kernelcache,
                       config.options.mkdir_is_sync,
                       config.options.create_is_sync,
                       config.options.symlink_is_sync,
                       config.options.global_flush,
                       config.options.global_locking,
                       no_fsync_list.c_str()
                      );
    fusesession = fuse_lowlevel_new(&args,
                                    &(get_operations()),
                                    sizeof(operations), NULL);

    if ((fusesession != NULL)) {
      if (fuse_set_signal_handlers(fusesession) != -1) {
        fuse_session_add_chan(fusesession, fusechan);

        if (getenv("EOS_FUSE_NO_MT") &&
            (!strcmp(getenv("EOS_FUSE_NO_MT"), "1"))) {
          err = fuse_session_loop(fusesession);
        } else {
#if ( FUSE_USE_VERSION <= 28 )
          err = fuse_session_loop_mt(fusesession);
#else

          if (config.options.libfusethreads) {
            err = fuse_session_loop_mt(fusesession);
          } else {
            EosFuseSessionLoop loop(10, 20, 10, 20);
            err = loop.Loop(fusesession);
          }

#endif
        }

        fuse_remove_signal_handlers(fusesession);
        fuse_session_remove_chan(fusechan);
      }

      fuse_session_destroy(fusesession);
    }

    eos_static_warning("eosdx stopped version %s - FUSE protocol version %d",
                       VERSION, FUSE_USE_VERSION);
    eos_static_warning("********************************************************************************");
    tDumpStatistic.join();
    tStatCirculate.join();
    tMetaCacheFlush.join();
    tMetaCommunicate.join();
    tCapFlush.join();
    fuse_unmount(local_mount_dir, fusechan);
  } else {
    fprintf(stderr, "error: failed to daemonize\n");
    exit(errno ? errno : -1);
  }

  return err ? 1 : 0;
}

/* -------------------------------------------------------------------------- */
void
/* -------------------------------------------------------------------------- */
EosFuse::umounthandler(int sig, siginfo_t* si, void* ctx)
/* -------------------------------------------------------------------------- */
{
#ifdef __linux__
  backward::SignalHandling::handleSignal(sig, si, ctx);
#endif
  eos_static_warning("sighandler received signal %d - emitting signal 2", sig);
  signal(SIGSEGV, SIG_DFL);
  kill(getpid(), 2);
}

/* -------------------------------------------------------------------------- */
void
/* -------------------------------------------------------------------------- */
EosFuse::init(void* userdata, struct fuse_conn_info* conn)
/* -------------------------------------------------------------------------- */
{
  eos_static_debug("");
  struct sigaction sa;
  sa.sa_flags = SA_SIGINFO;
  sigemptyset(&sa.sa_mask);
  sa.sa_sigaction = EosFuse::umounthandler;

  if (sigaction(SIGSEGV, &sa, NULL) == -1) {
    char msg[1024];
    snprintf(msg, sizeof(msg), "failed to install SEGV handler");
    throw std::runtime_error(msg);
  }

  if (sigaction(SIGABRT, &sa, NULL) == -1) {
    char msg[1024];
    snprintf(msg, sizeof(msg), "failed to install SEGV handler");
    throw std::runtime_error(msg);
  }

  conn->want |= FUSE_CAP_EXPORT_SUPPORT | FUSE_CAP_POSIX_LOCKS |
                FUSE_CAP_BIG_WRITES ;
  conn->capable |= FUSE_CAP_EXPORT_SUPPORT | FUSE_CAP_POSIX_LOCKS |
                   FUSE_CAP_BIG_WRITES ;
}

void
EosFuse::destroy(void* userdata)
{
  eos_static_debug("");
}

/* -------------------------------------------------------------------------- */
void
/* -------------------------------------------------------------------------- */
EosFuse::DumpStatistic(ThreadAssistant& assistant)
/* -------------------------------------------------------------------------- */
{
  eos_static_debug("started statistic dump thread");
  char ino_stat[16384];
  time_t start_time = time(NULL);

  while (!assistant.terminationRequested()) {
    eos::common::LinuxMemConsumption::linux_mem_t mem;
    eos::common::LinuxStat::linux_stat_t osstat;

    if (!eos::common::LinuxMemConsumption::GetMemoryFootprint(mem)) {
      eos_static_err("failed to get the MEM usage information");
    }

    if (!eos::common::LinuxStat::GetStat(osstat)) {
      eos_static_err("failed to get the OS usage information");
    }

    eos_static_debug("dumping statistics");
    XrdOucString out;
    fusestat.PrintOutTotal(out);
    std::string sout = out.c_str();
    time_t now = time(NULL);
    snprintf(ino_stat, sizeof(ino_stat),
             "# -----------------------------------------------------------------------------------------------------------\n"
             "ALL        inodes              := %lu\n"
             "ALL        inodes-todelete     := %lu\n"
             "ALL        inodes-backlog      := %lu\n"
             "ALL        inodes-ever         := %lu\n"
             "ALL        inodes-ever-deleted := %lu\n"
             "# -----------------------------------------------------------------------------------------------------------\n",
             this->getMdStat().inodes(),
             this->getMdStat().inodes_deleted(),
             this->getMdStat().inodes_backlog(),
             this->getMdStat().inodes_ever(),
             this->getMdStat().inodes_deleted_ever());
    sout += ino_stat;
    std::string s1;
    std::string s2;
    snprintf(ino_stat, sizeof(ino_stat),
             "ALL        threads             := %llu\n"
             "ALL        visze               := %s\n"
             "All        rss                 := %s\n"
             "All        version             := %s\n"
             "ALl        fuseversion         := %d\n"
             "All        starttime           := %lu\n"
             "All        uptime              := %lu\n"
             "All        instance-url        := %s\n"
             "# -----------------------------------------------------------------------------------------------------------\n",
             osstat.threads,
             eos::common::StringConversion::GetReadableSizeString(s1, osstat.vsize, "b"),
             eos::common::StringConversion::GetReadableSizeString(s2, osstat.rss, "b"),
             VERSION,
             FUSE_USE_VERSION,
             start_time,
             now - start_time,
             EosFuse::Instance().config.hostport.c_str()
            );
    sout += ino_stat;
    std::ofstream dumpfile(EosFuse::Instance().config.statfilepath);
    dumpfile << sout;
    assistant.wait_for(std::chrono::seconds(1));
  }
}

/* -------------------------------------------------------------------------- */
void
/* -------------------------------------------------------------------------- */
EosFuse::StatCirculate(ThreadAssistant& assistant)
/* -------------------------------------------------------------------------- */
{
  eos_static_debug("started stat circulate thread");
  fusestat.Circulate(assistant);
}

/* -------------------------------------------------------------------------- */
void
/* -------------------------------------------------------------------------- */
EosFuse::getattr(fuse_req_t req, fuse_ino_t ino, struct fuse_file_info* fi)
/* -------------------------------------------------------------------------- */
{
  eos::common::Timing timing(__func__);
  COMMONTIMING("_start_", &timing);
  eos_static_debug("");
  ADD_FUSE_STAT(__func__, req);
  EXEC_TIMING_BEGIN(__func__);
  int rc = 0;
  fuse_id id(req);
  struct fuse_entry_param e;
  metad::shared_md md = Instance().mds.get(req, ino);
  {
    XrdSysMutexHelper mLock(md->Locker());

    if (!md->id() || (md->deleted() && !md->lookup_is())) {
      rc = md->deleted() ? ENOENT : md->err();
    } else {
      cap::shared_cap pcap = Instance().caps.acquire(req, md->pid() ? md->pid() : 1,
                             S_IFDIR | X_OK | R_OK);
      XrdSysMutexHelper capLock(pcap->Locker());

      if (pcap->errc()) {
        rc = pcap->errc();
      } else {
        md->convert(e);
        eos_static_info("%s", md->dump(e).c_str());
      }
    }
  }

  if (rc) {
    fuse_reply_err(req, rc);
  } else {
    fuse_reply_attr(req, &e.attr, e.attr_timeout);
  }

  EXEC_TIMING_END(__func__);
  COMMONTIMING("_stop_", &timing);
  eos_static_notice("t(ms)=%.03f %s", timing.RealTime(),
                    dump(id, ino, fi, rc).c_str());
}

/* -------------------------------------------------------------------------- */
void
/* -------------------------------------------------------------------------- */
EosFuse::setattr(fuse_req_t req, fuse_ino_t ino, struct stat* attr, int op,
                 struct fuse_file_info* fi)
/* -------------------------------------------------------------------------- */
{
  eos::common::Timing timing(__func__);
  COMMONTIMING("_start_", &timing);
  eos_static_debug("");
  ADD_FUSE_STAT(__func__, req);
  EXEC_TIMING_BEGIN(__func__);
  int rc = 0;
  fuse_id id(req);
  cap::shared_cap pcap;
  metad::shared_md md;
  md = Instance().mds.get(req, ino);
  md->Locker().Lock();

  if (!md->id() || (md->deleted() && !md->lookup_is())) {
    rc = md->deleted() ? ENOENT : md->err();
  } else {
    fuse_ino_t cap_ino =  S_ISDIR(md->mode()) ? ino : md->pid();

    if (op & FUSE_SET_ATTR_MODE) {
      // retrieve cap for mode setting
      pcap = Instance().caps.acquire(req, cap_ino,
                                     M_OK);
    } else if ((op & FUSE_SET_ATTR_UID) || (op & FUSE_SET_ATTR_GID)) {
      // retrieve cap for owner setting
      pcap = Instance().caps.acquire(req, cap_ino,
                                     C_OK);
    } else if (op & FUSE_SET_ATTR_SIZE) {
      // retrieve cap for write
      pcap = Instance().caps.acquire(req, cap_ino,
                                     W_OK);
    } else if ((op & FUSE_SET_ATTR_ATIME)
               || (op & FUSE_SET_ATTR_MTIME)
               || (op & FUSE_SET_ATTR_ATIME_NOW)
               || (op & FUSE_SET_ATTR_MTIME_NOW)
              ) {
      // retrieve cap for write
      pcap = Instance().caps.acquire(req, cap_ino,
                                     W_OK);
    }

    if (pcap->errc()) {
      rc = pcap->errc();
    } else {
      if (op & FUSE_SET_ATTR_MODE) {
        /*
          EACCES Search permission is denied on a component of the path prefix.

          EFAULT path points outside your accessible address space.

          EIO    An I/O error occurred.

          ELOOP  Too many symbolic links were encountered in resolving path.

          ENAMETOOLONG
                 path is too long.

          ENOENT The file does not exist.

          ENOMEM Insufficient kernel memory was available.

          ENOTDIR
                 A component of the path prefix is not a directory.

          EPERM  The  effective  UID does not match the owner of the file,
                 and the process is not privileged (Linux: it does not

                 have the CAP_FOWNER capability).

          EROFS  The named file resides on a read-only filesystem.

          The general errors for fchmod() are listed below:

          EBADF  The file descriptor fd is not valid.

          EIO    See above.

          EPERM  See above.

          EROFS  See above.
         */
        ADD_FUSE_STAT("setattr:chmod", req);
        EXEC_TIMING_BEGIN("setattr:chmod");
        md->set_mode(attr->st_mode);
        EXEC_TIMING_END("setattr:chmod");
      }

      if ((op & FUSE_SET_ATTR_UID) || (op & FUSE_SET_ATTR_GID)) {
        /*
          EACCES Search permission is denied on a component of the path prefix.

          EFAULT path points outside your accessible address space.

          ELOOP  Too many symbolic links were encountered in resolving path.

          ENAMETOOLONG
                 path is too long.

          ENOENT The file does not exist.

          ENOMEM Insufficient kernel memory was available.

          ENOTDIR
                 A component of the path prefix is not a directory.

          EPERM  The calling process did not have the required permissions
                 (see above) to change owner and/or group.

          EROFS  The named file resides on a read-only filesystem.

          The general errors for fchown() are listed below:

          EBADF  The descriptor is not valid.

          EIO    A low-level I/O error occurred while modifying the inode.

          ENOENT See above.

          EPERM  See above.

          EROFS  See above.
         */
        ADD_FUSE_STAT("setattr:chown", req);
        EXEC_TIMING_BEGIN("setattr:chown");

        if (op & FUSE_SET_ATTR_UID) {
          md->set_uid(attr->st_uid);
        }

        if (op & FUSE_SET_ATTR_GID) {
          md->set_gid(attr->st_gid);
        }

        EXEC_TIMING_END("setattr:chown");
      }

      if (
        (op & FUSE_SET_ATTR_ATIME)
        || (op & FUSE_SET_ATTR_MTIME)
        || (op & FUSE_SET_ATTR_ATIME_NOW)
        || (op & FUSE_SET_ATTR_MTIME_NOW)
      ) {
        /*
        EACCES Search permission is denied for one of the directories in
        the  path  prefix  of  path

        EACCES times  is  NULL,  the caller's effective user ID does not match
        the owner of the file, the caller does not have
        write access to the file, and the caller is not privileged
        (Linux: does not have either the CAP_DAC_OVERRIDE or
        the CAP_FOWNER capability).

        ENOENT filename does not exist.

        EPERM  times is not NULL, the caller's effective UID does not
        match the owner of the file, and the caller is not priv‐
        ileged (Linux: does not have the CAP_FOWNER capability).

        EROFS  path resides on a read-only filesystem.
         */
        ADD_FUSE_STAT("setattr:utimes", req);
        EXEC_TIMING_BEGIN("setattr:utimes");
        struct timespec tsnow;
        eos::common::Timing::GetTimeSpec(tsnow);

        if (op & FUSE_SET_ATTR_ATIME) {
          md->set_atime(attr->ATIMESPEC.tv_sec);
          md->set_atime_ns(attr->ATIMESPEC.tv_nsec);
          md->set_ctime(tsnow.tv_sec);
          md->set_ctime_ns(tsnow.tv_nsec);
        }

        if (op & FUSE_SET_ATTR_MTIME) {
          md->set_mtime(attr->MTIMESPEC.tv_sec);
          md->set_mtime_ns(attr->MTIMESPEC.tv_nsec);
          md->set_ctime(tsnow.tv_sec);
          md->set_ctime_ns(tsnow.tv_nsec);
        }

        if ((op & FUSE_SET_ATTR_ATIME_NOW) ||
            (op & FUSE_SET_ATTR_MTIME_NOW)) {
          if (op & FUSE_SET_ATTR_ATIME_NOW) {
            md->set_atime(tsnow.tv_sec);
            md->set_atime_ns(tsnow.tv_nsec);
            md->set_ctime(tsnow.tv_sec);
            md->set_ctime_ns(tsnow.tv_nsec);
          }

          if (op & FUSE_SET_ATTR_MTIME_NOW) {
            md->set_mtime(tsnow.tv_sec);
            md->set_mtime_ns(tsnow.tv_nsec);
            md->set_ctime(tsnow.tv_sec);
            md->set_ctime_ns(tsnow.tv_nsec);
          }
        }

        std::string cookie = md->Cookie();
        Instance().datas.update_cookie(md->id(), cookie);
        EXEC_TIMING_END("setattr:utimes");
      }

      if (op & FUSE_SET_ATTR_SIZE) {
        /*
        EACCES Search  permission is denied for a component of the path
        prefix, or the named file is not writable by the user.

        EFAULT Path points outside the process's allocated address space.

        EFBIG  The argument length is larger than the maximum file size.

        EINTR  While blocked waiting to complete, the call was interrupted
        by a signal handler; see fcntl(2) and signal(7).

        EINVAL The argument length is negative or larger than the maximum
        file size.

        EIO    An I/O error occurred updating the inode.

        EISDIR The named file is a directory.

        ELOOP  Too many symbolic links were encountered in translating the
        pathname.

        ENAMETOOLONG
        A component of a pathname exceeded 255 characters, or an
        entire pathname exceeded 1023 characters.

        ENOENT The named file does not exist.

        ENOTDIR
        A component of the path prefix is not a directory.

        EPERM  The underlying filesystem does not support extending a file
        beyond its current size.

        EROFS  The named file resides on a read-only filesystem.

        ETXTBSY
        The file is a pure procedure (shared text) file that is
        being executed.

        For ftruncate() the same errors apply, but instead of things that
        can be wrong with path, we now have things that  can
        be wrong with the file descriptor, fd:

        EBADF  fd is not a valid descriptor.

        EBADF or EINVAL
        fd is not open for writing.

        EINVAL fd does not reference a regular file.
         */
        ADD_FUSE_STAT("setattr:truncate", req);
        EXEC_TIMING_BEGIN("setattr:truncate");
        int rc = 0;

        if (!md->id() || (md->deleted() && !md->lookup_is())) {
          rc = ENOENT;
        } else {
          if ((md->mode() & S_IFDIR)) {
            rc = EISDIR;
          } else {
            if (fi && fi->fh) {
              // ftruncate
              data::data_fh* io = (data::data_fh*) fi->fh;

              if (io) {
                eos_static_debug("ftruncate size=%lu", (size_t) attr->st_size);
                rc |= io->ioctx()->truncate(req, attr->st_size);
                rc |= io->ioctx()->flush(req);
              } else {
                rc = EIO;
              }
            } else {
              // truncate
              eos_static_debug("truncate size=%lu", (size_t) attr->st_size);
              std::string cookie = md->Cookie();
              data::shared_data io = Instance().datas.get(req, md->id(), md);
              rc = io->attach(req, cookie, true);
              eos_static_debug("calling truncate");
              rc |= io->truncate(req, attr->st_size);
              rc |= io->flush(req);
              rc |= io->detach(req, cookie, true);
              Instance().datas.release(req, md->id());
            }

            if (!rc) {
              ssize_t size_change = (int64_t)(attr->st_size) - (int64_t) md->size();

              if (size_change > 0) {
                Instance().caps.book_volume(pcap, size_change);
              } else {
                Instance().caps.free_volume(pcap, size_change);
              }

              md->set_size(attr->st_size);
            }
          }
        }

        EXEC_TIMING_END("setattr:truncate");
      }
    }
  }

  if (rc) {
    md->Locker().UnLock();
    fuse_reply_err(req, rc);
  } else {
    struct fuse_entry_param e;
    memset(&e, 0, sizeof(e));
    md->convert(e);
    eos_static_info("%s", md->dump(e).c_str());
    Instance().mds.update(req, md, pcap->authid());
    md->Locker().UnLock();
    fuse_reply_attr(req, &e.attr, e.attr_timeout);
  }

  EXEC_TIMING_END(__func__);
  COMMONTIMING("_stop_", &timing);
  eos_static_notice("t(ms)=%.03f %s", timing.RealTime(),
                    dump(id, ino, fi, rc).c_str());
}

void
EosFuse::lookup(fuse_req_t req, fuse_ino_t parent, const char* name)
{
  eos::common::Timing timing(__func__);
  COMMONTIMING("_start_", &timing);
  eos_static_debug("");
  ADD_FUSE_STAT(__func__, req);
  EXEC_TIMING_BEGIN(__func__);
  int rc = 0;
  fuse_id id(req);
  struct fuse_entry_param e;
  memset(&e, 0, sizeof(e));
  {
    metad::shared_md md;
    md = Instance().mds.lookup(req, parent, name);

    if (md->id() && !md->deleted()) {
      XrdSysMutexHelper mLock(md->Locker());
      md->set_pid(parent);
      md->convert(e);
      eos_static_info("%s", md->dump(e).c_str());
      md->lookup_inc();
      cap::shared_cap pcap = Instance().caps.acquire(req, parent,
                             R_OK);
    } else {
      // negative cache entry
      e.ino = 0;
      e.attr_timeout = Instance().Config().options.md_kernelcache_enoent_timeout;
      e.entry_timeout = Instance().Config().options.md_kernelcache_enoent_timeout;

      if (e.entry_timeout) {
        rc = 0;
      } else {
        rc = md->deleted() ? ENOENT : md->err();
      }
    }
  }
  EXEC_TIMING_END(__func__);
  COMMONTIMING("_stop_", &timing);
  eos_static_notice("t(ms)=%.03f name=%s %s", timing.RealTime(), name,
                    dump(id, parent, 0, rc).c_str());

  if (rc) {
    fuse_reply_err(req, rc);
  } else {
    fuse_reply_entry(req, &e);
  }
}

/* -------------------------------------------------------------------------- */
void
/* -------------------------------------------------------------------------- */
EosFuse::opendir(fuse_req_t req, fuse_ino_t ino, struct fuse_file_info* fi)
/* -------------------------------------------------------------------------- */
{
  eos::common::Timing timing(__func__);
  COMMONTIMING("_start_", &timing);
  eos_static_debug("");
  EXEC_TIMING_BEGIN(__func__);
  ADD_FUSE_STAT(__func__, req);
  Track::Monitor mon(__func__, Instance().Tracker(), ino);
  int rc = 0;
  fuse_id id(req);
  // retrieve cap
  cap::shared_cap pcap = Instance().caps.acquire(req, ino,
                         S_IFDIR | X_OK | R_OK, true);

  if (pcap->errc()) {
    rc = pcap->errc();
  } else {
    // retrieve md
    metad::shared_md md = Instance().mds.get(req, ino, pcap->authid(), true);
    XrdSysMutexHelper mLock(md->Locker());

    if (!md->id() || md->deleted()) {
      rc = md->deleted() ? ENOENT : md->err();
    } else {
      eos_static_info("%s", md->dump().c_str());
      auto md_fh = new opendir_t;
      md_fh->md = md;
      // fh contains a dummy 0 pointer
      eos_static_debug("adding ino=%08lx p-ino=%08lx", md->id(), md->pid());
      fi->fh = (unsigned long) md_fh;
    }
  }

  if (rc) {
    fuse_reply_err(req, rc);
  } else {
    fuse_reply_open(req, fi);
  }

  EXEC_TIMING_END(__func__);
  COMMONTIMING("_stop_", &timing);
  eos_static_notice("t(ms)=%.03f %s", timing.RealTime(),
                    dump(id, ino, 0, rc).c_str());
}

/* -------------------------------------------------------------------------- */
void
/* -------------------------------------------------------------------------- */
EosFuse::readdir(fuse_req_t req, fuse_ino_t ino, size_t size, off_t off,
                 struct fuse_file_info* fi)
/* -------------------------------------------------------------------------- */
/*
EBADF  Invalid directory stream descriptor fi->fh
 */
{
  eos::common::Timing timing(__func__);
  COMMONTIMING("_start_", &timing);
  EXEC_TIMING_BEGIN(__func__);
  ADD_FUSE_STAT(__func__, req);
  int rc = 0;
  fuse_id id(req);

  if (!fi->fh) {
    fuse_reply_err(req, EBADF);
    rc = EBADF;
  } else {
    // get the shared pointer from the open file descriptor
    opendir_t* md = (opendir_t*) fi->fh;
    metad::shared_md pmd = md->md;
    std::map<std::string, uint64_t> pmd_children;
    mode_t pmd_mode;
    uint64_t pmd_id;
    {
      // avoid to have more than one md object locked at a time
      XrdSysMutexHelper mLock(pmd->Locker());
      pmd_mode = pmd->mode();
      pmd_id = pmd->id();
      auto pmap = pmd->children();
      auto it = pmap.begin();

      for (; it != pmap.end(); ++it) {
        pmd_children[it->first] = it->second;
      }

      if (!pmd_children.size()) {
        if (EOS_LOGS_DEBUG) {
          eos_static_debug("%s", Instance().mds.dump_md(pmd, false).c_str());
        }
      }
    }
    // only one readdir at a time
    XrdSysMutexHelper lLock(md->items_lock);
    auto it = pmd_children.begin();
    eos_static_info("off=%lu size-%lu", off, pmd_children.size());
    char b[size];
    char* b_ptr = b;
    off_t b_size = 0;

    // the root directory adds only '.', all other add '.' and '..' for off=0
    if (off == 0) {
      // at offset=0 add the '.' directory
      std::string bname = ".";
      fuse_ino_t cino = pmd_id;
      eos_static_debug("list: %08x %s", cino, bname.c_str());
      mode_t mode = pmd_mode;
      struct stat stbuf;
      memset(&stbuf, 0, sizeof(struct stat));
      stbuf.st_ino = cino;
      stbuf.st_mode = mode;
      size_t a_size = fuse_add_direntry(req, b_ptr , size - b_size,
                                        bname.c_str(), &stbuf, ++off);
      eos_static_info("name=%s ino=%08lx mode=%08x bytes=%u/%u",
                      bname.c_str(), cino, mode, a_size, size - b_size);
      b_ptr += a_size;
      b_size += a_size;
      // at offset=0 add the '..' directory
      metad::shared_md ppmd = Instance().mds.get(req, pmd->pid(), "" , 0, 0, 0, true);

      if (ppmd && (ppmd->id() == pmd->pid())) {
        fuse_ino_t cino = 0;
        mode_t mode = 0;
        {
          XrdSysMutexHelper ppLock(ppmd->Locker());
          cino = ppmd->id();
          mode = ppmd->mode();
        }
        std::string bname = "..";
        eos_static_debug("list: %08x %s", cino, bname.c_str());
        struct stat stbuf;
        memset(&stbuf, 0, sizeof(struct stat));
        stbuf.st_ino = cino;
        stbuf.st_mode = mode;
        size_t a_size = fuse_add_direntry(req, b_ptr , size - b_size,
                                          bname.c_str(), &stbuf, ++off);
        eos_static_info("name=%s ino=%08lx mode=%08x bytes=%u/%u",
                        bname.c_str(), cino, mode, a_size, size - b_size);
        b_ptr += a_size;
        b_size += a_size;
      }
    }

    off_t i_offset = 2;

    // add regular children
    for (; it != pmd_children.end(); ++it) {
      if (off > i_offset) {
        i_offset++;
        continue;
      } else {
        i_offset++;
      }

      // skip entries we have shown already
      if (md->readdir_items.count(it->first)) {
        continue;
      }

      std::string bname = it->first;
      fuse_ino_t cino = it->second;
      metad::shared_md cmd = Instance().mds.get(req, cino, "" , 0, 0, 0, true);
      eos_static_debug("list: %08x %s (d=%d)", cino, it->first.c_str(),
                       cmd->deleted());
      mode_t mode;
      {
        XrdSysMutexHelper cLock(cmd->Locker());
        mode = cmd->mode();

        // skip deleted entries or hidden entries
        if (cmd->deleted()) {
          continue;
        }
      }
      struct stat stbuf;
      memset(&stbuf, 0, sizeof(struct stat));
      stbuf.st_ino = cino;
      stbuf.st_mode = mode;
      size_t a_size = fuse_add_direntry(req, b_ptr , size - b_size,
                                        bname.c_str(), &stbuf, ++off);
      eos_static_info("name=%s ino=%08lx mode=%08x bytes=%u/%u",
                      bname.c_str(), cino, mode, a_size, size - b_size);

      if (a_size > (size - b_size)) {
        break;
      }

      // add to the shown list
      md->readdir_items.insert(it->first);
      b_ptr += a_size;
      b_size += a_size;
    }

    if (b_size) {
      fuse_reply_buf(req, b, b_size);
    } else {
      fuse_reply_buf(req, b, 0);
    }

    eos_static_debug("size=%lu off=%llu reply-size=%lu", size, off, b_size);
  }

  EXEC_TIMING_END(__func__);
  COMMONTIMING("_stop_", &timing);
  eos_static_notice("t(ms)=%.03f %s", timing.RealTime(),
                    dump(id, ino, 0, rc).c_str());
}

/* -------------------------------------------------------------------------- */
void
/* -------------------------------------------------------------------------- */
EosFuse::releasedir(fuse_req_t req, fuse_ino_t ino, struct fuse_file_info* fi)
/* -------------------------------------------------------------------------- */
{
  eos::common::Timing timing(__func__);
  COMMONTIMING("_start_", &timing);
  eos_static_debug("");
  EXEC_TIMING_BEGIN(__func__);
  ADD_FUSE_STAT(__func__, req);
  int rc = 0;
  fuse_id id(req);
  opendir_t* md = (opendir_t*) fi->fh;

  if (md) {
    // The following two lines act as a barrier to ensure the last readdir() has
    // released items_lock. From the point of view of the FUSE kernel module,
    // once we call fuse_reply_buf inside readdir, that syscall is over, and it
    // is free to call releasedir. This creates a race condition where we try to
    // delete md while readdir still holds items_lock - the following two lines
    // prevent this.
    md->items_lock.Lock();
    md->items_lock.UnLock();
    delete md;
    fi->fh = 0;
  }

  EXEC_TIMING_END(__func__);
  fuse_reply_err(req, 0);
  COMMONTIMING("_stop_", &timing);
  eos_static_notice("t(ms)=%.03f %s", timing.RealTime(),
                    dump(id, ino, 0, rc).c_str());
}

/* -------------------------------------------------------------------------- */
void
/* -------------------------------------------------------------------------- */
EosFuse::statfs(fuse_req_t req, fuse_ino_t ino)
/* -------------------------------------------------------------------------- */
{
  eos::common::Timing timing(__func__);
  COMMONTIMING("_start_", &timing);
  eos_static_debug("");
  ADD_FUSE_STAT(__func__, req);
  EXEC_TIMING_BEGIN(__func__);
  int rc = 0;
  fuse_id id(req);
  struct statvfs svfs;
  memset(&svfs, 0, sizeof(struct statvfs));
  rc = Instance().mds.statvfs(req, &svfs);

  if (rc) {
    fuse_reply_err(req, rc);
  } else {
    fuse_reply_statfs(req, &svfs);
  }

  EXEC_TIMING_END(__func__);
  COMMONTIMING("_stop_", &timing);
  eos_static_notice("t(ms)=%.03f %s", timing.RealTime(),
                    dump(id, ino, 0, rc).c_str());
}

/* -------------------------------------------------------------------------- */
void
/* -------------------------------------------------------------------------- */
EosFuse::mkdir(fuse_req_t req, fuse_ino_t parent, const char* name, mode_t mode)
/* -------------------------------------------------------------------------- */
/*
EACCES The parent directory does not allow write permission to the process,
or one of the directories in pathname  did

not allow search permission.  (See also path_resolution(7).)

EDQUOT The user's quota of disk blocks or inodes on the filesystem has been
exhausted.

EEXIST pathname  already exists (not necessarily as a directory).
This includes the case where pathname is a symbolic
link, dangling or not.

EFAULT pathname points outside your accessible address space.

ELOOP  Too many symbolic links were encountered in resolving pathname.

EMLINK The number of links to the parent directory would exceed LINK_MAX.

ENAMETOOLONG
pathname was too long.

ENOENT A directory component in pathname does not exist or is a dangling
symbolic link.

ENOMEM Insufficient kernel memory was available.

ENOSPC The device containing pathname has no room for the new directory.

ENOSPC The new directory cannot be created because the user's disk quota is
exhausted.

ENOTDIR
A component used as a directory in pathname is not, in fact, a directory.

EPERM  The filesystem containing pathname does not support the creation of
directories.

EROFS  pathname refers to a file on a read-only filesystem.
 */
/* -------------------------------------------------------------------------- */
{
  eos::common::Timing timing(__func__);
  COMMONTIMING("_start_", &timing);
  eos_static_debug("");
  ADD_FUSE_STAT(__func__, req);
  EXEC_TIMING_BEGIN(__func__);
  Track::Monitor mon(__func__, Instance().Tracker(), parent, true);
  int rc = 0;
  fuse_id id(req);
  struct fuse_entry_param e;
  // do a parent check
  cap::shared_cap pcap = Instance().caps.acquire(req, parent,
                         S_IFDIR | X_OK | W_OK, true);

  if (pcap->errc()) {
    rc = pcap->errc();
  } else {
    metad::shared_md md;
    metad::shared_md pmd;
    md = Instance().mds.lookup(req, parent, name);
    pmd = Instance().mds.get(req, parent, pcap->authid());
    {
      std::string implied_cid;
      XrdSysMutexHelper mLock(md->Locker());

      if (md->id() && !md->deleted()) {
        rc = EEXIST;
      } else {
        if (md->deleted()) {
          // we need to wait that this entry is really gone
          Instance().mds.wait_flush(req, md);
        }

        md->set_mode(mode | S_IFDIR);
        struct timespec ts;
        eos::common::Timing::GetTimeSpec(ts);
        md->set_name(name);
        md->set_atime(ts.tv_sec);
        md->set_atime_ns(ts.tv_nsec);
        md->set_mtime(ts.tv_sec);
        md->set_mtime_ns(ts.tv_nsec);
        md->set_ctime(ts.tv_sec);
        md->set_ctime_ns(ts.tv_nsec);
        md->set_btime(ts.tv_sec);
        md->set_btime_ns(ts.tv_nsec);
        // need to update the parent mtime
        md->set_pmtime(ts.tv_sec);
        md->set_pmtime_ns(ts.tv_nsec);
        pmd->set_mtime(ts.tv_sec);
        pmd->set_mtime_ns(ts.tv_nsec);
        md->set_uid(pcap->uid());
        md->set_gid(pcap->gid());
        md->set_id(Instance().mds.insert(req, md, pcap->authid()));
        md->set_creator(true);
        std::string imply_authid = eos::common::StringConversion::random_uuidstring();
        eos_static_info("generating implied authid %s => %s", pcap->authid().c_str(),
                        imply_authid.c_str());
        implied_cid = Instance().caps.imply(pcap, imply_authid, mode,
                                            (fuse_ino_t) md->id());
        md->cap_inc();
        md->set_implied_authid(imply_authid);
      }

      if (!rc) {
        if (Instance().Config().options.mkdir_is_sync) {
          md->set_type(md->EXCL);
<<<<<<< HEAD
          rc = Instance().mds.add_sync(pmd, md, pcap->authid());
        } else {
          Instance().mds.add(pmd, md, pcap->authid());
=======
          rc = Instance().mds.add_sync(req, pmd, md, pcap->authid());
        }
        else
        {
          Instance().mds.add(req, pmd, md, pcap->authid());
>>>>>>> 71b89b8a
        }

        if (!rc) {
          memset(&e, 0, sizeof(e));
          md->convert(e);
          md->lookup_inc();
          eos_static_info("%s", md->dump(e).c_str());
        } else {
          Instance().getCap().forget(implied_cid);
        }
      }
    }
  }

  if (rc) {
    fuse_reply_err(req, rc);
  } else {
    fuse_reply_entry(req, &e);
  }

  EXEC_TIMING_END(__func__);
  COMMONTIMING("_stop_", &timing);
  eos_static_notice("t(ms)=%.03f %s", timing.RealTime(),
                    dump(id, parent, 0, rc, name).c_str());
}

/* -------------------------------------------------------------------------- */
void
/* -------------------------------------------------------------------------- */
EosFuse::unlink(fuse_req_t req, fuse_ino_t parent, const char* name)
/* -------------------------------------------------------------------------- */
/*
EACCES Write access to the directory containing pathname is not allowed for the process's effective UID, or one of the
directories in pathname did not allow search permission.  (See also path_resolution(7).)

EBUSY  The file pathname cannot be unlinked because it is being used by the system or another process; for example, it
is a mount point or the NFS client software created it to represent an  active  but  otherwise  nameless  inode
("NFS silly renamed").

EFAULT pathname points outside your accessible address space.

EIO    An I/O error occurred.

EISDIR pathname refers to a directory.  (This is the non-POSIX value returned by Linux since 2.1.132.)

ELOOP  Too many symbolic links were encountered in translating pathname.

ENAMETOOLONG
pathname was too long.

ENOENT A component in pathname does not exist or is a dangling symbolic link, or pathname is empty.

ENOMEM Insufficient kernel memory was available.

ENOTDIR
A component used as a directory in pathname is not, in fact, a directory.

EPERM  The  system  does  not allow unlinking of directories, or unlinking of directories requires privileges that the
calling process doesn't have.  (This is the POSIX prescribed error return; as noted above, Linux returns EISDIR
for this case.)

EPERM (Linux only)
The filesystem does not allow unlinking of files.

EPERM or EACCES
The  directory  containing pathname has the sticky bit (S_ISVTX) set and the process's effective UID is neither
the UID of the file to be deleted nor that of the directory containing it, and the process  is  not  privileged
(Linux: does not have the CAP_FOWNER capability).

EROFS  pathname refers to a file on a read-only filesystem.

 */
{
  eos::common::Timing timing(__func__);
  COMMONTIMING("_start_", &timing);
  eos_static_debug("");
  ADD_FUSE_STAT(__func__, req);
  EXEC_TIMING_BEGIN(__func__);
  Track::Monitor pmon(__func__, Instance().Tracker(), parent, true);
  int rc = 0;
  fuse_id id(req);
  // retrieve cap
  cap::shared_cap pcap = Instance().caps.acquire(req, parent,
                         S_IFDIR | X_OK | D_OK, true);

  if (pcap->errc()) {
    rc = pcap->errc();
  } else {
    std::string sname = name;
    uint64_t freesize = 0;

    if (sname == ".") {
      rc = EINVAL;
    }

    if (sname.length() > 1024) {
      rc = ENAMETOOLONG;
    }

    if (!rc) {
      metad::shared_md md;
      metad::shared_md pmd;
      md = Instance().mds.lookup(req, parent, name);
      XrdSysMutexHelper mLock(md->Locker());

      if (!md->id() || md->deleted()) {
        rc = ENOENT;
      }

      if ((!rc) && ((md->mode() & S_IFDIR))) {
        rc = EISDIR;
      }

      if (!rc) {
        freesize = md->size();
        pmd = Instance().mds.get(req, parent, pcap->authid());
        Instance().datas.unlink(req, md->id());
        Instance().mds.remove(req, pmd, md, pcap->authid());
      }
    }

    if (!rc) {
      XrdSysMutexHelper pLock(pcap->Locker());
      Instance().caps.free_volume(pcap, freesize);
      eos_static_debug("freeing %llu bytes on cap ", freesize);
    }
  }

  fuse_reply_err(req, rc);
  EXEC_TIMING_END(__func__);
  COMMONTIMING("_stop_", &timing);
  eos_static_notice("t(ms)=%.03f %s", timing.RealTime(),
                    dump(id, parent, 0, rc, name).c_str());
}

/* -------------------------------------------------------------------------- */
void
/* -------------------------------------------------------------------------- */
EosFuse::rmdir(fuse_req_t req, fuse_ino_t parent, const char* name)
/* -------------------------------------------------------------------------- */
/*
EACCES Write access to the directory containing pathname was not allowed,
or one of the directories in the path prefix
of pathname did not allow search permission.

EBUSY  pathname is currently in use by the system or some process that
prevents its  removal.   On  Linux  this  means
pathname is currently used as a mount point or is the root directory of
the calling process.

EFAULT pathname points outside your accessible address space.

EINVAL pathname has .  as last component.

ELOOP  Too many symbolic links were encountered in resolving pathname.

ENAMETOOLONG
pathname was too long.

ENOENT A directory component in pathname does not exist or is a dangling
symbolic link.

ENOMEM Insufficient kernel memory was available.

ENOTDIR
pathname, or a component used as a directory in pathname, is not,
in fact, a directory.

ENOTEMPTY
pathname contains entries other than . and .. ; or, pathname has ..
as its final component.  POSIX.1-2001 also
allows EEXIST for this condition.

EPERM  The directory containing pathname has the sticky bit (S_ISVTX) set and
the process's effective user ID is  nei‐
ther  the  user  ID  of  the file to be deleted nor that of the
directory containing it, and the process is not
privileged (Linux: does not have the CAP_FOWNER capability).

EPERM  The filesystem containing pathname does not support the removal of
directories.

EROFS  pathname refers to a directory on a read-only filesystem.

 */
{
  eos::common::Timing timing(__func__);
  COMMONTIMING("_start_", &timing);
  eos_static_debug("");
  ADD_FUSE_STAT(__func__, req);
  EXEC_TIMING_BEGIN(__func__);
  Track::Monitor mon(__func__, Instance().Tracker(), parent);
  int rc = 0;
  fuse_id id(req);
  // retrieve cap
  cap::shared_cap pcap = Instance().caps.acquire(req, parent,
                         S_IFDIR | X_OK | D_OK, true);

  if (pcap->errc()) {
    rc = pcap->errc();
  } else {
    std::string sname = name;

    if (sname == ".") {
      rc = EINVAL;
    }

    if (sname.length() > 1024) {
      rc = ENAMETOOLONG;
    }

    if (!rc) {
      metad::shared_md md;
      metad::shared_md pmd;
      md = Instance().mds.lookup(req, parent, name);
      XrdSysMutexHelper mLock(md->Locker());

      if (!md->id() || md->deleted()) {
        rc = ENOENT;
      }

      if ((!rc) && (!(md->mode() & S_IFDIR))) {
        rc = ENOTDIR;
      }

      eos_static_info("link=%d", md->nlink());

      if ((!rc) && (md->children().size() || md->nchildren())) {
        rc = ENOTEMPTY;
      }

      if (!rc) {
        pmd = Instance().mds.get(req, parent, pcap->authid());
        Instance().mds.remove(req, pmd, md, pcap->authid());
      }
    }
  }

  fuse_reply_err(req, rc);
  EXEC_TIMING_END(__func__);
  COMMONTIMING("_stop_", &timing);
  eos_static_notice("t(ms)=%.03f %s", timing.RealTime(),
                    dump(id, parent, 0, rc, name).c_str());
}

#ifdef _FUSE3
/* -------------------------------------------------------------------------- */
void
/* -------------------------------------------------------------------------- */
EosFuse::rename(fuse_req_t req, fuse_ino_t parent, const char* name,
                fuse_ino_t newparent, const char* newname, unsigned int flags)
/* -------------------------------------------------------------------------- */
#else

/* -------------------------------------------------------------------------- */
void
/* -------------------------------------------------------------------------- */
EosFuse::rename(fuse_req_t req, fuse_ino_t parent, const char* name,
                fuse_ino_t newparent, const char* newname)
/* -------------------------------------------------------------------------- */
#endif
{
  eos::common::Timing timing(__func__);
  COMMONTIMING("_start_", &timing);
  eos_static_debug("");
  ADD_FUSE_STAT(__func__, req);
  EXEC_TIMING_BEGIN(__func__);
  Track::Monitor monp(__func__, Instance().Tracker(), parent);
  Track::Monitor monn(__func__, Instance().Tracker(), newparent);
  int rc = 0;
  fuse_id id(req);
  // do a parent check
  cap::shared_cap p1cap = Instance().caps.acquire(req, parent,
                          S_IFDIR | R_OK, true);
  cap::shared_cap p2cap = Instance().caps.acquire(req, newparent,
                          S_IFDIR | W_OK, true);

  if (p1cap->errc()) {
    rc = p1cap->errc();
  }

  if (!rc && p2cap->errc()) {
    rc = p2cap->errc();
  }

  if (!rc) {
    metad::shared_md md;
    metad::shared_md p1md;
    metad::shared_md p2md;
    md = Instance().mds.lookup(req, parent, name);
    p1md = Instance().mds.get(req, parent, p1cap->authid());
    p2md = Instance().mds.get(req, newparent, p2cap->authid());
    uint64_t md_ino = 0;
    {
      XrdSysMutexHelper mLock(md->Locker());

      if (md->deleted()) {
        // we need to wait that this entry is really gone
        Instance().mds.wait_flush(req, md);
      }

      if (!md->id() || md->deleted()) {
        rc = md->deleted() ? ENOENT : md->err();
      } else {
        md_ino = md->id();
      }
    }

    if (!rc) {
      Track::Monitor mone(__func__, Instance().Tracker(), md_ino, true);
      std::string new_name = newname;
<<<<<<< HEAD
      Instance().mds.mv(p1md, p2md, md, newname, p1cap->authid(), p2cap->authid());
=======
      Instance().mds.mv (req, p1md, p2md, md, newname, p1cap->authid(), p2cap->authid());
>>>>>>> 71b89b8a
    }
  }

  EXEC_TIMING_END(__func__);
  fuse_reply_err(req, rc);
  COMMONTIMING("_stop_", &timing);
  eos_static_notice("t(ms)=%.03f %s target-name=%s", timing.RealTime(),
                    dump(id, parent, 0, rc, name).c_str(), newname);
}

/* -------------------------------------------------------------------------- */
void
/* -------------------------------------------------------------------------- */
EosFuse::access(fuse_req_t req, fuse_ino_t ino, int mask)
/* -------------------------------------------------------------------------- */
{
  eos::common::Timing timing(__func__);
  COMMONTIMING("_start_", &timing);
  eos_static_debug("");
  EXEC_TIMING_BEGIN(__func__);
  Track::Monitor mon(__func__, Instance().Tracker(), ino);
  int rc = 0;
  fuse_id id(req);
  metad::shared_md md = Instance().mds.get(req, ino);

  if (!md->id()) {
    rc = md->deleted() ? ENOENT : md->err();
  }

  fuse_reply_err(req, rc);
  EXEC_TIMING_END(__func__);
  COMMONTIMING("_stop_", &timing);
  eos_static_notice("t(ms)=%.03f %s", timing.RealTime(),
                    dump(id, ino, 0, rc).c_str());
}

/* -------------------------------------------------------------------------- */
void
/* -------------------------------------------------------------------------- */
EosFuse::open(fuse_req_t req, fuse_ino_t ino, struct fuse_file_info* fi)
/* -------------------------------------------------------------------------- */
{
  eos::common::Timing timing(__func__);
  COMMONTIMING("_start_", &timing);
  eos_static_debug("flags=%x", fi->flags);
  ADD_FUSE_STAT(__func__, req);
  EXEC_TIMING_BEGIN(__func__);
  Track::Monitor mon(__func__, Instance().Tracker(), ino, true);
  int rc = 0;
  fuse_id id(req);
  int mode = R_OK;

  if (fi->flags & (O_RDWR | O_WRONLY)) {
    mode = W_OK;
  }

  {
    metad::shared_md md;
    md = Instance().mds.get(req, ino);
    XrdSysMutexHelper mLock(md->Locker());

    if (!md->id() || md->deleted()) {
      rc = md->deleted() ? ENOENT : md->err();
    } else {
      // do a parent check
      cap::shared_cap pcap = Instance().caps.acquire(req, md->pid(),
                             S_IFDIR | mode);
      XrdSysMutexHelper mLock(pcap->Locker());

      if (pcap->errc()) {
        rc = pcap->errc();
      } else {
        uint64_t pquota = 0;

        if (mode == W_OK) {
          if (!(pquota = Instance().caps.has_quota(pcap, 1024 * 1024))) {
            rc = EDQUOT;
          }
        }

        if (!rc) {
          mLock.UnLock();
          struct fuse_entry_param e;
          memset(&e, 0, sizeof(e));
          md->convert(e);
          data::data_fh* io = data::data_fh::Instance(Instance().datas.get(req, md->id(),
                              md), md, (mode == W_OK));
          pcap->Locker().Lock();
          io->set_authid(pcap->authid());

          if (pquota < pcap->max_file_size()) {
            io->set_maxfilesize(pquota);
          } else {
            io->set_maxfilesize(pcap->max_file_size());
          }

          pcap->Locker().UnLock();
          // attach a datapool object
          fi->fh = (uint64_t) io;
          std::string cookie = md->Cookie();
          io->ioctx()->set_remote(Instance().Config().hostport,
                                  md->name(),
                                  md->md_ino(),
                                  md->md_pino(),
                                  req,
                                  (mode == W_OK));
          bool outdated = (io->ioctx()->attach(req, cookie, fi->flags) == EKEYEXPIRED);
          fi->keep_cache = outdated ? 0 : Instance().Config().options.data_kernelcache;
          fi->direct_io = 0;
          eos_static_info("%s", md->dump(e).c_str());
        }
      }
    }
  }

  if (rc) {
    fuse_reply_err(req, rc);
  } else {
    fuse_reply_open(req, fi);
  }

  EXEC_TIMING_END(__func__);
  COMMONTIMING("_stop_", &timing);
  eos_static_notice("t(ms)=%.03f %s", timing.RealTime(),
                    dump(id, ino, fi, rc).c_str());
}

/* -------------------------------------------------------------------------- */
void
/* -------------------------------------------------------------------------- */
EosFuse::mknod(fuse_req_t req, fuse_ino_t parent, const char* name,
               mode_t mode, dev_t rdev)
/* -------------------------------------------------------------------------- */
{
  eos::common::Timing timing(__func__);
  COMMONTIMING("_start_", &timing);
  eos_static_debug("");
  ADD_FUSE_STAT(__func__, req);
  EXEC_TIMING_BEGIN(__func__);
  int rc = 0;
  fuse_id id(req);

  if (!S_ISREG(mode)) {
    // we only implement files
    rc = ENOSYS;
  } else {
    create(req, parent, name, mode, 0);
  }

  if (rc) {
    fuse_reply_err(req, rc);
  }

  EXEC_TIMING_END(__func__);
  COMMONTIMING("_stop_", &timing);
  eos_static_notice("t(ms)=%.03f %s", timing.RealTime(),
                    dump(id, parent, 0, rc, name).c_str());
}

/* -------------------------------------------------------------------------- */
void
/* -------------------------------------------------------------------------- */
EosFuse::create(fuse_req_t req, fuse_ino_t parent, const char* name,
                mode_t mode, struct fuse_file_info* fi)
/* -------------------------------------------------------------------------- */
/*
EACCES The  requested  access to the file is not allowed, or search permission is denied for one of the directories in
the path prefix of pathname, or the file did not exist yet and write access to  the  parent  directory  is  not
allowed.  (See also path_resolution(7).)

EDQUOT Where  O_CREAT  is  specified,  the  file  does not exist, and the user's quota of disk blocks or inodes on the
filesystem has been exhausted.

EEXIST pathname already exists and O_CREAT and O_EXCL were used.

EFAULT pathname points outside your accessible address space.

EFBIG  See EOVERFLOW.

EINTR  While blocked waiting to complete an open of a slow device (e.g., a FIFO; see fifo(7)),  the  call  was  inter‐
rupted by a signal handler; see signal(7).

EINVAL The filesystem does not support the O_DIRECT flag. See NOTES for more information.

EISDIR pathname refers to a directory and the access requested involved writing (that is, O_WRONLY or O_RDWR is set).

ELOOP  Too  many symbolic links were encountered in resolving pathname, or O_NOFOLLOW was specified but pathname was a
symbolic link.

EMFILE The process already has the maximum number of files open.

ENAMETOOLONG
pathname was too long.

ENFILE The system limit on the total number of open files has been reached.

ENODEV pathname refers to a device special file and no corresponding device exists.  (This is a Linux kernel  bug;  in
this situation ENXIO must be returned.)

ENOENT O_CREAT  is not set and the named file does not exist.  Or, a directory component in pathname does not exist or
is a dangling symbolic link.

ENOMEM Insufficient kernel memory was available.

ENOSPC pathname was to be created but the device containing pathname has no room for the new file.

ENOTDIR
A component used as a directory in pathname is not, in fact, a directory,  or  O_DIRECTORY  was  specified  and
pathname was not a directory.

ENXIO  O_NONBLOCK  |  O_WRONLY is set, the named file is a FIFO and no process has the file open for reading.  Or, the
file is a device special file and no corresponding device exists.

EOVERFLOW
pathname refers to a regular file that is too large to be opened.  The usual scenario here is that an  applica‐
tion  compiled  on  a  32-bit  platform  without -D_FILE_OFFSET_BITS=64 tried to open a file whose size exceeds
(2<<31)-1 bits; see also O_LARGEFILE above.  This is the error specified by  POSIX.1-2001;  in  kernels  before
2.6.24, Linux gave the error EFBIG for this case.

EPERM  The  O_NOATIME  flag was specified, but the effective user ID of the caller did not match the owner of the file
and the caller was not privileged (CAP_FOWNER).

EROFS  pathname refers to a file on a read-only filesystem and write access was requested.

ETXTBSY
pathname refers to an executable image which is currently being executed and write access was requested.

EWOULDBLOCK
The O_NONBLOCK flag was specified, and an incompatible lease was held on the file (see fcntl(2)).
 */
/* -------------------------------------------------------------------------- */
{
  eos::common::Timing timing(__func__);
  COMMONTIMING("_start_", &timing);
  Track::Monitor mon(__func__, Instance().Tracker(), parent, true);

  if (fi) {
    eos_static_debug("flags=%x", fi->flags);
  }

  ADD_FUSE_STAT(__func__, req);
  EXEC_TIMING_BEGIN(__func__);
  int rc = 0;
  fuse_id id(req);
  // do a parent check
  cap::shared_cap pcap = Instance().caps.acquire(req, parent,
                         S_IFDIR | W_OK, true);
  struct fuse_entry_param e;

  if (pcap->errc()) {
    rc = pcap->errc();
  } else {
    {
      if (!Instance().caps.has_quota(pcap, 1024 * 1024)) {
        rc = EDQUOT;
      }
    }

    if (!rc) {
      metad::shared_md md;
      metad::shared_md pmd;
      md = Instance().mds.lookup(req, parent, name);
      pmd = Instance().mds.get(req, parent, pcap->authid());
      XrdSysMutexHelper mLock(md->Locker());

      if (md->id() && !md->deleted()) {
        rc = EEXIST;
      } else {
        if (md->deleted()) {
          // we need to wait that this entry is really gone
          Instance().mds.wait_flush(req, md);
        }

        md->set_mode(mode | S_IFREG);
        struct timespec ts;
        eos::common::Timing::GetTimeSpec(ts);
        md->set_name(name);
        md->set_atime(ts.tv_sec);
        md->set_atime_ns(ts.tv_nsec);
        md->set_mtime(ts.tv_sec);
        md->set_mtime_ns(ts.tv_nsec);
        md->set_ctime(ts.tv_sec);
        md->set_ctime_ns(ts.tv_nsec);
        md->set_btime(ts.tv_sec);
        md->set_btime_ns(ts.tv_nsec);
        // need to update the parent mtime
        md->set_pmtime(ts.tv_sec);
        md->set_pmtime_ns(ts.tv_nsec);
        md->set_uid(pcap->uid());
        md->set_gid(pcap->gid());
        md->set_id(Instance().mds.insert(req, md, pcap->authid()));
        md->set_creator(true);
        XrdSysMutexHelper mLockParent(pmd->Locker());
        pmd->set_mtime(ts.tv_sec);
        pmd->set_mtime_ns(ts.tv_nsec);
        mLockParent.UnLock();

        if ((Instance().Config().options.create_is_sync) ||
            (fi && fi->flags & O_EXCL)) {
          md->set_type(md->EXCL);
<<<<<<< HEAD
          rc = Instance().mds.add_sync(pmd, md, pcap->authid());
        } else {
          Instance().mds.add(pmd, md, pcap->authid());
=======
          rc = Instance().mds.add_sync(req, pmd, md, pcap->authid());
        }
        else
        {
          Instance().mds.add(req, pmd, md, pcap->authid());
>>>>>>> 71b89b8a
        }

        Instance().caps.book_inode(pcap);
        memset(&e, 0, sizeof(e));

        if (!rc) {
          md->convert(e);
          md->lookup_inc();

          if (fi) {
            // -----------------------------------------------------------------------
            // FUSE caches the file for reads on the same filedescriptor in the buffer
            // cache, but the pages are released once this filedescriptor is released.
            fi->keep_cache = Instance().Config().options.data_kernelcache;

            if ((fi->flags & O_DIRECT) ||
                (fi->flags & O_SYNC)) {
              fi->direct_io = 1;
            } else {
              fi->direct_io = 0;
            }

            data::data_fh* io = data::data_fh::Instance(Instance().datas.get(req, md->id(),
                                md), md, true);
            io->set_authid(pcap->authid());
            io->set_maxfilesize(pcap->max_file_size());
            // attach a datapool object
            fi->fh = (uint64_t) io;
            std::string cookie = md->Cookie();
            io->ioctx()->set_remote(Instance().Config().hostport,
                                    md->name(),
                                    md->md_ino(),
                                    md->md_pino(),
                                    req,
                                    true);
            io->ioctx()->attach(req, cookie, fi->flags);
          }
        }

        eos_static_info("%s", md->dump(e).c_str());
      }
    }
  }

  if (rc) {
    fuse_reply_err(req, rc);
  } else {
    if (fi)
      // create
    {
      fuse_reply_create(req, &e, fi);
    } else
      // mknod
    {
      fuse_reply_entry(req, &e);
    }
  }

  EXEC_TIMING_END(__func__);
  COMMONTIMING("_stop_", &timing);
  eos_static_notice("t(ms)=%.03f %s", timing.RealTime(),
                    dump(id, parent, 0, rc).c_str());
}

void
/* -------------------------------------------------------------------------- */
EosFuse::read(fuse_req_t req, fuse_ino_t ino, size_t size, off_t off,
              struct fuse_file_info* fi)
/* -------------------------------------------------------------------------- */
{
  eos::common::Timing timing(__func__);
  COMMONTIMING("_start_", &timing);
  Track::Monitor mon(__func__, Instance().Tracker(), ino);
  eos_static_debug("inode=%llu size=%li off=%llu",
                   (unsigned long long) ino, size, (unsigned long long) off);
  eos_static_debug("");
  fuse_id id(req);
  ADD_FUSE_STAT(__func__, req);
  EXEC_TIMING_BEGIN(__func__);
  data::data_fh* io = (data::data_fh*) fi->fh;
  ssize_t res = 0;
  int rc = 0;

  if (io) {
    char* buf = 0;

    if ((res = io->ioctx()->peek_pread(req, buf, size, off)) == -1) {
      rc = EIO;
    } else {
      fuse_reply_buf(req, buf, res);
    }

    io->ioctx()->release_pread();
  } else {
    rc = ENXIO;
  }

  if (rc) {
    fuse_reply_err(req, rc);
  }

  eos_static_debug("t(ms)=%.03f %s", timing.RealTime(),
                   dump(id, ino, 0, rc).c_str());
  EXEC_TIMING_END(__func__);
}

/* -------------------------------------------------------------------------- */
void
/* -------------------------------------------------------------------------- */
EosFuse::write(fuse_req_t req, fuse_ino_t ino, const char* buf, size_t size,
               off_t off, struct fuse_file_info* fi)
/* -------------------------------------------------------------------------- */
{
  eos::common::Timing timing(__func__);
  COMMONTIMING("_start_", &timing);
  Track::Monitor mon(__func__, Instance().Tracker(), ino, true);
  eos_static_debug("inode=%lld size=%lld off=%lld buf=%lld",
                   (long long) ino, (long long) size,
                   (long long) off, (long long) buf);
  eos_static_debug("");
  fuse_id id(req);
  ADD_FUSE_STAT(__func__, req);
  EXEC_TIMING_BEGIN(__func__);
  data::data_fh* io = (data::data_fh*) fi->fh;
  int rc = 0;

  if (io) {
    eos_static_debug("max-file-size=%llu", io->maxfilesize());

    if ((off + size) > io->maxfilesize()) {
      eos_static_err("io-error: maximum file size exceeded inode=%lld size=%lld off=%lld buf=%lld max-size=%llu",
                     ino, size, off, buf, io->maxfilesize());
      rc = EFBIG;
    } else {
      if (io->ioctx()->pwrite(req, buf, size, off) == -1) {
        eos_static_err("io-error: inode=%lld size=%lld off=%lld buf=%lld", ino, size,
                       off, buf);
        rc = EIO;
      } else {
        {
          XrdSysMutexHelper mLock(io->mdctx()->Locker());
          io->mdctx()->set_size(io->ioctx()->size());
          io->set_update();
        }
        fuse_reply_write(req, size);
      }
    }
  } else {
    rc = ENXIO;
  }

  if (rc) {
    fuse_reply_err(req, rc);
  }

  eos_static_debug("t(ms)=%.03f %s", timing.RealTime(),
                   dump(id, ino, 0, rc).c_str());
  EXEC_TIMING_END(__func__);
}

/* -------------------------------------------------------------------------- */
void
/* -------------------------------------------------------------------------- */
EosFuse::release(fuse_req_t req, fuse_ino_t ino, struct fuse_file_info* fi)
/* -------------------------------------------------------------------------- */
{
  eos::common::Timing timing(__func__);
  COMMONTIMING("_start_", &timing);
  eos_static_debug("");
  ADD_FUSE_STAT(__func__, req);
  EXEC_TIMING_BEGIN(__func__);
  Track::Monitor mon(__func__, Instance().Tracker(), ino, true);
  int rc = 0;
  fuse_id id(req);

  if (fi->fh) {
    data::data_fh* io = (data::data_fh*) fi->fh;
    std::string cookie = "";
    io->ioctx()->detach(req, cookie, io->rw);
    delete io;
    Instance().datas.release(req, ino);
  }

  EXEC_TIMING_END(__func__);
  COMMONTIMING("_stop_", &timing);
  fuse_reply_err(req, rc);
  eos_static_notice("t(ms)=%.03f %s", timing.RealTime(),
                    dump(id, ino, 0, rc).c_str());
}

/* -------------------------------------------------------------------------- */
void
/* -------------------------------------------------------------------------- */
EosFuse::fsync(fuse_req_t req, fuse_ino_t ino, int datasync,
               struct fuse_file_info* fi)
/* -------------------------------------------------------------------------- */
{
  eos::common::Timing timing(__func__);
  COMMONTIMING("_start_", &timing);
  eos_static_debug("datasync=%d", datasync);
  ADD_FUSE_STAT(__func__, req);
  EXEC_TIMING_BEGIN(__func__);
  Track::Monitor mon(__func__, Instance().Tracker(), ino);
  int rc = 0;
  fuse_id id(req);
  data::data_fh* io = (data::data_fh*) fi->fh;

  if (io) {
    {
      std::string fname = "";
      {
        XrdSysMutexHelper mLock(io->md->Locker());
        fname = io->md->name();
      }

<<<<<<< HEAD
      if (filename::matches_suffix(fname,
                                   Instance().Config().options.no_fsync_suffixes)) {
        if (EOS_LOGS_DEBUG) {
          eos_static_info("name=%s is in no-fsync list - suppressing fsync call",
                          fname.c_str());
        }
      } else {
        if (Instance().Config().options.global_flush) {
          Instance().mds.begin_flush(io->md,
                                     io->authid()); // flag an ongoing flush centrally
        }
=======
      if (filename::matches_suffix(fname, Instance().Config().options.no_fsync_suffixes))
      {
	if (EOS_LOGS_DEBUG)
	{
	  eos_static_info("name=%s is in no-fsync list - suppressing fsync call", fname.c_str());
	}
      }
      else
      {
	if (Instance().Config().options.global_flush)
	{
	  Instance().mds.begin_flush(req, io->md, io->authid()); // flag an ongoing flush centrally
	}

	struct timespec tsnow;
	eos::common::Timing::GetTimeSpec(tsnow);

	XrdSysMutexHelper mLock(io->md->Locker());
	io->md->set_mtime(tsnow.tv_sec);
	io->md->set_mtime_ns(tsnow.tv_nsec);
	Instance().mds.update(req, io->md, io->authid());

	// step 1 call flush
	rc = io->ioctx()->flush(req); // actually do the flush

	std::string cookie=io->md->Cookie();
	io->ioctx()->store_cookie(cookie);

	if (!rc)
	{
	  // step 2 call sync - this currently flushed all open filedescriptors - should be ok
	  rc = io->ioctx()->sync(); // actually wait for writes to be acknowledged
	  if (rc)
	    rc = errno;
	}
	else
	{
	  rc = errno;
	}
	if (Instance().Config().options.global_flush)
	{
	  //XrdSysTimer sleeper;
	  //sleeper.Wait(5000);
	  Instance().mds.end_flush(req, io->md, io->authid()); // unflag an ongoing flush centrally
	}
      }
    }
  }
>>>>>>> 71b89b8a

        struct timespec tsnow;

        eos::common::Timing::GetTimeSpec(tsnow);

        XrdSysMutexHelper mLock(io->md->Locker());

        io->md->set_mtime(tsnow.tv_sec);

        io->md->set_mtime_ns(tsnow.tv_nsec);

        Instance().mds.update(req, io->md, io->authid());

        // step 1 call flush
        rc = io->ioctx()->flush(req); // actually do the flush

        std::string cookie = io->md->Cookie();

        io->ioctx()->store_cookie(cookie);

        if (!rc) {
          // step 2 call sync - this currently flushed all open filedescriptors - should be ok
          rc = io->ioctx()->sync(); // actually wait for writes to be acknowledged

          if (rc) {
            rc = errno;
          }
        } else {
          rc = errno;
        }

        if (Instance().Config().options.global_flush) {
          //XrdSysTimer sleeper;
          //sleeper.Wait(5000);
          Instance().mds.end_flush(io->md,
                                   io->authid()); // unflag an ongoing flush centrally
        }
      }
    }
  }

  fuse_reply_err(req, rc);
  EXEC_TIMING_END(__func__);
  COMMONTIMING("_stop_", &timing);
  eos_static_notice("t(ms)=%.03f %s", timing.RealTime(),
                    dump(id, ino, 0, rc).c_str());
}

/* -------------------------------------------------------------------------- */
void
/* -------------------------------------------------------------------------- */
EosFuse::forget(fuse_req_t req, fuse_ino_t ino, unsigned long nlookup)
/* -------------------------------------------------------------------------- */
{
  eos::common::Timing timing(__func__);
  COMMONTIMING("_start_", &timing);
  eos_static_debug("");
  ADD_FUSE_STAT(__func__, req);
  EXEC_TIMING_BEGIN(__func__);
  int rc = 0;
  fuse_id id(req);
  rc = Instance().mds.forget(req, ino, nlookup);
  EXEC_TIMING_END(__func__);
  COMMONTIMING("_stop_", &timing);
  eos_static_notice("t(ms)=%.03f %s nlookup=%d", timing.RealTime(),
                    dump(id, ino, 0, rc).c_str(), nlookup);

  if (!rc) {
    Instance().Tracker().forget(ino);
  }

  fuse_reply_none(req);
}

/* -------------------------------------------------------------------------- */
void
/* -------------------------------------------------------------------------- */
EosFuse::flush(fuse_req_t req, fuse_ino_t ino, struct fuse_file_info* fi)
/* -------------------------------------------------------------------------- */
{
  eos::common::Timing timing(__func__);
  COMMONTIMING("_start_", &timing);
  eos_static_debug("");
  ADD_FUSE_STAT(__func__, req);
  EXEC_TIMING_BEGIN(__func__);
  Track::Monitor mon(__func__, Instance().Tracker(), ino, true);
  int rc = 0;
  fuse_id id(req);
  data::data_fh* io = (data::data_fh*) fi->fh;

  if (io) {
    if (io->has_update()) {
      cap::shared_cap pcap = Instance().caps.acquire(req, io->md->pid(),
                             S_IFDIR | W_OK, true);
      XrdSysMutexHelper pLock(pcap->Locker());

      if (pcap->errc()) {
        rc = pcap->errc();
      } else {
        {
          ssize_t size_change = (int64_t) io->md->size() - (int64_t) io->opensize();

          if (size_change > 0) {
            Instance().caps.book_volume(pcap, size_change);
          } else {
            Instance().caps.free_volume(pcap, size_change);
          }

          eos_static_debug("booking %ld bytes on cap ", size_change);
        }
        pLock.UnLock();
        struct timespec tsnow;
        eos::common::Timing::GetTimeSpec(tsnow);
        XrdSysMutexHelper mLock(io->md->Locker());
        io->md->set_mtime(tsnow.tv_sec);
        io->md->set_mtime_ns(tsnow.tv_nsec);
        Instance().mds.update(req, io->md, io->authid());

        // actually do the flush
        if (io->ioctx()->flush(req)) {
          rc = EIO;
        }

        std::string cookie = io->md->Cookie();
        io->ioctx()->store_cookie(cookie);
        pcap->Locker().Lock();

        if (! Instance().caps.has_quota(pcap, 0)) {
          // we signal an error to the client if the quota get's exceeded although
          // we let the file be complete
          rc = EDQUOT;
        }

        pcap->Locker().UnLock();
      }
    }

    // unlock all locks for that owner
    struct flock lock;
    lock.l_type = F_UNLCK;
    lock.l_start = 0;
    lock.l_len = -1;
    lock.l_pid = fuse_req_ctx(req)->pid;
    rc = Instance().mds.setlk(req, io->mdctx(), &lock, 0);
  }

  fuse_reply_err(req, rc);
  EXEC_TIMING_END(__func__);
  COMMONTIMING("_stop_", &timing);
  eos_static_notice("t(ms)=%.03f %s", timing.RealTime(),
                    dump(id, ino, 0, rc).c_str());
}

#ifdef __APPLE__
/* -------------------------------------------------------------------------- */
void
/* -------------------------------------------------------------------------- */
EosFuse::getxattr(fuse_req_t req, fuse_ino_t ino, const char* xattr_name,
                  size_t size, uint32_t position)
/* -------------------------------------------------------------------------- */
#else

/* -------------------------------------------------------------------------- */
void
/* -------------------------------------------------------------------------- */
EosFuse::getxattr(fuse_req_t req, fuse_ino_t ino, const char* xattr_name,
                  size_t size)
/* -------------------------------------------------------------------------- */
#endif
{
  eos::common::Timing timing(__func__);
  COMMONTIMING("_start_", &timing);
  eos_static_debug("");
  ADD_FUSE_STAT(__func__, req);
  EXEC_TIMING_BEGIN(__func__);
  Track::Monitor mon(__func__, Instance().Tracker(), ino);
  int rc = 0;
  fuse_id id(req);
  cap::shared_cap pcap;
  std::string key = xattr_name;
  std::string value;
  bool local_getxattr = false;

  // the root user has a bypass to be able to retrieve information in
  // realtime
  if (fuse_req_ctx(req)->uid == 0) {
    static std::string s_md = "system.eos.md";
    static std::string s_cap = "system.eos.cap";
    static std::string s_ls_caps = "system.eos.caps";
    static std::string s_ls_vmap = "system.eos.vmap";

    if (key.substr(0, s_md.length()) == s_md) {
      local_getxattr = true;
      metad::shared_md md;
      pcap = Instance().caps.get(req, ino);
      md = Instance().mds.get(req, ino, pcap->authid());
      {
        value = Instance().mds.dump_md(md);
      }
    }

    if (key.substr(0, s_cap.length()) == s_cap) {
      local_getxattr = true;
      pcap = Instance().caps.get(req, ino);
      {
        value = pcap->dump();
      }
    }

    if (key.substr(0, s_ls_caps.length()) == s_ls_caps) {
      local_getxattr = true;
      value = Instance().caps.ls();
    }

    if (key.substr(0, s_ls_vmap.length()) == s_ls_vmap) {
      local_getxattr = true;
      value = Instance().mds.vmaps().dump();
    }

    if ((size) && (value.size() > size)) {
      value.erase(size - 4);
      value += "...";
    }
  }

  if (!local_getxattr) {
    {
      metad::shared_md md;
      metad::shared_md pmd;
      static std::string s_sec = "security.";
      static std::string s_acl_a = "system.posix_acl_access";
      static std::string s_acl_d = "system.posix_acl_default";
      static std::string s_apple = "com.apple";

      // don't return any security attribute
      if (key.substr(0, s_sec.length()) == s_sec) {
        rc = ENOATTR;
      } else {
        // don't return any posix acl attribute
        if ((key == s_acl_a) || (key == s_acl_d)) {
          rc = ENOATTR;
        }

#ifdef __APPLE__
        else

          // don't return any finder attribute
          if (key.substr(0, s_apple.length()) == s_apple) {
            rc = ENOATTR;
          }

#endif
      }

      if (!rc) {
        md = Instance().mds.get(req, ino);
        XrdSysMutexHelper mLock(md->Locker());

        if (!md->id() || md->deleted()) {
          rc = md->deleted() ? ENOENT : md->err();
        } else {
          auto map = md->attr();

          if (key.substr(0, 4) == "eos.") {
            if (key == "eos.md_ino") {
              std::string md_ino;
              value = eos::common::StringConversion::GetSizeString(md_ino,
                      (unsigned long long) md->md_ino());
            }

            if (key == "eos.btime") {
              char btime[256];
              snprintf(btime, sizeof(btime), "%lu.%lu", md->btime(), md->btime_ns());
              value = btime;
              ;
            }

            if (key == "eos.name") {
              value = Instance().Config().name;
            }

            if (key == "eos.hostport") {
              value = Instance().Config().hostport;
            }

            if (key == "eos.mgmurl") {
              std::string mgmurl = "root://";
              mgmurl += Instance().Config().hostport;
              value = mgmurl;
            }

            if (key == "eos.quota") {
              pcap = Instance().caps.acquire(req, ino,
                                             R_OK);

              if (pcap->errc()) {
                rc = pcap->errc();
              } else {
                cap::shared_quota q = Instance().caps.quota(pcap);
                XrdSysMutexHelper qLock(q->Locker());
                char qline[1024];
                snprintf(qline, sizeof(qline),
                         "instance             uid     gid        vol-avail        ino-avail        max-fsize                         endpoint\n"
                         "%-16s %7u %7u %16lu %16lu %16lu %32s\n",
                         Instance().Config().name.c_str(),
                         pcap->uid(),
                         pcap->gid(),
                         q->volume_quota(),
                         q->inode_quota(),
                         pcap->max_file_size(),
                         Instance().Config().hostport.c_str());
                value = qline;
              }
            }
          } else {
            if (S_ISDIR(md->mode())) {
              // retrieve the appropriate cap of this inode
              pcap = Instance().caps.acquire(req, ino,
                                             R_OK);
            } else {
              // retrieve the appropriate cap of the parent inode
              pcap = Instance().caps.acquire(req, md->pid(), R_OK);
            }

            if (pcap->errc()) {
              rc = pcap->errc();
            } else {
              if (!map.count(key)) {
                rc = ENOATTR;
              } else {
                value = map[key];
              }
            }

            if (size != 0) {
              if (value.size() > size) {
                rc = ERANGE;
              }
            }
          }
        }
      }
    }
  }

  if (rc) {
    fuse_reply_err(req, rc);
  } else {
    if (size == 0) {
      fuse_reply_xattr(req, value.size());
    } else {
      fuse_reply_buf(req, value.c_str(), value.size());
    }
  }

  EXEC_TIMING_END(__func__);
  COMMONTIMING("_stop_", &timing);
  eos_static_notice("t(ms)=%.03f %s", timing.RealTime(),
                    dump(id, ino, 0, rc, xattr_name).c_str());
}

#ifdef __APPLE__
/* -------------------------------------------------------------------------- */
void
/* -------------------------------------------------------------------------- */
EosFuse::setxattr(fuse_req_t req, fuse_ino_t ino, const char* xattr_name,
                  const char* xattr_value, size_t size, int flags,
                  uint32_t position)
/* -------------------------------------------------------------------------- */
#else

/* -------------------------------------------------------------------------- */
void
/* -------------------------------------------------------------------------- */
EosFuse::setxattr(fuse_req_t req, fuse_ino_t ino, const char* xattr_name,
                  const char* xattr_value, size_t size, int flags)
/* -------------------------------------------------------------------------- */
#endif
{
  eos::common::Timing timing(__func__);
  COMMONTIMING("_start_", &timing);
  eos_static_debug("key=%s", xattr_name);
  ADD_FUSE_STAT(__func__, req);
  EXEC_TIMING_BEGIN(__func__);
  Track::Monitor mon(__func__, Instance().Tracker(), ino, true);
  int rc = 0;
  fuse_id id(req);
  cap::shared_cap pcap;
  std::string value;
  bool local_setxattr = false;
  std::string key = xattr_name;
  value.assign(xattr_value, size);
  // the root user has a bypass to be able to change th fuse configuration in
  // realtime
  {
    static std::string s_debug = "system.eos.debug";
    static std::string s_dropcap = "system.eos.dropcap";
    static std::string s_dropallcap = "system.eos.dropallcap";

    if (key.substr(0, s_debug.length()) == s_debug) {
      local_setxattr = true;
      // only root can do this configuration changes

      if (fuse_req_ctx(req)->uid == 0) {
        rc = EINVAL;
#ifdef EOSCITRINE

        if (value == "notice") {
          eos::common::Logging::GetInstance().SetLogPriority(LOG_NOTICE);
          rc = 0;
        }

        if (value == "info") {
          eos::common::Logging::GetInstance().SetLogPriority(LOG_INFO);
          rc = 0;
        }

        if (value == "debug") {
          eos::common::Logging::GetInstance().SetLogPriority(LOG_DEBUG);
          rc = 0;
        }

#else

        if (value == "notice") {
          eos::common::Logging::SetLogPriority(LOG_NOTICE);
          rc = 0;
        }

        if (value == "info") {
          eos::common::Logging::SetLogPriority(LOG_INFO);
          rc = 0;
        }

        if (value == "debug") {
          eos::common::Logging::SetLogPriority(LOG_DEBUG);
          rc = 0;
        }

#endif
      } else {
        rc = EPERM;
      }
    }

    if (key.substr(0, s_dropcap.length()) == s_dropcap) {
      local_setxattr = true;
      cap::shared_cap pcap = Instance().caps.get(req, ino);

      if (pcap->id()) {
        Instance().caps.forget(pcap->capid(req, ino));
      }
    }

    if (key.substr(0, s_dropallcap.length()) == s_dropallcap) {
      local_setxattr = true;

      if (fuse_req_ctx(req)->uid == 0) {
        Instance().caps.reset();
      } else {
        rc = EPERM;
      }
    }
  }

  if (!local_setxattr) {
    metad::shared_md md;
    md = Instance().mds.get(req, ino);
    XrdSysMutexHelper mLock(md->Locker());

    if (!md->id() || md->deleted()) {
      rc = md->deleted() ? ENOENT : md->err();
    } else {
      // retrieve the appropriate cap
      if (S_ISDIR(md->mode())) {
        pcap = Instance().caps.acquire(req, ino,
                                       SA_OK);
      } else {
        pcap = Instance().caps.acquire(req, md->pid(),
                                       SA_OK);
      }

      if (pcap->errc()) {
        rc = pcap->errc();
      } else {
        static std::string s_sec = "security.";
        static std::string s_acl = "system.posix_acl_access";
        static std::string s_apple = "com.apple";

        // ignore silently any security attribute
        if (key.substr(0, s_sec.length()) == s_sec) {
          rc = 0;
        } else

          // ignore silently any posix acl attribute
          if (key == s_acl) {
            rc = 0;
          }

#ifdef __APPLE__
          else

            // ignore silently any finder attribute
            if (key.substr(0, s_apple.length()) == s_apple) {
              rc = 0;
            }

#endif
            else {
              auto map = md->mutable_attr();
              bool exists = false;

              if ((*map).count(key)) {
                exists = true;
              }

              if (exists && (flags == XATTR_CREATE)) {
                rc = EEXIST;
              } else if (!exists && (flags == XATTR_REPLACE)) {
                rc = ENOATTR;
              } else {
                (*map)[key] = value;
                Instance().mds.update(req, md, pcap->authid());
              }
            }
      }
    }
  }

  fuse_reply_err(req, rc);
  EXEC_TIMING_END(__func__);
  COMMONTIMING("_stop_", &timing);
  eos_static_notice("t(ms)=%.03f %s", timing.RealTime(),
                    dump(id, ino, 0, rc).c_str());
}

/* -------------------------------------------------------------------------- */
void
/* -------------------------------------------------------------------------- */
EosFuse::listxattr(fuse_req_t req, fuse_ino_t ino, size_t size)
/* -------------------------------------------------------------------------- */
{
  eos::common::Timing timing(__func__);
  COMMONTIMING("_start_", &timing);
  eos_static_debug("");
  ADD_FUSE_STAT(__func__, req);
  EXEC_TIMING_BEGIN(__func__);
  Track::Monitor mon(__func__, Instance().Tracker(), ino);
  int rc = 0;
  fuse_id id(req);
  cap::shared_cap pcap;
  std::string attrlist;
  metad::shared_md md;
  md = Instance().mds.get(req, ino);

  // retrieve the appropriate cap
  if (S_ISDIR(md->mode())) {
    pcap = Instance().caps.acquire(req, ino,
                                   SA_OK, true);
  } else {
    pcap = Instance().caps.acquire(req, md->pid(),
                                   SA_OK, true);
  }

  if (pcap->errc()) {
    rc = pcap->errc();
  } else {
    XrdSysMutexHelper mLock(md->Locker());

    if (!md->id() || md->deleted()) {
      rc = md->deleted() ? ENOENT : md->err();
    } else {
      auto map = md->attr();
      size_t attrlistsize = 0;
      attrlist = "";

      for (auto it = map.begin(); it != map.end(); ++it) {
        attrlistsize += it->first.length() + 1;
        attrlist += it->first;
        attrlist += '\0';
      }

      if (size == 0) {
        fuse_reply_xattr(req, attrlistsize);
      } else {
        if (attrlist.size() > size) {
          rc = ERANGE;
        }
      }
    }
  }

  if (rc) {
    fuse_reply_err(req, rc);
  } else {
    fuse_reply_buf(req, attrlist.c_str(), attrlist.length());
  }

  EXEC_TIMING_END(__func__);
  COMMONTIMING("_stop_", &timing);
  eos_static_notice("t(ms)=%.03f %s", timing.RealTime(),
                    dump(id, ino, 0, rc).c_str());
}

void
/* -------------------------------------------------------------------------- */
EosFuse::removexattr(fuse_req_t req, fuse_ino_t ino, const char* xattr_name)
/* -------------------------------------------------------------------------- */
{
  eos::common::Timing timing(__func__);
  COMMONTIMING("_start_", &timing);
  eos_static_debug("");
  ADD_FUSE_STAT(__func__, req);
  EXEC_TIMING_BEGIN(__func__);
  Track::Monitor mon(__func__, Instance().Tracker(), ino);
  int rc = 0 ;
  fuse_id id(req);
  cap::shared_cap pcap;
  metad::shared_md md;
  md = Instance().mds.get(req, ino);

  // retrieve the appropriate cap
  if (S_ISDIR(md->mode())) {
    pcap = Instance().caps.acquire(req, ino,
                                   SA_OK, true);
  } else {
    pcap = Instance().caps.acquire(req, md->pid(),
                                   SA_OK, true);
  }

  if (pcap->errc()) {
    rc = pcap->errc();
  } else {
    XrdSysMutexHelper mLock(md->Locker());

    if (!md->id() || md->deleted()) {
      rc = md->deleted() ? ENOENT : md->err();
    } else {
      std::string key = xattr_name;
      static std::string s_sec = "security.";
      static std::string s_acl = "system.posix_acl";
      static std::string s_apple = "com.apple";

      // ignore silently any security attribute
      if (key.substr(0, s_sec.length()) == s_sec) {
        rc = 0;
      } else

        // ignore silently any posix acl attribute
        if (key == s_acl) {
          rc = 0;
        }

#ifdef __APPLE__
        else

          // ignore silently any finder attribute
          if (key.substr(0, s_apple.length()) == s_apple) {
            rc = 0;
          }

#endif
          else {
            auto map = md->mutable_attr();
            bool exists = false;

            if ((*map).count(key)) {
              exists = true;
            }

            if (!exists) {
              rc = ENOATTR;
            } else {
              (*map).erase(key);
              Instance().mds.update(req, md, pcap->authid());
            }
          }
    }
  }

  fuse_reply_err(req, rc);
  EXEC_TIMING_END(__func__);
  COMMONTIMING("_stop_", &timing);
  eos_static_notice("t(ms)=%.03f %s", timing.RealTime(),
                    dump(id, ino, 0, rc).c_str());
}

void
/* -------------------------------------------------------------------------- */
EosFuse::readlink(fuse_req_t req, fuse_ino_t ino)
/* -------------------------------------------------------------------------- */
/*
 EACCES Search permission is denied for a component of the path prefix.  (See also path_resolution(7).)

 EFAULT buf extends outside the process’s allocated address space.

 EINVAL bufsiz is not positive.

 EINVAL The named file is not a symbolic link.

 EIO    An I/O error occurred while reading from the file system.

 ELOOP  Too many symbolic links were encountered in translating the pathname.

 ENAMETOOLONG
        A pathname, or a component of a pathname, was too long.

 ENOENT The named file does not exist.

 ENOMEM Insufficient kernel memory was available.

 ENOTDIR
        A component of the path prefix is not a directory.
 */
{
  eos::common::Timing timing(__func__);
  COMMONTIMING("_start_", &timing);
  eos_static_debug("");
  ADD_FUSE_STAT(__func__, req);
  EXEC_TIMING_BEGIN(__func__);
  Track::Monitor mon(__func__, Instance().Tracker(), ino);
  int rc = 0;
  std::string target;
  fuse_id id(req);
  cap::shared_cap pcap;
  metad::shared_md md;
  md = Instance().mds.get(req, ino);

  // retrieve the appropriate cap
  if (S_ISDIR(md->mode())) {
    pcap = Instance().caps.acquire(req, ino,
                                   SA_OK, true);
  } else {
    pcap = Instance().caps.acquire(req, md->pid(),
                                   SA_OK, true);
  }

  if (pcap->errc()) {
    rc = pcap->errc();
  } else {
    XrdSysMutexHelper mLock(md->Locker());

    if (!md->id() || md->deleted()) {
      rc = ENOENT;
    } else {
      if (!(md->mode() & S_IFLNK)) {
        // no a link
        rc = EINVAL;
      } else {
        target = md->target();
      }
    }
  }

  if (!rc) {
    fuse_reply_readlink(req, target.c_str());
    return;
  } else {
    fuse_reply_err(req, errno);
    return;
  }

  EXEC_TIMING_END(__func__);
  COMMONTIMING("_stop_", &timing);
  eos_static_notice("t(ms)=%.03f %s", timing.RealTime(),
                    dump(id, ino, 0, rc).c_str());
}

void
/* -------------------------------------------------------------------------- */
EosFuse::symlink(fuse_req_t req, const char* link, fuse_ino_t parent,
                 const char* name)
/* -------------------------------------------------------------------------- */
/*
 EACCES Write access to the directory containing newpath is denied, or one of the directories in the path
        prefix of newpath did not allow search permission.  (See also path_resolution(7).)

 EEXIST newpath already exists.

 EFAULT oldpath or newpath points outside your accessible address space.

 EIO    An I/O error occurred.

 ELOOP  Too many symbolic links were encountered in resolving newpath.

 ENAMETOOLONG
        oldpath or newpath was too long.

 ENOENT A directory component in newpath does not exist or is a dangling symbolic link, or oldpath is the
        empty string.

 ENOMEM Insufficient kernel memory was available.

 ENOSPC The device containing the file has no room for the new directory entry.

 ENOTDIR
        A component used as a directory in newpath is not, in fact, a directory.

 EPERM  The file system containing newpath does not support the creation of symbolic links.

 EROFS  newpath is on a read-only file system.

 */
{
  eos::common::Timing timing(__func__);
  COMMONTIMING("_start_", &timing);
  eos_static_debug("");
  ADD_FUSE_STAT(__func__, req);
  EXEC_TIMING_BEGIN(__func__);
  Track::Monitor mon(__func__, Instance().Tracker(), parent);
  int rc = 0;
  fuse_id id(req);
  struct fuse_entry_param e;
  // do a parent check
  cap::shared_cap pcap = Instance().caps.acquire(req, parent,
                         S_IFDIR | W_OK, true);

  if (pcap->errc()) {
    rc = pcap->errc();
  } else {
    metad::shared_md md;
    metad::shared_md pmd;
    md = Instance().mds.lookup(req, parent, name);
    pmd = Instance().mds.get(req, parent, pcap->authid());
    XrdSysMutexHelper mLock(md->Locker());

    if (md->id() && !md->deleted()) {
      rc = EEXIST;
    } else {
      if (md->deleted()) {
        // we need to wait that this entry is really gone
        Instance().mds.wait_flush(req, md);
      }

      md->set_mode(S_IRWXU | S_IRWXG | S_IRWXO | S_IFLNK);
      md->set_target(link);
      struct timespec ts;
      eos::common::Timing::GetTimeSpec(ts);
      md->set_name(name);
      md->set_atime(ts.tv_sec);
      md->set_atime_ns(ts.tv_nsec);
      md->set_mtime(ts.tv_sec);
      md->set_mtime_ns(ts.tv_nsec);
      md->set_ctime(ts.tv_sec);
      md->set_ctime_ns(ts.tv_nsec);
      md->set_btime(ts.tv_sec);
      md->set_btime_ns(ts.tv_nsec);
      md->set_uid(pcap->uid());
      md->set_gid(pcap->gid());
      md->set_id(Instance().mds.insert(req, md, pcap->authid()));
      md->lookup_inc();

<<<<<<< HEAD
      if (Instance().Config().options.mkdir_is_sync) {
        md->set_type(md->EXCL);
        rc = Instance().mds.add_sync(pmd, md, pcap->authid());
      } else {
        Instance().mds.add(pmd, md, pcap->authid());
=======
      if (Instance().Config().options.mkdir_is_sync)
      {
	md->set_type(md->EXCL);
	rc = Instance().mds.add_sync(req, pmd, md, pcap->authid());
      }
      else
      {
	Instance().mds.add(req, pmd, md, pcap->authid());
>>>>>>> 71b89b8a
      }

      memset(&e, 0, sizeof(e));
      md->convert(e);
    }
  }

  if (rc) {
    fuse_reply_err(req, rc);
  } else {
    fuse_reply_entry(req, &e);
  }

  EXEC_TIMING_END(__func__);
  COMMONTIMING("_stop_", &timing);
  eos_static_notice("t(ms)=%.03f %s", timing.RealTime(),
                    dump(id, parent, 0, rc).c_str());
}

void
/* -------------------------------------------------------------------------- */
EosFuse::getlk(fuse_req_t req, fuse_ino_t ino,
               struct fuse_file_info* fi, struct flock* lock)
/* -------------------------------------------------------------------------- */
{
  eos::common::Timing timing(__func__);
  COMMONTIMING("_start_", &timing);
  eos_static_debug("");
  ADD_FUSE_STAT(__func__, req);
  EXEC_TIMING_BEGIN(__func__);
  Track::Monitor mon(__func__, Instance().Tracker(), ino);
  fuse_id id(req);
  int rc = 0;

  if (!Instance().Config().options.global_locking) {
    // use default local locking
    rc = EOPNOTSUPP;
  } else {
    // use global locking
    data::data_fh* io = (data::data_fh*) fi->fh;

    if (io) {
      rc = Instance().mds.getlk(req, io->mdctx(), lock);
    } else {
      rc = ENXIO;
    }
  }

  if (rc) {
    fuse_reply_err(req, rc);
  } else {
    fuse_reply_lock(req, lock);
  }

  EXEC_TIMING_END(__func__);
  COMMONTIMING("_stop_", &timing);
  eos_static_notice("t(ms)=%.03f %s", timing.RealTime(),
                    dump(id, ino, 0, rc).c_str());
}

void
/* -------------------------------------------------------------------------- */
EosFuse::setlk(fuse_req_t req, fuse_ino_t ino,
               struct fuse_file_info* fi,
               struct flock* lock, int sleep)
/* -------------------------------------------------------------------------- */
{
  eos::common::Timing timing(__func__);
  COMMONTIMING("_start_", &timing);
  eos_static_debug("");
  ADD_FUSE_STAT(__func__, req);
  EXEC_TIMING_BEGIN(__func__);
  Track::Monitor mon(__func__, Instance().Tracker(), ino, true);
  fuse_id id(req);
  int rc = 0;

  if (!Instance().Config().options.global_locking) {
    // use default local locking
    rc = EOPNOTSUPP;
  } else {
    // use global locking
    data::data_fh* io = (data::data_fh*) fi->fh;

    if (io) {
      size_t w_ms = 10;

      do {
        // we currently implement the polling lock on client side due to the
        // thread-per-link model of XRootD
        rc = Instance().mds.setlk(req, io->mdctx(), lock, sleep);

        if (rc && sleep) {
          XrdSysTimer sleeper;
          sleeper.Wait(w_ms);
          // do exponential back-off with a hard limit at 1s
          w_ms *= 2;

          if (w_ms > 1000) {
            w_ms = 1000;
          }

          continue;
        }

        break;
      } while (rc);
    } else {
      rc = ENXIO;
    }
  }

  fuse_reply_err(req, rc);
  EXEC_TIMING_END(__func__);
  COMMONTIMING("_stop_", &timing);
  eos_static_notice("t(ms)=%.03f %s", timing.RealTime(),
                    dump(id, ino, 0, rc).c_str());
}

/* -------------------------------------------------------------------------- */
void
EosFuse::getHbStat(eos::fusex::statistics& hbs)
/* -------------------------------------------------------------------------- */
{
  eos_static_debug("get statistics");
  eos::common::LinuxMemConsumption::linux_mem_t mem;
  eos::common::LinuxStat::linux_stat_t osstat;

  if (!eos::common::LinuxMemConsumption::GetMemoryFootprint(mem)) {
    eos_static_err("failed to get the MEM usage information");
  }

  if (!eos::common::LinuxStat::GetStat(osstat)) {
    eos_static_err("failed to get the OS usage information");
  }

  hbs.set_inodes(getMdStat().inodes());
  hbs.set_inodes_todelete(getMdStat().inodes_deleted());
  hbs.set_inodes_backlog(getMdStat().inodes_backlog());
  hbs.set_inodes_ever(getMdStat().inodes_ever());
  hbs.set_inodes_ever_deleted(getMdStat().inodes_deleted_ever());
  hbs.set_threads(osstat.threads);
  hbs.set_vsize_mb(osstat.vsize / 1024.0 / 1024.0);
  hbs.set_rss_mb(osstat.rss / 1024.0 / 1024.0);
}<|MERGE_RESOLUTION|>--- conflicted
+++ resolved
@@ -1646,17 +1646,9 @@
       if (!rc) {
         if (Instance().Config().options.mkdir_is_sync) {
           md->set_type(md->EXCL);
-<<<<<<< HEAD
-          rc = Instance().mds.add_sync(pmd, md, pcap->authid());
+          rc = Instance().mds.add_sync(req, pmd, md, pcap->authid());
         } else {
-          Instance().mds.add(pmd, md, pcap->authid());
-=======
-          rc = Instance().mds.add_sync(req, pmd, md, pcap->authid());
-        }
-        else
-        {
           Instance().mds.add(req, pmd, md, pcap->authid());
->>>>>>> 71b89b8a
         }
 
         if (!rc) {
@@ -1968,11 +1960,8 @@
     if (!rc) {
       Track::Monitor mone(__func__, Instance().Tracker(), md_ino, true);
       std::string new_name = newname;
-<<<<<<< HEAD
-      Instance().mds.mv(p1md, p2md, md, newname, p1cap->authid(), p2cap->authid());
-=======
-      Instance().mds.mv (req, p1md, p2md, md, newname, p1cap->authid(), p2cap->authid());
->>>>>>> 71b89b8a
+      Instance().mds.mv(req, p1md, p2md, md, newname, p1cap->authid(),
+                        p2cap->authid());
     }
   }
 
@@ -2273,17 +2262,9 @@
         if ((Instance().Config().options.create_is_sync) ||
             (fi && fi->flags & O_EXCL)) {
           md->set_type(md->EXCL);
-<<<<<<< HEAD
-          rc = Instance().mds.add_sync(pmd, md, pcap->authid());
+          rc = Instance().mds.add_sync(req, pmd, md, pcap->authid());
         } else {
-          Instance().mds.add(pmd, md, pcap->authid());
-=======
-          rc = Instance().mds.add_sync(req, pmd, md, pcap->authid());
-        }
-        else
-        {
           Instance().mds.add(req, pmd, md, pcap->authid());
->>>>>>> 71b89b8a
         }
 
         Instance().caps.book_inode(pcap);
@@ -2499,7 +2480,6 @@
         fname = io->md->name();
       }
 
-<<<<<<< HEAD
       if (filename::matches_suffix(fname,
                                    Instance().Config().options.no_fsync_suffixes)) {
         if (EOS_LOGS_DEBUG) {
@@ -2508,59 +2488,9 @@
         }
       } else {
         if (Instance().Config().options.global_flush) {
-          Instance().mds.begin_flush(io->md,
+          Instance().mds.begin_flush(req, io->md,
                                      io->authid()); // flag an ongoing flush centrally
         }
-=======
-      if (filename::matches_suffix(fname, Instance().Config().options.no_fsync_suffixes))
-      {
-	if (EOS_LOGS_DEBUG)
-	{
-	  eos_static_info("name=%s is in no-fsync list - suppressing fsync call", fname.c_str());
-	}
-      }
-      else
-      {
-	if (Instance().Config().options.global_flush)
-	{
-	  Instance().mds.begin_flush(req, io->md, io->authid()); // flag an ongoing flush centrally
-	}
-
-	struct timespec tsnow;
-	eos::common::Timing::GetTimeSpec(tsnow);
-
-	XrdSysMutexHelper mLock(io->md->Locker());
-	io->md->set_mtime(tsnow.tv_sec);
-	io->md->set_mtime_ns(tsnow.tv_nsec);
-	Instance().mds.update(req, io->md, io->authid());
-
-	// step 1 call flush
-	rc = io->ioctx()->flush(req); // actually do the flush
-
-	std::string cookie=io->md->Cookie();
-	io->ioctx()->store_cookie(cookie);
-
-	if (!rc)
-	{
-	  // step 2 call sync - this currently flushed all open filedescriptors - should be ok
-	  rc = io->ioctx()->sync(); // actually wait for writes to be acknowledged
-	  if (rc)
-	    rc = errno;
-	}
-	else
-	{
-	  rc = errno;
-	}
-	if (Instance().Config().options.global_flush)
-	{
-	  //XrdSysTimer sleeper;
-	  //sleeper.Wait(5000);
-	  Instance().mds.end_flush(req, io->md, io->authid()); // unflag an ongoing flush centrally
-	}
-      }
-    }
-  }
->>>>>>> 71b89b8a
 
         struct timespec tsnow;
 
@@ -2595,7 +2525,7 @@
         if (Instance().Config().options.global_flush) {
           //XrdSysTimer sleeper;
           //sleeper.Wait(5000);
-          Instance().mds.end_flush(io->md,
+          Instance().mds.end_flush(req, io->md,
                                    io->authid()); // unflag an ongoing flush centrally
         }
       }
@@ -3413,22 +3343,11 @@
       md->set_id(Instance().mds.insert(req, md, pcap->authid()));
       md->lookup_inc();
 
-<<<<<<< HEAD
       if (Instance().Config().options.mkdir_is_sync) {
         md->set_type(md->EXCL);
-        rc = Instance().mds.add_sync(pmd, md, pcap->authid());
+        rc = Instance().mds.add_sync(req, pmd, md, pcap->authid());
       } else {
-        Instance().mds.add(pmd, md, pcap->authid());
-=======
-      if (Instance().Config().options.mkdir_is_sync)
-      {
-	md->set_type(md->EXCL);
-	rc = Instance().mds.add_sync(req, pmd, md, pcap->authid());
-      }
-      else
-      {
-	Instance().mds.add(req, pmd, md, pcap->authid());
->>>>>>> 71b89b8a
+        Instance().mds.add(req, pmd, md, pcap->authid());
       }
 
       memset(&e, 0, sizeof(e));
