//------------------------------------------------------------------------------
//! @file cap.cc
//! @author Andreas-Joachim Peters CERN
//! @brief cap data handling class
//------------------------------------------------------------------------------

/************************************************************************
 * EOS - the CERN Disk Storage System                                   *
 * Copyright (C) 2016 CERN/Switzerland                                  *
 *                                                                      *
 * This program is free software: you can redistribute it and/or modify *
 * it under the terms of the GNU General Public License as published by *
 * the Free Software Foundation, either version 3 of the License, or    *
 * (at your option) any later version.                                  *
 *                                                                      *
 * This program is distributed in the hope that it will be useful,      *
 * but WITHOUT ANY WARRANTY; without even the implied warranty of       *
 * MERCHANTABILITY or FITNESS FOR A PARTICULAR PURPOSE.  See the        *
 * GNU General Public License for more details.                         *
 *                                                                      *
 * You should have received a copy of the GNU General Public License    *
 * along with this program.  If not, see <http://www.gnu.org/licenses/>.*
 ************************************************************************/

#include "cap/cap.hh"
#include "eosfuse.hh"
#include "md/kernelcache.hh"
#include "misc/MacOSXHelper.hh"
#include "misc/fusexrdlogin.hh"
#include "common/Logging.hh"
#include "common/Timing.hh"

/* -------------------------------------------------------------------------- */
cap::cap()
/* -------------------------------------------------------------------------- */
{
  mdbackend = 0;
  mds = 0;
}

/* -------------------------------------------------------------------------- */
cap::~cap()
/* -------------------------------------------------------------------------- */
{
}

/* -------------------------------------------------------------------------- */
void
/* -------------------------------------------------------------------------- */
cap::init(backend* _mdbackend, metad* _metad)
/* -------------------------------------------------------------------------- */
{
  mdbackend = _mdbackend;
  mds = _metad;
}

/* -------------------------------------------------------------------------- */
std::string
/* -------------------------------------------------------------------------- */
cap::capx::dump(bool dense)
/* -------------------------------------------------------------------------- */
{
  char sout[16384];

  if (dense) {
    snprintf(sout, sizeof(sout), "i=%08lx m=%x c=%s",
             (*this)()->id(), (*this)()->mode(), (*this)()->clientid().c_str());
  } else {
    snprintf(sout, sizeof(sout),
             "id=%#lx mode=%#x vtime=%lu.%lu u=%u g=%u cid=%s auth-id=%s errc=%d maxs=%lu q-node=%16lx ino=%lu vol=%lu",
             (*this)()->id(), (*this)()->mode(), (*this)()->vtime(),
             (*this)()->vtime_ns(), (*this)()->uid(), (*this)()->gid(),
             (*this)()->clientid().c_str(),
             (*this)()->authid().c_str(),
             (*this)()-> errc(),
             (*this)()->max_file_size(),
             (*this)()->_quota().quota_inode(),
             (*this)()->_quota().inode_quota(),
             (*this)()->_quota().volume_quota());
  }

  return sout;
}

/* -------------------------------------------------------------------------- */
void
/* -------------------------------------------------------------------------- */
cap::reset()
/* -------------------------------------------------------------------------- */
{
  XrdSysMutexHelper mLock(capmap);
  XrdSysMutexHelper rLock(revocationLock);

  for (auto it : capmap) {
    revocationset.insert((*it.second)()->authid());
  }

  capmap.clear();
}

/* -------------------------------------------------------------------------- */
std::string
/* -------------------------------------------------------------------------- */
cap::capx::capid(fuse_req_t req, fuse_ino_t ino)
/* -------------------------------------------------------------------------- */
{
  char sid[256];
  std::string login = fusexrdlogin::xrd_login(req);
  snprintf(sid, sizeof(sid),
           "%lx:%u:%u:%s@%s:%s",
           ino,
           fuse_req_ctx(req)->uid,
           fuse_req_ctx(req)->gid,
           login.c_str(),
           EosFuse::Instance().Config().clienthost.c_str(),
           EosFuse::Instance().Config().name.c_str()
          );
  return sid;
}

/* -------------------------------------------------------------------------- */
std::string
/* -------------------------------------------------------------------------- */
cap::capx::capid(fuse_ino_t ino, std::string clientid)
/* -------------------------------------------------------------------------- */
{
  char sid[256];
  snprintf(sid, sizeof(sid),
           "%lx:%s",
           ino,
           clientid.c_str()
          );
  return sid;
}

/* -------------------------------------------------------------------------- */
std::string
/* -------------------------------------------------------------------------- */
cap::capx::getclientid(fuse_req_t req)
/* -------------------------------------------------------------------------- */
{
  char sid[256];
  std::string login = fusexrdlogin::xrd_login(req);
  snprintf(sid, sizeof(sid),
           "%u:%u:%s@%s:%s",
           fuse_req_ctx(req)->uid,
           fuse_req_ctx(req)->gid,
           login.c_str(),
           EosFuse::Instance().Config().clienthost.c_str(),
           EosFuse::Instance().Config().name.c_str()
          );
  return sid;
}

/* -------------------------------------------------------------------------- */
std::string
/* -------------------------------------------------------------------------- */
cap::ls()
/* -------------------------------------------------------------------------- */
{
  std::string listing;
  XrdSysMutexHelper mLock(capmap);

  for (auto it = capmap.begin(); it != capmap.end(); ++it) {
    listing += it->second->dump(false);
    listing += "\n";
  }

  if (listing.size() > (64 * 1000)) {
    listing.resize((64 * 1000));
    listing += "\n... (truncated) ...\n";
  }

  char csize[32];
  snprintf(csize, sizeof(csize), "# [ %lu caps ]\n", capmap.size());
  listing += csize;
  return listing;
}

/* -------------------------------------------------------------------------- */
/* ----------------------------------------------------------- -------------- */
cap::shared_cap
cap::get(fuse_req_t req,
         fuse_ino_t ino,
         bool lock)
{
  std::string cid = cap::capx::capid(req, ino);
  std::string clientid = cap::capx::getclientid(req);
  eos_static_debug("inode=%08lx cap-id=%s", ino, cid.c_str());
  XrdSysMutexHelper mLock(capmap);

  if (capmap.count(cid)) {
    shared_cap cap = capmap[cid];
    return cap;
  } else {
    shared_cap cap = std::make_shared<capx>();
    (*cap)()->set_clientid(clientid);
    (*cap)()->set_authid("");
    (*cap)()->set_clientuuid(mds->get_clientuuid());
    (*cap)()->set_id(ino);
    (*cap)()->set_uid(fuse_req_ctx(req)->uid);
    (*cap)()->set_gid(fuse_req_ctx(req)->gid);
    (*cap)()->set_vtime(0);
    (*cap)()->set_vtime_ns(0);
    capmap[cid] = cap;
    return cap;
  }
}

/* -------------------------------------------------------------------------- */
/* -------------------------------------------------------------------------- */
cap::shared_cap
cap::get(fuse_ino_t ino, std::string clientid)
{
  std::string cid = cap::capx::capid(ino, clientid);
  eos_static_debug("inode=%08lx cap-id=%s", ino, cid.c_str());
  XrdSysMutexHelper mLock(capmap);

  if (capmap.count(cid)) {
    shared_cap cap = capmap[cid];
    return cap;
  } else {
    shared_cap cap = std::make_shared<capx>();
    (*cap)()->set_id(0);
    return cap;
  }
}

/* -------------------------------------------------------------------------- */
/* -------------------------------------------------------------------------- */
void
cap::store(fuse_req_t req,
           eos::fusex::cap icap)
{
  std::string clientid = cap::capx::getclientid(req);
  uint64_t id = mds->vmaps().forward(icap.id());
  std::string cid = cap::capx::capid(req, id); // cid uses the local inode
  XrdSysMutexHelper mLock(capmap);

  if (capmap.count(cid)) {
    shared_cap cap = capmap[cid];
    *cap = icap;
    (*cap)()->set_id(id);
  } else {
    shared_cap cap = std::make_shared<capx>();
    (*cap)()->set_clientid(clientid);
    *cap = icap;
    (*cap)()->set_id(id);
    capmap[cid] = cap;
  }

  eos_static_debug("store inode=[r:%lx l:%lx] capid=%s cap: %s", icap.id(),
                   id, cid.c_str(), capmap[cid]->dump().c_str());
}

/* -------------------------------------------------------------------------- */
/* -------------------------------------------------------------------------- */
fuse_ino_t
cap::forget(const std::string& cid)
{
  fuse_ino_t inode = 0;
  {
    XrdSysMutexHelper mLock(capmap);

    if (capmap.count(cid)) {
      eos_static_debug("forget capid=%s cap: %s", cid.c_str(),
                       capmap[cid]->dump().c_str());
      shared_cap cap = capmap[cid];
      inode = (*cap)()->id();
      capmap.erase(cid);
      XrdSysMutexHelper rLock(revocationLock);
      revocationset.insert((*cap)()->authid());
    } else {
      eos_static_debug("forget capid=%s cap: ENOENT", cid.c_str());
    }
  }

  if (inode) {
    if (EosFuse::Instance().Config().options.md_kernelcache) {
      kernelcache::inval_inode(inode, false);
    }
  }

  return inode;
}

/* -------------------------------------------------------------------------- */
/* -------------------------------------------------------------------------- */
std::string
cap::imply(shared_cap cap,
           std::string imply_authid,
           mode_t mode,
           fuse_ino_t ino)
{
  shared_cap implied_cap = std::make_shared<capx>();
  *implied_cap = *cap;
  (*implied_cap)()->set_authid(imply_authid);
  (*implied_cap)()->set_id(ino);
  (*implied_cap)()->set_vtime((*cap)()->vtime() +
                         EosFuse::Instance().Config().options.leasetime);
  std::string clientid = (*cap)()->clientid();
  std::string cid = capx::capid(ino, clientid);
  XrdSysMutexHelper mLock(capmap);
  // TODO: deal with the influence of mode to the cap itself
  capmap[cid] = implied_cap;
  return cid;
}

/* -------------------------------------------------------------------------- */
/* -------------------------------------------------------------------------- */
cap::shared_cap
cap::acquire(fuse_req_t req, fuse_ino_t ino, mode_t mode, bool lock )
{
  // the parent of 1 might be 0
  if (!ino) {
    ino = 1;
  }

  std::string cid = cap::capx::capid(req, ino);
  eos_static_debug("inode=%08lx cap-id=%s mode=%x", ino, cid.c_str(), mode);
  shared_cap cap = get(req, ino);
  bool try_attach = false;
  // avoid we create the same cap concurrently
  {
    XrdSysMutexHelper cLock(cap->Locker());

    if (!cap->valid()) {
      if (refresh(req, cap)) {
        (*cap)()->set_errc(errno ? errno : EIO);
        return cap;
      }

      try_attach = true;
    }

    if (!cap->satisfy(mode) || !cap->valid()) {
<<<<<<< HEAD
      (*cap)()->set_errc(EPERM);
=======
      if (!cap->valid()) {
        eos_static_err("msg=\"unsynchronized clocks between fuse client machine "
                       "and MGM\" now_time=%lu cap_time=%lu", time(nullptr),
                       cap->vtime());
      }

      cap->set_errc(EPERM);
>>>>>>> 4edaa85c
    } else {
      (*cap)()->set_errc(0);
    }

    eos_static_debug("%s", cap->dump().c_str());
  }
  XrdSysMutexHelper mLock(capmap);
  XrdSysMutexHelper mLock2(cap->Locker());

  if (try_attach) {
    if (!capmap.count(cid)) {
      capmap[cid] = cap;
      (*cap)()->set_id(ino);
    }
  }

  // stamp latest time of use
  cap->use();
  return cap;
}

/* -------------------------------------------------------------------------- */
int
/* -------------------------------------------------------------------------- */
cap::refresh(fuse_req_t req, shared_cap cap)
/* -------------------------------------------------------------------------- */
{
  eos_static_debug("inode=%08lx cap-id=%s", (*cap)()->id(),
                   (*cap)()->clientid().c_str());
  // retrieve cap from upstream
  std::vector<eos::fusex::container> contv;
  int rc = 0;
  uint64_t remote_ino = mds->vmaps().backward((*cap)()->id());
  // measure the call duration
  struct timespec ts;
  eos::common::Timing::GetTimeSpec(ts, true);

  do {
    rc = mdbackend->getCAP(req, remote_ino, contv);

    if (!rc) {
      // decode the cap
      for (auto it = contv.begin(); it != contv.end(); ++it) {
        switch (it->type()) {
        case eos::fusex::container::CAP: {
          uint64_t id = mds->vmaps().forward(it->cap_().id());

          //XrdSysMutexHelper mLock(cap->Locker());
          // check if the cap received matches what we think about local mapping
          if ((*cap)()->id() == id) {
            eos_static_debug("correct cap received for inode=%#lx", (*cap)()->id());
            // great
            *cap = it->cap_();
            (*cap)()->set_id(id);
          } else {
            eos_static_debug("wrong cap received for inode=%#lx", (*cap)()->id());
            // that is a fatal logical error
            rc = ENXIO;
          }

          break;
        }

        default:
          eos_static_err("msg=\"wrong content type received\" type=%d",
                         it->type());
        }
      }

      return rc;
    } else {
      if (errno != EPERM) {
<<<<<<< HEAD
	fuse_id id(req);
	eos_static_err("GETCAP failed with errno=%d for inode=%16x uid=%lu gid=lu pid=%lu",
                       errno, (*cap)()->id(), id.uid, id.gid, id.pid);
=======
        fuse_id id(req);
        eos_static_err("GETCAP failed with errno=%d for inode=%16x uid=%lu gid=lu pid=%lu",
                       errno, cap->id(),
                       id.uid, id.gid, id.pid);
>>>>>>> 4edaa85c
      }

      if (errno != EL2NSYNC) {
        return rc;
      }

      // if there is a time synchronization error reported we check if the call just took long to execute
      // 2 seconds is the maximum allowed roundtrip/out-of-sync time applied by the MGM
      uint64_t ns_lag;

      if ((ns_lag = eos::common::Timing::GetCoarseAgeInNs(&ts, 0)) < 2000000000) {
        eos_static_err("GETCAP finished during the allowed 2s round-trip time - our clock seems to be out of sync with the MGM!");
        return EL2NSYNC;
      } else {
        float backoff = round(10 * random() / (double) RAND_MAX);
        eos_static_warning("GETCAP exceeded 2s (%.02fs) round-trip time for inode=%16x - backing of for %.02f seconds, then retry!",
                           ns_lag / 1000000000.0, (*cap)()->id(), backoff);
        std::this_thread::sleep_for(std::chrono::seconds((int) backoff));
      }
    }
  } while (1);
}

/* -------------------------------------------------------------------------- */
/* -------------------------------------------------------------------------- */
bool
cap::capx::satisfy(mode_t mode)
{
  //XrdSysMutexHelper mLock(Locker());
  if (((mode & (*this)()->mode())) == mode) {
    eos_static_debug("inode=%08lx client-id=%s mode=%x test-mode=%x satisfy=true",
                     (*this)()->id(), (*this)()->clientid().c_str(),
                     (*this)()->mode(), mode);
    return true;
  }

  eos_static_debug("inode=%08lx client-id=%s mode=%x test-mode=%x satisfy=false",
                   (*this)()->id(), (*this)()->clientid().c_str(),
                   (*this)()->mode(), mode);
  return false;
}

/* -------------------------------------------------------------------------- */
/* -------------------------------------------------------------------------- */
bool
cap::capx::valid(bool debug)
{
  struct timespec ts;
  ts.tv_sec = (*this)()->vtime();
  ts.tv_nsec =  (*this)()->vtime_ns();

  if (eos::common::Timing::GetCoarseAgeInNs(&ts, 0) < 0) {
    if (debug)
      eos_static_debug("inode=%08lx client-id=%s now=%lu vtime=%lu valid=true",
                        (*this)()->id(),  (*this)()->clientid().c_str(),
                       time(NULL), (*this)()->vtime());

    return true;
  } else {
    if (debug)
      eos_static_debug("inode=%08lx client-id=%s now=%lu vtime=%lu valid=false",
                        (*this)()->id(), (*this)()->clientid().c_str(),
                       time(NULL), (*this)()->vtime());

    return false;
  }
}

/* -------------------------------------------------------------------------- */
/* -------------------------------------------------------------------------- */
double
cap::capx::lifetime()
{
  struct timespec ts;
  ts.tv_sec = (*this)()->vtime();
  ts.tv_nsec = (*this)()->vtime_ns();
  double lifetime = -1.0 * (eos::common::Timing::GetCoarseAgeInNs(&ts,
                            0)) / 1000000000.0;
  eos_static_debug("inode=%08lx client-id=%s lifetime=%.02f",
                   (*this)()->id(), (*this)()->clientid().c_str(), lifetime);

  if (lifetime < 0) {
    lifetime = 0.000000001;
  }

  return lifetime;
}

/* -------------------------------------------------------------------------- */
/* -------------------------------------------------------------------------- */
void
cap::capx::invalidate()
{
  XrdSysMutexHelper cLock(Locker());
  (*this)()->set_vtime(0);
}

/* -------------------------------------------------------------------------- */
/* -------------------------------------------------------------------------- */
void
cap::capflush(ThreadAssistant& assistant)
{
  while (!assistant.terminationRequested()) {
    {
      cmap capdelmap;
      cinodes capdelinodes;
      cmap flushcaps;
      // avoid keeping two mutexes
      {
        XrdSysMutexHelper capLock(capmap);
        flushcaps = capmap;
      }

      for (auto it = flushcaps.begin(); it != flushcaps.end(); ++it) {
        XrdSysMutexHelper cLock(it->second->Locker());

        // make a list of caps to timeout
        if (!it->second->valid(false)) {
          capdelmap[it->first] = it->second;

          if (EOS_LOGS_DEBUG) {
            eos_static_debug("expire %s", it->second->dump().c_str());
          }

          mds->decrease_cap((*it->second)()->id());
          capdelinodes.insert((*it->second)()->id());
        }
      }

      {
        XrdSysMutexHelper capLock(capmap);

        for (auto it = capdelmap.begin(); it != capdelmap.end(); ++it) {
          // remove the expired or invalidated by delete caps
          capmap.erase(it->first);
        }
      }

      for (auto it = capdelinodes.begin(); it != capdelinodes.end(); ++it) {
        kernelcache::inval_inode(*it, false);
        // retrieve the md object and if there is no cap reference remove all child files
        EosFuse::Instance().cleanup(*it);
      }

      assistant.wait_for(std::chrono::seconds(5));
    }
  }
}

/* -------------------------------------------------------------------------- */
cap::shared_quota
/* -------------------------------------------------------------------------- */
cap::qmap::get(shared_cap cap)
{
  XrdSysMutexHelper mLock(this);
  uint64_t ino = (*cap)()->_quota().quota_inode();
  char sqid[128];
  snprintf(sqid, sizeof(sqid), "%u:%u:%16lx", (*cap)()->uid(),
           (*cap)()->gid(),ino);
  std::string qid = sqid;

  // quota information is shared per uid/gid/quota_inode triple
  if (this->count(qid)) {
    shared_quota quota = (*this)[qid];

    if (!quota->writer()) {
<<<<<<< HEAD
      eos_static_notice("updating qnode=%s volume=%lu inodes=%lu", 
			sqid, (*quota)()->volume_quota(),
                        (*quota)()->inode_quota());
=======
      eos_static_notice("updating qnode=%s volume=%lu inodes=%lu",
                        sqid, quota->volume_quota(), quota->inode_quota());
>>>>>>> 4edaa85c
      // if there is no open file on that quota node, we can refresh from remo
      *quota = (*cap)()->_quota();
    }

    (*this)[qid] = quota;
    return quota;
  } else {
    shared_quota quota = std::make_shared<quotax>();
    *quota = (*cap)()->_quota();
    (*this)[qid] = quota;
    return quota;
  }
}<|MERGE_RESOLUTION|>--- conflicted
+++ resolved
@@ -297,7 +297,7 @@
   (*implied_cap)()->set_authid(imply_authid);
   (*implied_cap)()->set_id(ino);
   (*implied_cap)()->set_vtime((*cap)()->vtime() +
-                         EosFuse::Instance().Config().options.leasetime);
+                              EosFuse::Instance().Config().options.leasetime);
   std::string clientid = (*cap)()->clientid();
   std::string cid = capx::capid(ino, clientid);
   XrdSysMutexHelper mLock(capmap);
@@ -309,7 +309,7 @@
 /* -------------------------------------------------------------------------- */
 /* -------------------------------------------------------------------------- */
 cap::shared_cap
-cap::acquire(fuse_req_t req, fuse_ino_t ino, mode_t mode, bool lock )
+cap::acquire(fuse_req_t req, fuse_ino_t ino, mode_t mode, bool lock)
 {
   // the parent of 1 might be 0
   if (!ino) {
@@ -334,9 +334,6 @@
     }
 
     if (!cap->satisfy(mode) || !cap->valid()) {
-<<<<<<< HEAD
-      (*cap)()->set_errc(EPERM);
-=======
       if (!cap->valid()) {
         eos_static_err("msg=\"unsynchronized clocks between fuse client machine "
                        "and MGM\" now_time=%lu cap_time=%lu", time(nullptr),
@@ -344,7 +341,6 @@
       }
 
       cap->set_errc(EPERM);
->>>>>>> 4edaa85c
     } else {
       (*cap)()->set_errc(0);
     }
@@ -417,16 +413,9 @@
       return rc;
     } else {
       if (errno != EPERM) {
-<<<<<<< HEAD
-	fuse_id id(req);
-	eos_static_err("GETCAP failed with errno=%d for inode=%16x uid=%lu gid=lu pid=%lu",
-                       errno, (*cap)()->id(), id.uid, id.gid, id.pid);
-=======
         fuse_id id(req);
         eos_static_err("GETCAP failed with errno=%d for inode=%16x uid=%lu gid=lu pid=%lu",
-                       errno, cap->id(),
-                       id.uid, id.gid, id.pid);
->>>>>>> 4edaa85c
+                       errno, (*cap)()->id(), id.uid, id.gid, id.pid);
       }
 
       if (errno != EL2NSYNC) {
@@ -476,19 +465,19 @@
 {
   struct timespec ts;
   ts.tv_sec = (*this)()->vtime();
-  ts.tv_nsec =  (*this)()->vtime_ns();
+  ts.tv_nsec = (*this)()->vtime_ns();
 
   if (eos::common::Timing::GetCoarseAgeInNs(&ts, 0) < 0) {
     if (debug)
       eos_static_debug("inode=%08lx client-id=%s now=%lu vtime=%lu valid=true",
-                        (*this)()->id(),  (*this)()->clientid().c_str(),
+                       (*this)()->id(), (*this)()->clientid().c_str(),
                        time(NULL), (*this)()->vtime());
 
     return true;
   } else {
     if (debug)
       eos_static_debug("inode=%08lx client-id=%s now=%lu vtime=%lu valid=false",
-                        (*this)()->id(), (*this)()->clientid().c_str(),
+                       (*this)()->id(), (*this)()->clientid().c_str(),
                        time(NULL), (*this)()->vtime());
 
     return false;
@@ -585,7 +574,7 @@
   uint64_t ino = (*cap)()->_quota().quota_inode();
   char sqid[128];
   snprintf(sqid, sizeof(sqid), "%u:%u:%16lx", (*cap)()->uid(),
-           (*cap)()->gid(),ino);
+           (*cap)()->gid(), ino);
   std::string qid = sqid;
 
   // quota information is shared per uid/gid/quota_inode triple
@@ -593,14 +582,9 @@
     shared_quota quota = (*this)[qid];
 
     if (!quota->writer()) {
-<<<<<<< HEAD
-      eos_static_notice("updating qnode=%s volume=%lu inodes=%lu", 
-			sqid, (*quota)()->volume_quota(),
+      eos_static_notice("updating qnode=%s volume=%lu inodes=%lu",
+                        sqid, (*quota)()->volume_quota(),
                         (*quota)()->inode_quota());
-=======
-      eos_static_notice("updating qnode=%s volume=%lu inodes=%lu",
-                        sqid, quota->volume_quota(), quota->inode_quota());
->>>>>>> 4edaa85c
       // if there is no open file on that quota node, we can refresh from remo
       *quota = (*cap)()->_quota();
     }
