//------------------------------------------------------------------------------
// File: AclTests.cc
// Author: Elvin-Alin Sindrilaru <esindril at cern dot ch>
//------------------------------------------------------------------------------

/************************************************************************
 * EOS - the CERN Disk Storage System                                   *
 * Copyright (C) 2017 CERN/Switzerland                                  *
 *                                                                      *
 * This program is free software: you can redistribute it and/or modify *
 * it under the terms of the GNU General Public License as published by *
 * the Free Software Foundation, either version 3 of the License, or    *
 * (at your option) any later version.                                  *
 *                                                                      *
 * This program is distributed in the hope that it will be useful,      *
 * but WITHOUT ANY WARRANTY; without even the implied warranty of       *
 * MERCHANTABILITY or FITNESS FOR A PARTICULAR PURPOSE.  See the        *
 * GNU General Public License for more details.                         *
 *                                                                      *
 * You should have received a copy of the GNU General Public License    *
 * along with this program.  If not, see <http://www.gnu.org/licenses/>.*
 ************************************************************************/

#include "gtest/gtest.h"
#include "mgm/proc/user/AclCmd.hh"

using namespace eos::mgm;

TEST(AclCmd, RuleMap)
{
  RuleMap expect_map = {
    { "u:99", 0b011111111111}, { "u:0", 0b01010101010}
  };
  RuleMap result_map;
  const std::string acl = "u:99:rwxm!m!d+d!u+uqc,u:0:wm!d!uq";
  AclCmd::GenerateRuleMap(acl, result_map);
  ASSERT_EQ(result_map.size(), expect_map.size());
  ASSERT_EQ(result_map, expect_map);
}

TEST(AclCmd, key_position)
{
  RuleMap input_map {
    {"u:99", 0b011111111111},
    {"u:1001",0b01},
    {"g:123",0b101},
    {"u:100",0b11}
  };

  auto begin_it = input_map.begin();
  auto end_it = input_map.end();
  EXPECT_EQ(key_position(input_map, "u:123"),end_it);
  EXPECT_EQ(key_position(input_map, "g:123"),std::next(begin_it,2));
}

TEST(AclCmd, insert_or_assign_simple)
{
  RuleMap input_map {
    {"u:99", 0b011111111111},
    {"u:1001",0b01},
    {"g:123",0b101},
    {"u:100",0b11}
  };

  RuleMap expected_map {
    {"u:99", 0b011111111111},
    {"u:1001",0b01},
    {"g:123",0b101},
    {"u:100",0b11},
    {"u:123",0b100}
  };

  insert_or_assign(input_map, "u:123", 0b100);
  EXPECT_EQ(input_map, expected_map);

  insert_or_assign(input_map, "u:1001", 0b1001);

  expected_map = {{"u:99", 0b011111111111},
                  {"u:1001",0b1001},
                  {"g:123",0b101},
                  {"u:100",0b11},
                  {"u:123",0b100}
  };

  EXPECT_EQ(input_map, expected_map);

  {
    std::string key1 = "u:9001";
    unsigned short i = 100;
    insert_or_assign(input_map, key1, i);
    // Check that the values haven't moved
    std::string key2 = "u:9001";
    EXPECT_EQ(key1,key2);
    expected_map.emplace_back(key1,i);
    EXPECT_EQ(input_map, expected_map);
  }
<<<<<<< HEAD

  {
    std::string key1 = "u:9002";
    unsigned short val = 101;
    insert_or_assign(input_map, std::move(key1), std::move(val));
    // key was moved
    EXPECT_EQ(key1,std::string());
    EXPECT_EQ(val, 101);

=======

  {
    std::string key1 = "u:9002";
    unsigned short val = 101;
    insert_or_assign(input_map, std::move(key1), std::move(val));
    // key was moved
    EXPECT_EQ(key1,std::string());
    EXPECT_EQ(val, 101);

>>>>>>> 3134c603
    expected_map.emplace_back("u:9002",val);
    EXPECT_EQ(input_map, expected_map);
  }

  {
    std::string key1 = "u:9002";
    unsigned short val = 102;
    insert_or_assign(input_map, std::move(key1), std::move(val));
    // key will not be moved as it already exists
    EXPECT_EQ(key1, "u:9002");
    EXPECT_EQ(val, 102);

    // There is no easy way to do this than one of our functions again ;)
    expected_map.pop_back();
    expected_map.emplace_back(key1, val);
    EXPECT_EQ(input_map, expected_map);
  }
}

TEST(AclCmd, get_iterator)
{
  RuleMap input_map = {{"u:99", 0b011111111111},
                        {"u:1001",0b1001},
                        {"g:123",0b101},
                        {"u:100",0b11},
                        {"u:123",0b100}
  };

  {
    auto [it, err] = get_iterator(input_map, 1);
    EXPECT_EQ(it, input_map.begin());
  }

  {
    auto [it, err] = get_iterator(input_map, 6);
    EXPECT_EQ(err, EINVAL);
  }

  {
    auto [it, err] = get_iterator(input_map, 5);
    ASSERT_EQ(err, 0);
    EXPECT_EQ(it->first,"u:123");
  }
}

TEST(AclCmd, insert_or_assign_iter)
{
  RuleMap input_map = {{"u:99", 0b011111111111},
                       {"u:1001",0b1001},
                       {"g:123",0b101},
                       {"u:100",0b11},
                       {"u:123",0b100}
  };

  {
    auto [it, _] = get_iterator(input_map, 1);
    insert_or_assign(input_map, "u:9001",0b1010, it);

    RuleMap expected_map = {{"u:9001",0b1010},
                            {"u:99", 0b011111111111},
                            {"u:1001",0b1001},
                            {"g:123",0b101},
                            {"u:100",0b11},
                            {"u:123",0b100}
    };

    EXPECT_EQ(expected_map, input_map);
  }

  {
    // No movement of keys as we dont override move_existing
    auto [it, _] = get_iterator(input_map, 3);
    insert_or_assign(input_map, "u:9001",0b1011, it);

    RuleMap expected_map = {{"u:9001",0b1011},
                            {"u:99", 0b011111111111},
                            {"u:1001",0b1001},
                            {"g:123",0b101},
                            {"u:100",0b11},
                            {"u:123",0b100}
    };

    EXPECT_EQ(expected_map, input_map);
  }

  {
    // In this case we move the keys as we are passing true, so we're promoting
    // this val up one place
    auto [it, _] = get_iterator(input_map, 4);
    insert_or_assign(input_map, "u:100",0b11011, it, true);

    RuleMap expected_map = {{"u:9001",0b1011},
                            {"u:99", 0b011111111111},
                            {"u:1001",0b1001},
                            {"u:100",0b11011},
                            {"g:123",0b101},
                            {"u:123",0b100}
    };

    EXPECT_EQ(expected_map, input_map);
  }
  {
    // we are demoting an element
    auto [it, _] = get_iterator(input_map, 5);
    insert_or_assign(input_map, "u:99",0b11011, it, true);

    RuleMap expected_map = {{"u:9001",0b1011},
                            {"u:1001",0b1001},
                            {"u:100",0b11011},
                            {"g:123",0b101},
                            {"u:99", 0b11011},
                            {"u:123",0b100}
    };

    EXPECT_EQ(expected_map, input_map);

  }
  {
    // we are demoting the first element to the last
    auto [it, _] = get_iterator(input_map, 6);
    insert_or_assign(input_map, "u:9001",0b10011, it, true);

    RuleMap expected_map = {{"u:1001",0b1001},
                            {"u:100",0b11011},
                            {"g:123",0b101},
                            {"u:99", 0b11011},
                            {"u:123",0b100},
                            {"u:9001",0b10011}
    };

    EXPECT_EQ(expected_map, input_map);

  }

  {
    // we are demoting a middle element to the last
    auto [it, _] = get_iterator(input_map, 6);
    insert_or_assign(input_map, "u:99",0b11011, it, true);

    RuleMap expected_map = {{"u:1001",0b1001},
                            {"u:100",0b11011},
                            {"g:123",0b101},
                            {"u:123",0b100},
                            {"u:9001",0b10011},
                            {"u:99", 0b11011}
    };

    EXPECT_EQ(expected_map, input_map);

  }

  {
    // we are demoting the penultimate element to the last
    auto [it, _] = get_iterator(input_map, 6);
    insert_or_assign(input_map, "u:9001",0b10011, it, true);

    RuleMap expected_map = {{"u:1001",0b1001},
                            {"u:100",0b11011},
                            {"g:123",0b101},
                            {"u:123",0b100},
                            {"u:99", 0b11011},
                            {"u:9001",0b10011}
    };

    EXPECT_EQ(expected_map, input_map);

  }

<<<<<<< HEAD
  EXPECT_EQ(AclCmd::GetRulePosition(1,0), std::pair(0,0UL));
  EXPECT_EQ(AclCmd::GetRulePosition(10,0), std::pair(0,0UL));

  // For all the cases where there are acls and we're within boundaries
  // we should return the second arg
  EXPECT_EQ(AclCmd::GetRulePosition(2,2), std::pair(0,2UL));
  EXPECT_EQ(AclCmd::GetRulePosition(2,1), std::pair(0,1UL));
  EXPECT_EQ(AclCmd::GetRulePosition(8,4), std::pair(0,4UL));

  // except in case of error
  EXPECT_EQ(AclCmd::GetRulePosition(2,3), std::pair(EINVAL,3UL));
=======
>>>>>>> 3134c603
}

TEST(AclCmd, GetRulePosition)
{
  // first arg rule_map_sz, second_arg position
  EXPECT_EQ(AclCmd::GetRulePosition(0,0), std::pair(0,0UL));
  EXPECT_EQ(AclCmd::GetRulePosition(0,1), std::pair(0,0UL));
  EXPECT_EQ(AclCmd::GetRulePosition(0,2), std::pair(EINVAL,0UL));
  //no position argument was passed, so position should be 0
  // regardless of map size

  EXPECT_EQ(AclCmd::GetRulePosition(1,0), std::pair(0,0UL));
  EXPECT_EQ(AclCmd::GetRulePosition(10,0), std::pair(0,0UL));

  // For all the cases where there are acls and we're within boundaries
  // we should return the second arg
  EXPECT_EQ(AclCmd::GetRulePosition(2,2), std::pair(0,2UL));
  EXPECT_EQ(AclCmd::GetRulePosition(2,1), std::pair(0,1UL));
  EXPECT_EQ(AclCmd::GetRulePosition(8,4), std::pair(0,4UL));

  // except in case of error
  EXPECT_EQ(AclCmd::GetRulePosition(2,3), std::pair(EINVAL,3UL));
}<|MERGE_RESOLUTION|>--- conflicted
+++ resolved
@@ -94,7 +94,6 @@
     expected_map.emplace_back(key1,i);
     EXPECT_EQ(input_map, expected_map);
   }
-<<<<<<< HEAD
 
   {
     std::string key1 = "u:9002";
@@ -104,17 +103,6 @@
     EXPECT_EQ(key1,std::string());
     EXPECT_EQ(val, 101);
 
-=======
-
-  {
-    std::string key1 = "u:9002";
-    unsigned short val = 101;
-    insert_or_assign(input_map, std::move(key1), std::move(val));
-    // key was moved
-    EXPECT_EQ(key1,std::string());
-    EXPECT_EQ(val, 101);
-
->>>>>>> 3134c603
     expected_map.emplace_back("u:9002",val);
     EXPECT_EQ(input_map, expected_map);
   }
@@ -246,7 +234,6 @@
     };
 
     EXPECT_EQ(expected_map, input_map);
-
   }
 
   {
@@ -282,21 +269,6 @@
     EXPECT_EQ(expected_map, input_map);
 
   }
-
-<<<<<<< HEAD
-  EXPECT_EQ(AclCmd::GetRulePosition(1,0), std::pair(0,0UL));
-  EXPECT_EQ(AclCmd::GetRulePosition(10,0), std::pair(0,0UL));
-
-  // For all the cases where there are acls and we're within boundaries
-  // we should return the second arg
-  EXPECT_EQ(AclCmd::GetRulePosition(2,2), std::pair(0,2UL));
-  EXPECT_EQ(AclCmd::GetRulePosition(2,1), std::pair(0,1UL));
-  EXPECT_EQ(AclCmd::GetRulePosition(8,4), std::pair(0,4UL));
-
-  // except in case of error
-  EXPECT_EQ(AclCmd::GetRulePosition(2,3), std::pair(EINVAL,3UL));
-=======
->>>>>>> 3134c603
 }
 
 TEST(AclCmd, GetRulePosition)
