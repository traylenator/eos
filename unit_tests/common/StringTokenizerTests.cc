//------------------------------------------------------------------------------
// File: StringTokenizerTests.cc
// Author: Mihai Patrascoiu <mihai.patrascoiu@cern.ch>
//------------------------------------------------------------------------------

/************************************************************************
 * EOS - the CERN Disk Storage System                                   *
 * Copyright (C) 2019 CERN/Switzerland                                  *
 *                                                                      *
 * This program is free software: you can redistribute it and/or modify *
 * it under the terms of the GNU General Public License as published by *
 * the Free Software Foundation, either version 3 of the License, or    *
 * (at your option) any later version.                                  *
 *                                                                      *
 * This program is distributed in the hope that it will be useful,      *
 * but WITHOUT ANY WARRANTY; without even the implied warranty of       *
 * MERCHANTABILITY or FITNESS FOR A PARTICULAR PURPOSE.  See the        *
 * GNU General Public License for more details.                         *
 *                                                                      *
 * You should have received a copy of the GNU General Public License    *
 * along with this program.  If not, see <http://www.gnu.org/licenses/>.*
 ************************************************************************/

#include "gtest/gtest.h"
#include "XrdOuc/XrdOucString.hh"

#include "Namespace.hh"
#include "common/StringTokenizer.hh"


EOSCOMMONTESTING_BEGIN

using namespace eos::common;

/* The StringTokenizer class performs a 2-step tokenizing process.
 * Initially, lines are extracted from the input, with '\n' as the delimiter.
 * Afterwards, each line is tokenized into words, using ' ' as the delimiter.
 *
 * If the delimiters are found within quotes, tokenization will not happen
 * and they will be part of the same unit (line or token).
 */

TEST(StringTokenizer, EmptyInput)
{
  std::string empty;
  XrdOucString sempty;
  std::unique_ptr<StringTokenizer> tokenizer;

  tokenizer.reset(new StringTokenizer(0));
  ASSERT_EQ(tokenizer->GetLine(), nullptr);

  tokenizer.reset(new StringTokenizer(""));
  ASSERT_EQ(tokenizer->GetLine(), nullptr);

  tokenizer.reset(new StringTokenizer(empty));
  ASSERT_EQ(tokenizer->GetLine(), nullptr);

  tokenizer.reset(new StringTokenizer(sempty));
  ASSERT_EQ(tokenizer->GetLine(), nullptr);
}

TEST(StringTokenizer, GetLine)
{
  std::string input;
  std::unique_ptr<StringTokenizer> tokenizer;

  // Simple lines input
  input = "Hello Line 1\n"
          "Hello Line 2\n"
          "Hello Line 3";

  tokenizer.reset(new StringTokenizer(input));

  ASSERT_STREQ(tokenizer->GetLine(), "Hello Line 1");
  ASSERT_STREQ(tokenizer->GetLine(), "Hello Line 2");
  ASSERT_STREQ(tokenizer->GetLine(), "Hello Line 3");
  ASSERT_EQ(tokenizer->GetLine(), nullptr);

  // Lines containing '\n' delimiter within quotes
  input = "Hello Line 1 \"Quoted Line 1\nQuoted Line2\"\n"
          "Hello Line 2";

  tokenizer.reset(new StringTokenizer(input));
  ASSERT_STREQ(tokenizer->GetLine(),
               "Hello Line 1 \"Quoted Line 1\nQuoted Line2\"");
  ASSERT_STREQ(tokenizer->GetLine(), "Hello Line 2");
  ASSERT_EQ(tokenizer->GetLine(), nullptr);
}

TEST(StringTokenizer, GetToken)
{
  std::string input;
  std::unique_ptr<StringTokenizer> tokenizer;

  // Simple tokens
  input = "Input line";
  tokenizer.reset(new StringTokenizer(input));
  tokenizer->GetLine();

  ASSERT_STREQ(tokenizer->GetToken(), "Input");
  ASSERT_STREQ(tokenizer->GetToken(), "line");
  ASSERT_EQ(tokenizer->GetToken(), nullptr);

  // Quoted tokens
  // -- Tokens should be returned without enclosing quotes
  input = "\"Quoted\" \"arguments\"";
  tokenizer.reset(new StringTokenizer(input));
  tokenizer->GetLine();

  ASSERT_STREQ(tokenizer->GetToken(), "Quoted");
  ASSERT_STREQ(tokenizer->GetToken(), "arguments");
  ASSERT_EQ(tokenizer->GetToken(), nullptr);

  // Edge case quoted tokens
  // -- Escaped quotes should be left untouched
  input =
      "\\\"Double\\\" \"\\\"escaped\\\"\" \\\"\"quoted\"\\\" \"simple\" argument";
  tokenizer.reset(new StringTokenizer(input));
  tokenizer->GetLine();

  ASSERT_STREQ(tokenizer->GetToken(), "\\\"Double\\\"");
  ASSERT_STREQ(tokenizer->GetToken(), "\\\"escaped\\\"");
  ASSERT_STREQ(tokenizer->GetToken(), "\\\"\"quoted\"\\\"");
  ASSERT_STREQ(tokenizer->GetToken(), "simple");
  ASSERT_STREQ(tokenizer->GetToken(), "argument");
  ASSERT_EQ(tokenizer->GetToken(), nullptr);

  // Tokens containing space delimiter and escaped quotes within quotes
  // -- Tokens should contain spaces and the escaped quotes
  input = "\"Token with \\\"quotes\\\" and spaces\" argument";
  tokenizer.reset(new StringTokenizer(input));
  tokenizer->GetLine();

  ASSERT_STREQ(tokenizer->GetToken(), "Token with \\\"quotes\\\" and spaces");
  ASSERT_STREQ(tokenizer->GetToken(), "argument");
  ASSERT_EQ(tokenizer->GetToken(), nullptr);

  // Null line sanity check
  ASSERT_EQ(tokenizer->GetLine(), nullptr);
}

TEST(StringTokenizer, GetTokenUnquoted)
{
  std::string input;
  std::unique_ptr<StringTokenizer> tokenizer;

  // Simple tokens
  input = "Input line";
  tokenizer.reset(new StringTokenizer(input));
  tokenizer->GetLine();

  ASSERT_STREQ(tokenizer->GetTokenUnquoted(), "Input");
  ASSERT_STREQ(tokenizer->GetTokenUnquoted(), "line");
  ASSERT_EQ(tokenizer->GetTokenUnquoted(), nullptr);

  // Quoted tokens
  // -- Tokens should be returned without enclosing quotes
  input = "\"Quoted\" \"arguments\"";
  tokenizer.reset(new StringTokenizer(input));
  tokenizer->GetLine();

  ASSERT_STREQ(tokenizer->GetTokenUnquoted(), "Quoted");
  ASSERT_STREQ(tokenizer->GetTokenUnquoted(), "arguments");
  ASSERT_EQ(tokenizer->GetTokenUnquoted(), nullptr);

  // Edge case quoted tokens
  // -- Full quote unescaping should happen
  input =
      "\\\"Double\\\" \"\\\"escaped\\\"\" \\\"\"quoted\"\\\" \"simple\" argument";
  tokenizer.reset(new StringTokenizer(input));
  tokenizer->GetLine();

  ASSERT_STREQ(tokenizer->GetTokenUnquoted(), "\\\"Double\\\"");
  ASSERT_STREQ(tokenizer->GetTokenUnquoted(), "\"escaped\"");
  ASSERT_STREQ(tokenizer->GetTokenUnquoted(), "\\\"\"quoted\"\\\"");
  ASSERT_STREQ(tokenizer->GetTokenUnquoted(), "simple");
  ASSERT_STREQ(tokenizer->GetTokenUnquoted(), "argument");
  ASSERT_EQ(tokenizer->GetTokenUnquoted(), nullptr);


  // Tokens containing space delimiter and escaped quotes within quotes
  // -- Tokens should contain spaces and the unescaped quotes
  input = "\"Token with \\\"quotes\\\" and spaces\" argument";
  tokenizer.reset(new StringTokenizer(input));
  tokenizer->GetLine();

  ASSERT_STREQ(tokenizer->GetTokenUnquoted(), "Token with \"quotes\" and spaces");
  ASSERT_STREQ(tokenizer->GetTokenUnquoted(), "argument");
  ASSERT_EQ(tokenizer->GetTokenUnquoted(), nullptr);

  // Null line sanity check
  ASSERT_EQ(tokenizer->GetLine(), nullptr);
}

TEST(StringTokenizer, GetTokenEscapeAndFlag)
{
  std::string input;
  std::unique_ptr<StringTokenizer> tokenizer;

  // GetToken() with EscapeAnd flag
  input = "&Symbol& & \\& escaped";
  tokenizer.reset(new StringTokenizer(input));
  tokenizer->GetLine();

  ASSERT_STREQ(tokenizer->GetToken(), "#AND#Symbol#AND#");
  ASSERT_STREQ(tokenizer->GetToken(), "#AND#");
  ASSERT_STREQ(tokenizer->GetToken(), "\\&");
  ASSERT_STREQ(tokenizer->GetToken(), "escaped");
  ASSERT_EQ(tokenizer->GetToken(), nullptr);

  // GetTokenUnquoted() with EscapeAnd flag
  tokenizer.reset(new StringTokenizer(input));
  tokenizer->GetLine();

  ASSERT_STREQ(tokenizer->GetTokenUnquoted(), "#AND#Symbol#AND#");
  ASSERT_STREQ(tokenizer->GetTokenUnquoted(), "#AND#");
  ASSERT_STREQ(tokenizer->GetTokenUnquoted(), "\\&");
  ASSERT_STREQ(tokenizer->GetTokenUnquoted(), "escaped");
  ASSERT_EQ(tokenizer->GetTokenUnquoted(), nullptr);

  // Get Token() without EscapeAnd flag
  tokenizer.reset(new StringTokenizer(input));
  tokenizer->GetLine();

  ASSERT_STREQ(tokenizer->GetToken(false), "&Symbol&");
  ASSERT_STREQ(tokenizer->GetToken(false), "&");
  ASSERT_STREQ(tokenizer->GetToken(false), "\\&");
  ASSERT_STREQ(tokenizer->GetToken(false), "escaped");
  ASSERT_EQ(tokenizer->GetToken(false), nullptr);

  // Get TokenUnquoted() without EscapeAnd flag
  tokenizer.reset(new StringTokenizer(input));
  tokenizer->GetLine();

  ASSERT_STREQ(tokenizer->GetTokenUnquoted(false), "&Symbol&");
  ASSERT_STREQ(tokenizer->GetTokenUnquoted(false), "&");
  ASSERT_STREQ(tokenizer->GetTokenUnquoted(false), "\\&");
  ASSERT_STREQ(tokenizer->GetTokenUnquoted(false), "escaped");
  ASSERT_EQ(tokenizer->GetTokenUnquoted(false), nullptr);
}

TEST(StringTokenizer, NextToken)
{
  std::string token;
  XrdOucString stoken;
  std::unique_ptr<StringTokenizer> tokenizer;

  std::string input = "Line to tokenize";
  tokenizer.reset(new StringTokenizer(input));

  // Parse using std::string token
  ASSERT_STREQ(tokenizer->GetLine(), "Line to tokenize");
  ASSERT_TRUE(tokenizer->NextToken(token));
  ASSERT_STREQ(token.c_str(), "Line");
  ASSERT_TRUE(tokenizer->NextToken(token));
  ASSERT_STREQ(token.c_str(), "to");
  ASSERT_TRUE(tokenizer->NextToken(token));
  ASSERT_STREQ(token.c_str(), "tokenize");
  ASSERT_FALSE(tokenizer->NextToken(token));

  tokenizer.reset(new StringTokenizer(input));

  // Parse using XrdOucString
  ASSERT_STREQ(tokenizer->GetLine(), "Line to tokenize");
  ASSERT_TRUE(tokenizer->NextToken(stoken));
  ASSERT_STREQ(stoken.c_str(), "Line");
  ASSERT_TRUE(tokenizer->NextToken(stoken));
  ASSERT_STREQ(stoken.c_str(), "to");
  ASSERT_TRUE(tokenizer->NextToken(stoken));
  ASSERT_STREQ(stoken.c_str(), "tokenize");
  ASSERT_FALSE(tokenizer->NextToken(stoken));
}

TEST(StringTokenizer, IsUnsignedNumber)
{
  // Valid numbers
  ASSERT_TRUE(StringTokenizer::IsUnsignedNumber("100"));
  ASSERT_TRUE(StringTokenizer::IsUnsignedNumber("0"));
  ASSERT_FALSE(StringTokenizer::IsUnsignedNumber("-100"));
  ASSERT_FALSE(StringTokenizer::IsUnsignedNumber("0100"));

  // Empty string
  std::string empty;
  ASSERT_FALSE(StringTokenizer::IsUnsignedNumber(""));
  ASSERT_FALSE(StringTokenizer::IsUnsignedNumber(empty));

  // Alphanumeric strings
  ASSERT_FALSE(StringTokenizer::IsUnsignedNumber("abc10"));
  ASSERT_FALSE(StringTokenizer::IsUnsignedNumber("10abc"));
  ASSERT_FALSE(StringTokenizer::IsUnsignedNumber("1bc1"));
}

TEST(StringTokenizer, Split)
{
  std::string path="/eos/foo/bar/baz/";
  std::vector<std::string> v{"eos","foo","bar","baz"};
  ASSERT_EQ(StringTokenizer::split<vector<std::string>>(path,'/'),
            v);

  ASSERT_EQ(StringTokenizer::split<vector<std::string>>("eos/foo/bar/baz",'/'),
            v);


  ASSERT_EQ(StringTokenizer::split<vector<std::string>>("///eos//foo/bar/baz///",'/'),
            v);

  std::string path_null = "/eos/foo";
  path_null += '\0';
  path_null += "bar";
  path_null += '\0';
  std::vector<std::string> path_null_v = {"/eos/foo","bar"};

  ASSERT_EQ(StringTokenizer::split<vector<std::string>>(path_null,'\0'),
            path_null_v);

  std::string path_null2;
  path_null2 += '\0';
  path_null2 += path_null;
  ASSERT_EQ(StringTokenizer::split<vector<std::string>>(path_null2,'\0'),
            path_null_v);
<<<<<<< HEAD
  char empty;
  ASSERT_EQ(StringTokenizer::split<vector<std::string>>("abcd",empty),
            std::vector<std::string>({"abcd"}));

=======
  //We explicitely want to test that passing an unitialized char variable
  //does not cause any issue with the StringTokenizer.
  //We therefore deactivate the warning for this piece of code
  #pragma GCC diagnostic push
  #pragma GCC diagnostic ignored "-Wmaybe-uninitialized"
  char empty;
  ASSERT_EQ(StringTokenizer::split<vector<std::string>>("abcd",empty),
            std::vector<std::string>({"abcd"}));
  #pragma GCC diagnostic pop
>>>>>>> 348ddffa
}

EOSCOMMONTESTING_END<|MERGE_RESOLUTION|>--- conflicted
+++ resolved
@@ -45,16 +45,12 @@
   std::string empty;
   XrdOucString sempty;
   std::unique_ptr<StringTokenizer> tokenizer;
-
   tokenizer.reset(new StringTokenizer(0));
   ASSERT_EQ(tokenizer->GetLine(), nullptr);
-
   tokenizer.reset(new StringTokenizer(""));
   ASSERT_EQ(tokenizer->GetLine(), nullptr);
-
   tokenizer.reset(new StringTokenizer(empty));
   ASSERT_EQ(tokenizer->GetLine(), nullptr);
-
   tokenizer.reset(new StringTokenizer(sempty));
   ASSERT_EQ(tokenizer->GetLine(), nullptr);
 }
@@ -63,23 +59,18 @@
 {
   std::string input;
   std::unique_ptr<StringTokenizer> tokenizer;
-
   // Simple lines input
   input = "Hello Line 1\n"
           "Hello Line 2\n"
           "Hello Line 3";
-
-  tokenizer.reset(new StringTokenizer(input));
-
+  tokenizer.reset(new StringTokenizer(input));
   ASSERT_STREQ(tokenizer->GetLine(), "Hello Line 1");
   ASSERT_STREQ(tokenizer->GetLine(), "Hello Line 2");
   ASSERT_STREQ(tokenizer->GetLine(), "Hello Line 3");
   ASSERT_EQ(tokenizer->GetLine(), nullptr);
-
   // Lines containing '\n' delimiter within quotes
   input = "Hello Line 1 \"Quoted Line 1\nQuoted Line2\"\n"
           "Hello Line 2";
-
   tokenizer.reset(new StringTokenizer(input));
   ASSERT_STREQ(tokenizer->GetLine(),
                "Hello Line 1 \"Quoted Line 1\nQuoted Line2\"");
@@ -91,50 +82,41 @@
 {
   std::string input;
   std::unique_ptr<StringTokenizer> tokenizer;
-
   // Simple tokens
   input = "Input line";
   tokenizer.reset(new StringTokenizer(input));
   tokenizer->GetLine();
-
   ASSERT_STREQ(tokenizer->GetToken(), "Input");
   ASSERT_STREQ(tokenizer->GetToken(), "line");
   ASSERT_EQ(tokenizer->GetToken(), nullptr);
-
   // Quoted tokens
   // -- Tokens should be returned without enclosing quotes
   input = "\"Quoted\" \"arguments\"";
   tokenizer.reset(new StringTokenizer(input));
   tokenizer->GetLine();
-
   ASSERT_STREQ(tokenizer->GetToken(), "Quoted");
   ASSERT_STREQ(tokenizer->GetToken(), "arguments");
   ASSERT_EQ(tokenizer->GetToken(), nullptr);
-
   // Edge case quoted tokens
   // -- Escaped quotes should be left untouched
   input =
-      "\\\"Double\\\" \"\\\"escaped\\\"\" \\\"\"quoted\"\\\" \"simple\" argument";
-  tokenizer.reset(new StringTokenizer(input));
-  tokenizer->GetLine();
-
+    "\\\"Double\\\" \"\\\"escaped\\\"\" \\\"\"quoted\"\\\" \"simple\" argument";
+  tokenizer.reset(new StringTokenizer(input));
+  tokenizer->GetLine();
   ASSERT_STREQ(tokenizer->GetToken(), "\\\"Double\\\"");
   ASSERT_STREQ(tokenizer->GetToken(), "\\\"escaped\\\"");
   ASSERT_STREQ(tokenizer->GetToken(), "\\\"\"quoted\"\\\"");
   ASSERT_STREQ(tokenizer->GetToken(), "simple");
   ASSERT_STREQ(tokenizer->GetToken(), "argument");
   ASSERT_EQ(tokenizer->GetToken(), nullptr);
-
   // Tokens containing space delimiter and escaped quotes within quotes
   // -- Tokens should contain spaces and the escaped quotes
   input = "\"Token with \\\"quotes\\\" and spaces\" argument";
   tokenizer.reset(new StringTokenizer(input));
   tokenizer->GetLine();
-
   ASSERT_STREQ(tokenizer->GetToken(), "Token with \\\"quotes\\\" and spaces");
   ASSERT_STREQ(tokenizer->GetToken(), "argument");
   ASSERT_EQ(tokenizer->GetToken(), nullptr);
-
   // Null line sanity check
   ASSERT_EQ(tokenizer->GetLine(), nullptr);
 }
@@ -143,51 +125,41 @@
 {
   std::string input;
   std::unique_ptr<StringTokenizer> tokenizer;
-
   // Simple tokens
   input = "Input line";
   tokenizer.reset(new StringTokenizer(input));
   tokenizer->GetLine();
-
   ASSERT_STREQ(tokenizer->GetTokenUnquoted(), "Input");
   ASSERT_STREQ(tokenizer->GetTokenUnquoted(), "line");
   ASSERT_EQ(tokenizer->GetTokenUnquoted(), nullptr);
-
   // Quoted tokens
   // -- Tokens should be returned without enclosing quotes
   input = "\"Quoted\" \"arguments\"";
   tokenizer.reset(new StringTokenizer(input));
   tokenizer->GetLine();
-
   ASSERT_STREQ(tokenizer->GetTokenUnquoted(), "Quoted");
   ASSERT_STREQ(tokenizer->GetTokenUnquoted(), "arguments");
   ASSERT_EQ(tokenizer->GetTokenUnquoted(), nullptr);
-
   // Edge case quoted tokens
   // -- Full quote unescaping should happen
   input =
-      "\\\"Double\\\" \"\\\"escaped\\\"\" \\\"\"quoted\"\\\" \"simple\" argument";
-  tokenizer.reset(new StringTokenizer(input));
-  tokenizer->GetLine();
-
+    "\\\"Double\\\" \"\\\"escaped\\\"\" \\\"\"quoted\"\\\" \"simple\" argument";
+  tokenizer.reset(new StringTokenizer(input));
+  tokenizer->GetLine();
   ASSERT_STREQ(tokenizer->GetTokenUnquoted(), "\\\"Double\\\"");
   ASSERT_STREQ(tokenizer->GetTokenUnquoted(), "\"escaped\"");
   ASSERT_STREQ(tokenizer->GetTokenUnquoted(), "\\\"\"quoted\"\\\"");
   ASSERT_STREQ(tokenizer->GetTokenUnquoted(), "simple");
   ASSERT_STREQ(tokenizer->GetTokenUnquoted(), "argument");
   ASSERT_EQ(tokenizer->GetTokenUnquoted(), nullptr);
-
-
   // Tokens containing space delimiter and escaped quotes within quotes
   // -- Tokens should contain spaces and the unescaped quotes
   input = "\"Token with \\\"quotes\\\" and spaces\" argument";
   tokenizer.reset(new StringTokenizer(input));
   tokenizer->GetLine();
-
   ASSERT_STREQ(tokenizer->GetTokenUnquoted(), "Token with \"quotes\" and spaces");
   ASSERT_STREQ(tokenizer->GetTokenUnquoted(), "argument");
   ASSERT_EQ(tokenizer->GetTokenUnquoted(), nullptr);
-
   // Null line sanity check
   ASSERT_EQ(tokenizer->GetLine(), nullptr);
 }
@@ -196,42 +168,34 @@
 {
   std::string input;
   std::unique_ptr<StringTokenizer> tokenizer;
-
   // GetToken() with EscapeAnd flag
   input = "&Symbol& & \\& escaped";
   tokenizer.reset(new StringTokenizer(input));
   tokenizer->GetLine();
-
   ASSERT_STREQ(tokenizer->GetToken(), "#AND#Symbol#AND#");
   ASSERT_STREQ(tokenizer->GetToken(), "#AND#");
   ASSERT_STREQ(tokenizer->GetToken(), "\\&");
   ASSERT_STREQ(tokenizer->GetToken(), "escaped");
   ASSERT_EQ(tokenizer->GetToken(), nullptr);
-
   // GetTokenUnquoted() with EscapeAnd flag
   tokenizer.reset(new StringTokenizer(input));
   tokenizer->GetLine();
-
   ASSERT_STREQ(tokenizer->GetTokenUnquoted(), "#AND#Symbol#AND#");
   ASSERT_STREQ(tokenizer->GetTokenUnquoted(), "#AND#");
   ASSERT_STREQ(tokenizer->GetTokenUnquoted(), "\\&");
   ASSERT_STREQ(tokenizer->GetTokenUnquoted(), "escaped");
   ASSERT_EQ(tokenizer->GetTokenUnquoted(), nullptr);
-
   // Get Token() without EscapeAnd flag
   tokenizer.reset(new StringTokenizer(input));
   tokenizer->GetLine();
-
   ASSERT_STREQ(tokenizer->GetToken(false), "&Symbol&");
   ASSERT_STREQ(tokenizer->GetToken(false), "&");
   ASSERT_STREQ(tokenizer->GetToken(false), "\\&");
   ASSERT_STREQ(tokenizer->GetToken(false), "escaped");
   ASSERT_EQ(tokenizer->GetToken(false), nullptr);
-
   // Get TokenUnquoted() without EscapeAnd flag
   tokenizer.reset(new StringTokenizer(input));
   tokenizer->GetLine();
-
   ASSERT_STREQ(tokenizer->GetTokenUnquoted(false), "&Symbol&");
   ASSERT_STREQ(tokenizer->GetTokenUnquoted(false), "&");
   ASSERT_STREQ(tokenizer->GetTokenUnquoted(false), "\\&");
@@ -244,10 +208,8 @@
   std::string token;
   XrdOucString stoken;
   std::unique_ptr<StringTokenizer> tokenizer;
-
   std::string input = "Line to tokenize";
   tokenizer.reset(new StringTokenizer(input));
-
   // Parse using std::string token
   ASSERT_STREQ(tokenizer->GetLine(), "Line to tokenize");
   ASSERT_TRUE(tokenizer->NextToken(token));
@@ -257,9 +219,7 @@
   ASSERT_TRUE(tokenizer->NextToken(token));
   ASSERT_STREQ(token.c_str(), "tokenize");
   ASSERT_FALSE(tokenizer->NextToken(token));
-
-  tokenizer.reset(new StringTokenizer(input));
-
+  tokenizer.reset(new StringTokenizer(input));
   // Parse using XrdOucString
   ASSERT_STREQ(tokenizer->GetLine(), "Line to tokenize");
   ASSERT_TRUE(tokenizer->NextToken(stoken));
@@ -278,12 +238,10 @@
   ASSERT_TRUE(StringTokenizer::IsUnsignedNumber("0"));
   ASSERT_FALSE(StringTokenizer::IsUnsignedNumber("-100"));
   ASSERT_FALSE(StringTokenizer::IsUnsignedNumber("0100"));
-
   // Empty string
   std::string empty;
   ASSERT_FALSE(StringTokenizer::IsUnsignedNumber(""));
   ASSERT_FALSE(StringTokenizer::IsUnsignedNumber(empty));
-
   // Alphanumeric strings
   ASSERT_FALSE(StringTokenizer::IsUnsignedNumber("abc10"));
   ASSERT_FALSE(StringTokenizer::IsUnsignedNumber("10abc"));
@@ -292,48 +250,36 @@
 
 TEST(StringTokenizer, Split)
 {
-  std::string path="/eos/foo/bar/baz/";
-  std::vector<std::string> v{"eos","foo","bar","baz"};
-  ASSERT_EQ(StringTokenizer::split<vector<std::string>>(path,'/'),
+  std::string path = "/eos/foo/bar/baz/";
+  std::vector<std::string> v{"eos", "foo", "bar", "baz"};
+  ASSERT_EQ(StringTokenizer::split<vector<std::string>>(path, '/'),
             v);
-
-  ASSERT_EQ(StringTokenizer::split<vector<std::string>>("eos/foo/bar/baz",'/'),
+  ASSERT_EQ(StringTokenizer::split<vector<std::string>>("eos/foo/bar/baz", '/'),
             v);
-
-
-  ASSERT_EQ(StringTokenizer::split<vector<std::string>>("///eos//foo/bar/baz///",'/'),
+  ASSERT_EQ(StringTokenizer::split<vector<std::string>>("///eos//foo/bar/baz///",
+            '/'),
             v);
-
   std::string path_null = "/eos/foo";
   path_null += '\0';
   path_null += "bar";
   path_null += '\0';
-  std::vector<std::string> path_null_v = {"/eos/foo","bar"};
-
-  ASSERT_EQ(StringTokenizer::split<vector<std::string>>(path_null,'\0'),
+  std::vector<std::string> path_null_v = {"/eos/foo", "bar"};
+  ASSERT_EQ(StringTokenizer::split<vector<std::string>>(path_null, '\0'),
             path_null_v);
-
   std::string path_null2;
   path_null2 += '\0';
   path_null2 += path_null;
-  ASSERT_EQ(StringTokenizer::split<vector<std::string>>(path_null2,'\0'),
+  ASSERT_EQ(StringTokenizer::split<vector<std::string>>(path_null2, '\0'),
             path_null_v);
-<<<<<<< HEAD
-  char empty;
-  ASSERT_EQ(StringTokenizer::split<vector<std::string>>("abcd",empty),
-            std::vector<std::string>({"abcd"}));
-
-=======
   //We explicitely want to test that passing an unitialized char variable
   //does not cause any issue with the StringTokenizer.
   //We therefore deactivate the warning for this piece of code
-  #pragma GCC diagnostic push
-  #pragma GCC diagnostic ignored "-Wmaybe-uninitialized"
+#pragma GCC diagnostic push
+#pragma GCC diagnostic ignored "-Wmaybe-uninitialized"
   char empty;
-  ASSERT_EQ(StringTokenizer::split<vector<std::string>>("abcd",empty),
+  ASSERT_EQ(StringTokenizer::split<vector<std::string>>("abcd", empty),
             std::vector<std::string>({"abcd"}));
-  #pragma GCC diagnostic pop
->>>>>>> 348ddffa
+#pragma GCC diagnostic pop
 }
 
 EOSCOMMONTESTING_END