// ----------------------------------------------------------------------
// File: XrdMgmOfs.cc
// Author: Andreas-Joachim Peters - CERN
// ----------------------------------------------------------------------

/************************************************************************
 * EOS - the CERN Disk Storage System                                   *
 * Copyright (C) 2011 CERN/Switzerland                                  *
 *                                                                      *
 * This program is free software: you can redistribute it and/or modify *
 * it under the terms of the GNU General Public License as published by *
 * the Free Software Foundation, either version 3 of the License, or    *
 * (at your option) any later version.                                  *
 *                                                                      *
 * This program is distributed in the hope that it will be useful,      *
 * but WITHOUT ANY WARRANTY; without even the implied warranty of       *
 * MERCHANTABILITY or FITNESS FOR A PARTICULAR PURPOSE.  See the        *
 * GNU General Public License for more details.                         *
 *                                                                      *
 * You should have received a copy of the GNU General Public License    *
 * along with this program.  If not, see <http://www.gnu.org/licenses/>.*
 ************************************************************************/

/*----------------------------------------------------------------------------*/
#include "common/Mapping.hh"
#include "common/FileId.hh"
#include "common/LayoutId.hh"
#include "common/Path.hh"
#include "common/Timing.hh"
#include "common/StringConversion.hh"
#include "common/SecEntity.hh"
#include "common/StackTrace.hh"
#include "namespace/Constants.hh"
#include "mgm/Access.hh"
#include "mgm/FileSystem.hh"
#include "mgm/XrdMgmOfs.hh"
#include "mgm/XrdMgmOfsFile.hh"
#include "mgm/XrdMgmOfsTrace.hh"
#include "mgm/XrdMgmOfsSecurity.hh"
#include "mgm/Policy.hh"
#include "mgm/Quota.hh"
#include "mgm/Acl.hh"
#include "mgm/txengine/TransferEngine.hh"
#include "mgm/Recycle.hh"
#include "mgm/Macros.hh"
#include "namespace/IView.hh"
#include "namespace/IFileMDSvc.hh"
#include "namespace/IContainerMDSvc.hh"
#include "namespace/views/HierarchicalView.hh"
#include "namespace/accounting/FileSystemView.hh"
#include "namespace/persistency/ChangeLogContainerMDSvc.hh"
#include "namespace/persistency/ChangeLogFileMDSvc.hh"
/*----------------------------------------------------------------------------*/
#include "XrdVersion.hh"
#include "XrdOss/XrdOss.hh"
#include "XrdOuc/XrdOucEnv.hh"
#include "XrdOuc/XrdOucTokenizer.hh"
#include "XrdOuc/XrdOucTrace.hh"
#include "XrdSys/XrdSysError.hh"
#include "XrdSys/XrdSysLogger.hh"
#include "XrdSys/XrdSysPthread.hh"
#include "XrdSys/XrdSysTimer.hh"
#include "XrdSec/XrdSecInterface.hh"
#include "XrdSfs/XrdSfsAio.hh"
/*----------------------------------------------------------------------------*/
#include <stdio.h>
#include <execinfo.h>
#include <signal.h>
#include <stdlib.h>
/*----------------------------------------------------------------------------*/

#ifdef __APPLE__
#define ECOMM 70
#endif

#ifndef S_IAMB
#define S_IAMB  0x1FF
#endif


/*----------------------------------------------------------------------------*/

/******************************************************************************/
/******************************************************************************/
/* MGM File Interface                                                         */
/******************************************************************************/
/******************************************************************************/

/*----------------------------------------------------------------------------*/
int
XrdMgmOfsFile::open (const char *inpath,
                     XrdSfsFileOpenMode open_mode,
                     mode_t Mode,
                     const XrdSecEntity *client,
                     const char *ininfo)
/*----------------------------------------------------------------------------*/
/*
 * @brief open a given file with the indicated mode
 *
 * @param inpath path to open
 * @param open_mode SFS_O_RDONLY,SFS_O_WRONLY,SFS_O_RDWR,SFS_O_CREAT,SFS_TRUNC
 * @param Mode posix access mode bits to be assigned
 * @param client XRootD authentication object
 * @param ininfo CGI
 * @return SFS_OK on succes, otherwise SFS_ERROR on error or redirection
 *
 * Mode may also contain SFS_O_MKPATH if one desires to automatically create
 * all missing directories for a file (if possible).
 *
 */
/*----------------------------------------------------------------------------*/
{
  static const char *epname = "open";
  const char *tident = error.getErrUser();
  errno = 0;

  EXEC_TIMING_BEGIN("Open");
  SetLogId(logId, tident);

  {
    EXEC_TIMING_BEGIN("IdMap");
    eos::common::Mapping::IdMap(client, ininfo, tident, vid);
    EXEC_TIMING_END("IdMap");
  }

  gOFS->MgmStats.Add("IdMap", vid.uid, vid.gid, 1);

  SetLogId(logId, vid, tident);

  NAMESPACEMAP;
  BOUNCE_ILLEGAL_NAMES;
  BOUNCE_NOT_ALLOWED;

  XrdOucString spath = path;

  int open_flag = 0;
  int isRW = 0;
  int isRewrite = 0;
  bool isCreation = false;

  // flag indicating parallel IO access
  bool isPio = false;

  // flag indicating access with reconstruction
  bool isPioReconstruct = false;

  // flag indicating FUSE file access
  bool isFuse = false;

  // flag indiciating an atomic upload where a file get's a hidden unique name and is renamed when it is closed
  bool isAtomicUpload = false;

  // flag indicating a new injection - upload of a file into a stub without physical location
  bool isInjection = false;

  // flag indicating to drop the current disk replica in the policy space
  bool isRepair = false;

  // chunk upload ID
  XrdOucString ocUploadUuid = "";

  // list of filesystem IDs to reconstruct
  std::vector<unsigned int> PioReconstructFsList;

  // list of filesystem IDs usable for replacmenet
  std::vector<unsigned int> PioReplacementFsList;

  // of RAIN files

  // tried hosts CGI
  std::string tried_cgi;

  // file size

  uint64_t fmdsize=0;

  int crOpts = (Mode & SFS_O_MKPTH) ? XRDOSS_mkpath : 0;

  // Set the actual open mode and find mode
  //
  if (open_mode & SFS_O_CREAT) open_mode = SFS_O_CREAT;
  else if (open_mode & SFS_O_TRUNC) open_mode = SFS_O_TRUNC;



  switch (open_mode & (SFS_O_RDONLY | SFS_O_WRONLY | SFS_O_RDWR |
          SFS_O_CREAT | SFS_O_TRUNC))
  {
    case SFS_O_CREAT: open_flag = O_RDWR | O_CREAT | O_EXCL;
      crOpts |= XRDOSS_new;
      isRW = 1;
      break;
    case SFS_O_TRUNC: open_flag |= O_RDWR | O_CREAT | O_TRUNC;
      isRW = 1;
      break;
    case SFS_O_RDONLY: open_flag = O_RDONLY;
      isRW = 0;
      break;
    case SFS_O_WRONLY: open_flag = O_WRONLY;
      isRW = 1;
      break;
    case SFS_O_RDWR: open_flag = O_RDWR;
      isRW = 1;
      break;
    default: open_flag = O_RDONLY;
      isRW = 0;
      break;
  }

  XrdOucString pinfo = info ? info : "";
  eos::common::StringConversion::MaskTag(pinfo, "cap.msg");
  eos::common::StringConversion::MaskTag(pinfo, "cap.sym");
  eos::common::StringConversion::MaskTag(pinfo, "authz");

  if (isRW)
  {
    eos_info("op=write trunc=%d path=%s info=%s",
             open_mode & SFS_O_TRUNC, path, pinfo.c_str());
  }
  else
  {
    eos_info("op=read path=%s info=%s", path, pinfo.c_str());
  }

  ACCESSMODE_R;
  if (isRW)
  {
    SET_ACCESSMODE_W;
  }

  if (ProcInterface::IsWriteAccess(path, pinfo.c_str()))
  {
    SET_ACCESSMODE_W;
  }

  MAYSTALL;
  MAYREDIRECT;

  unsigned long long byfid = 0;


  if ((spath.beginswith("fid:") || (spath.beginswith("fxid:")) || (spath.beginswith("ino:"))))
  {
    //-------------------------------------------
    // reference by fid+fsid                                                                                                                                                                                           
    //-------------------------------------------
    if (spath.beginswith("fid:"))
    {
      spath.replace("fid:", "");
      byfid = strtoull(spath.c_str(), 0, 10);
    }
    if (spath.beginswith("fxid:"))
    {
      spath.replace("fxid:", "");
      byfid = strtoull(spath.c_str(), 0, 16);
    }
    if (spath.beginswith("ino:"))
    {
      spath.replace("ino:","");
      byfid = strtoull(spath.c_str(), 0, 16);
      byfid = eos::common::FileId::InodeToFid(byfid);
    }
    eos::common::RWMutexReadLock lock(gOFS->eosViewRWMutex);
    try
    {
      fmd = gOFS->eosFileService->getFileMD(byfid);
      spath = gOFS->eosView->getUri(fmd).c_str();
      eos_info("msg=\"access by inode\" ino=%s path=%s", path, spath.c_str());
      path = spath.c_str();
    }
    catch (eos::MDException &e)
    {
      eos_debug("caught exception %d %s\n",
		e.getErrno(),
		e.getMessage().str().c_str());

      MAYREDIRECT_ENOENT;
      MAYSTALL_ENOENT;
      return Emsg(epname, error, ENOENT, "open - you specified a not existing inode number", path);
    }
  }

  openOpaque = new XrdOucEnv(info);

  {
    // figure out if this is FUSE access
    const char* val = 0;
    if ((val = openOpaque->Get("eos.app")))
    {
      XrdOucString application = val;
      if (application == "fuse")
      {
        isFuse = true;
      }
    }
  }

  {
    // figure out if this is an OC upload
    const char* val = 0;
    if ((val = openOpaque->Get("oc-chunk-uuid")))
    {
      ocUploadUuid = val;
    }
  }

  {
    // populate tried hosts from the CGI
    const char* val = 0;
    if ((val = openOpaque->Get("tried")))
    {
      tried_cgi = val;
      tried_cgi +=",";
    }
  }

  if (!isFuse && isRW) 
  {
    // resolve symbolic links
    try
    {
      std::string s_path = path;
      spath = gOFS->eosView->getRealPath(s_path).c_str();
      eos_info("msg=\"rewrote symlinks\" sym-path=%s realpath=%s", s_path.c_str(),spath.c_str());
      path = spath.c_str();
    }
    catch (eos::MDException &e)
    {
      eos_debug("caught exception %d %s\n",
		e.getErrno(),
		e.getMessage().str().c_str());
      // will throw the error later
    }
  }

  // ---------------------------------------------------------------------------
  // PIO MODE CONFIGURATION
  // ---------------------------------------------------------------------------
  // PIO mode return's a vector of URLs to a client and the client contact's
  // directly these machines and run's the RAIN codec on client side.
  // The default mode return's one gateway machine and this machine run's the
  // RAIN codec.
  // On the fly reconstruction is done using PIO mode when the reconstruction
  // action is defined ('eos.pio.action=reconstruct'). The client can specify
  // a list of filesystem's which should be excluded. In case they are used
  // in the layout the stripes on the explicitly referenced filesystems and
  // all other unavailable filesystems get reconstructed into stripes on
  // new machines.
  // ---------------------------------------------------------------------------

  // ---------------------------------------------------------------------------
  // discover PIO mode
  // ---------------------------------------------------------------------------
  XrdOucString sPio = (openOpaque) ? openOpaque->Get("eos.cli.access") : "";
  if (sPio == "pio")
  {
    isPio = true;
  }

  // ---------------------------------------------------------------------------
  // discover PIO reconstruction mode
  // ---------------------------------------------------------------------------
  XrdOucString sPioRecover = (openOpaque) ?
          openOpaque->Get("eos.pio.action") : "";
  if (sPioRecover == "reconstruct")
  {
    isPioReconstruct = true;
  }

  {
    // -------------------------------------------------------------------------
    // discover PIO reconstruction filesystems (stripes to be replaced)
    // -------------------------------------------------------------------------
    std::string sPioRecoverFs = (openOpaque) ?
            (openOpaque->Get("eos.pio.recfs") ? openOpaque->Get("eos.pio.recfs") : "")
            : "";
    std::vector<std::string> fsToken;
    eos::common::StringConversion::Tokenize(sPioRecoverFs, fsToken, ",");

    if (openOpaque->Get("eos.pio.recfs") && !fsToken.size())
    {
      // -----------------------------------------------------------------------
      // if there is a list announced there should be atleast one filesystem
      // mentioned for reconstruction
      // -----------------------------------------------------------------------
      return Emsg(epname, error, EINVAL, "open - you specified a list of"
                  " reconstruction filesystems but the list is empty", path);
    }

    for (size_t i = 0; i < fsToken.size(); i++)
    {
      errno = 0;
      unsigned int rfs = (unsigned int) strtol(fsToken[i].c_str(), 0, 10);
      XrdOucString srfs = "";
      srfs += (int) rfs;
      if (errno || (srfs != fsToken[i].c_str()))
      {
        return Emsg(epname,
                    error,
                    EINVAL,
                    "open - you specified a list of "
                    "reconstruction filesystems but "
                    "the list contains non numerical or illegal id's",
                    path);
      }
      // store in the reconstruction filesystem list
      PioReconstructFsList.push_back(rfs);
    }
  }

  int rcode = SFS_ERROR;
  XrdOucString redirectionhost = "invalid?";
  XrdOucString targethost = "";
  int targetport = atoi(gOFS->MgmOfsTargetPort.c_str());
  int ecode = 0;
  unsigned long fmdlid = 0;
  unsigned long long cid = 0;
  eos_debug("mode=%x create=%x truncate=%x", open_mode, SFS_O_CREAT, SFS_O_TRUNC);

  // proc filter
  if (ProcInterface::IsProcAccess(path))
  {
    if (gOFS->Authorization &&
        (vid.prot != "sss") &&
        (vid.host != "localhost") &&
        (vid.host != "localhost.localdomain"))
    {
      return Emsg(epname, error, EPERM, "execute proc command - you don't have"
                  " the requested permissions for that operation (1)", path);
    }

    gOFS->MgmStats.Add("OpenProc", vid.uid, vid.gid, 1);

    if (!ProcInterface::Authorize(path, info, vid, client))
    {
      return Emsg(epname, error, EPERM, "execute proc command - you don't have "
                  "the requested permissions for that operation (2)", path);
    }
    else
    {
      procCmd = new ProcCommand();
      procCmd->SetLogId(logId, vid, tident);
      return procCmd->open(path, info, vid, &error);
    }
  }

  gOFS->MgmStats.Add("Open", vid.uid, vid.gid, 1);

  eos_debug("authorize start");

  if (open_flag & O_CREAT)
  {
    AUTHORIZE(client, openOpaque, AOP_Create, "create", inpath, error);
  }
  else
  {
    AUTHORIZE(client, openOpaque, (isRW ? AOP_Update : AOP_Read), "open",
              inpath, error);
    isRewrite = true;
  }

  eos_debug("msg=\"authorize done\"");

  eos::common::Path cPath(path);

  // prevent any access to a recycling bin for writes
  if (isRW && cPath.GetFullPath().beginswith(Recycle::gRecyclingPrefix.c_str()))
  {
    return Emsg(epname, error, EPERM,
                "open file - nobody can write to a recycling bin",
                cPath.GetParentPath());
  }

  // check if we have to create the full path
  if (Mode & SFS_O_MKPTH)
  {
    eos_debug("msg=\"SFS_O_MKPTH was requested\"");

    XrdSfsFileExistence file_exists;
    int ec = gOFS->_exists(cPath.GetParentPath(), file_exists, error, vid, 0);

    // check if that is a file
    if ((!ec) && (file_exists != XrdSfsFileExistNo) &&
        (file_exists != XrdSfsFileExistIsDirectory))
    {
      return Emsg(epname, error, ENOTDIR,
                  "open file - parent path is not a directory",
                  cPath.GetParentPath());
    }
    // if it does not exist try to create the path!
    if ((!ec) && (file_exists == XrdSfsFileExistNo))
    {
      ec = gOFS->_mkdir(cPath.GetParentPath(), Mode, error, vid, info);
      if (ec)
      {
        gOFS->MgmStats.Add("OpenFailedPermission", vid.uid, vid.gid, 1);
        return SFS_ERROR;
      }
    }
  }

  bool isSharedFile = gOFS->VerifySharePath(path, openOpaque);

  // get the directory meta data if exists
  eos::ContainerMD* dmd = 0;
  eos::ContainerMD::XAttrMap attrmap;
  Acl acl;
  bool stdpermcheck = false;

  int versioning = 0;

  uid_t d_uid = vid.uid;
  gid_t d_gid = vid.gid;

  std::string creation_path = path;

  {
    eos::common::RWMutexReadLock lock(gOFS->eosViewRWMutex);
    // -------------------------------------------------------------------------
    try
    {
      dmd = gOFS->eosView->getContainer(cPath.GetParentPath());
      // get the attributes out
      gOFS->_attr_ls(gOFS->eosView->getUri(dmd).c_str(),
                     error,
                     vid,
                     0,
                     attrmap,
                     false);

      if (dmd)
      {
	try
	{
	  if (ocUploadUuid.length())
	  {
	    eos::common::Path aPath(cPath.GetAtomicPath(attrmap.count("sys.versioning"), ocUploadUuid));
	    fmd = gOFS->eosView->getFile(aPath.GetPath());
	  }
	  else
	  {
	    fmd = gOFS->eosView->getFile(cPath.GetPath());
	  }
	}
	catch (eos::MDException &e)
	{
	  fmd = 0;
	}

        if (!fmd)
        {
          if (dmd->findContainer(cPath.GetName()))
          {
            errno = EISDIR;
          }
          else
          {
            errno = ENOENT;
          }
        }
        else
        {
          fileId = fmd->getId();
          fmdlid = fmd->getLayoutId();
          cid = fmd->getContainerId();
	  fmdsize = fmd->getSize();
        }
        d_uid = dmd->getCUid();
        d_gid = dmd->getCGid();
      }
      else
        fmd = 0;

    }
    catch (eos::MDException &e)
    {
      dmd = 0;
      errno = e.getErrno();
      eos_debug("msg=\"exception\" ec=%d emsg=\"%s\"\n",
                e.getErrno(), e.getMessage().str().c_str());
    };

    // -------------------------------------------------------------------------
    // check permissions
    // -------------------------------------------------------------------------
    if (!dmd)
    {
      int save_errno = errno;

      MAYREDIRECT_ENOENT;

      if (cPath.GetSubPath(2))
      {
        eos_info("info=\"checking l2 path\" path=%s", cPath.GetSubPath(2));
        // ---------------------------------------------------------------------
        // check if we have a redirection setting at level 2 in the namespace
        // ---------------------------------------------------------------------
        try
        {
          dmd = gOFS->eosView->getContainer(cPath.GetSubPath(2));
          // get the attributes out
          gOFS->_attr_ls(cPath.GetSubPath(2),
                         error,
                         vid,
                         0,
                         attrmap,
                         false);

        }
        catch (eos::MDException &e)
        {
          dmd = 0;
          errno = e.getErrno();
          eos_debug("msg=\"exception\" ec=%d emsg=%s\n",
                    e.getErrno(), e.getMessage().str().c_str());
        };
        // ---------------------------------------------------------------------
        if (attrmap.count("sys.redirect.enoent"))
        {
          // there is a redirection setting here
          redirectionhost = "";
          redirectionhost = attrmap["sys.redirect.enoent"].c_str();
          int portpos = 0;
          if ((portpos = redirectionhost.find(":")) != STR_NPOS)
          {
            XrdOucString port = redirectionhost;
            port.erase(0, portpos + 1);
            ecode = atoi(port.c_str());
            redirectionhost.erase(portpos);
          }
          else
          {
            ecode = 1094;
          }
          rcode = SFS_REDIRECT;
          error.setErrInfo(ecode, redirectionhost.c_str());
          gOFS->MgmStats.Add("RedirectENOENT", vid.uid, vid.gid, 1);

          XrdOucString predirectionhost = redirectionhost.c_str();
          eos::common::StringConversion::MaskTag(predirectionhost, "cap.msg");
          eos::common::StringConversion::MaskTag(predirectionhost, "cap.sym");
          eos::common::StringConversion::MaskTag(pinfo, "authz");

          eos_info("info=\"redirecting\" hostport=%s:%d", predirectionhost.c_str(), ecode);
          return rcode;
        }
      }
      // put back original errno
      errno = save_errno;

      gOFS->MgmStats.Add("OpenFailedENOENT", vid.uid, vid.gid, 1);
      return Emsg(epname, error, errno, "open file", path);
    }

    // -------------------------------------------------------------------------
    // Check for sys.ownerauth entries, which let people operate as the owner of
    // the directory
    // -------------------------------------------------------------------------
    bool sticky_owner = false;

    if (attrmap.count("sys.owner.auth"))
    {
      if (attrmap["sys.owner.auth"] == "*")
      {
        sticky_owner = true;
      }
      else
      {
        attrmap["sys.owner.auth"] += ",";
        std::string ownerkey = vid.prot.c_str();
        ownerkey += ":";
        if (vid.prot == "gsi")
        {
          ownerkey += vid.dn.c_str();
        }
        else
        {
          ownerkey += vid.uid_string.c_str();
        }
        if ((attrmap["sys.owner.auth"].find(ownerkey)) != std::string::npos)
        {
          eos_info("msg=\"client authenticated as directory owner\" path=\"%s\"uid=\"%u=>%u\" gid=\"%u=>%u\"", path, vid.uid, vid.gid, d_uid, d_gid);
          // yes the client can operate as the owner, we rewrite the virtual
          // identity to the directory uid/gid pair
          vid.uid = d_uid;
          vid.gid = d_gid;
        }
      }
    }

    // -------------------------------------------------------------------------
    // ACL and permission check
    // -------------------------------------------------------------------------
    acl.Set(attrmap.count("sys.acl") ? attrmap["sys.acl"] : std::string(""),
            attrmap.count("user.acl") ? attrmap["user.acl"] : std::string(""),
            vid,
            attrmap.count("sys.eval.useracl"));
    eos_info("acl=%d r=%d w=%d wo=%d egroup=%d shared=%d mutable=%d",
             acl.HasAcl(), acl.CanRead(), acl.CanWrite(), acl.CanWriteOnce(),
             acl.HasEgroup(),
             isSharedFile,
             acl.IsMutable());
    if (acl.HasAcl())
    {
      if (isRW)
      {
        // write case
        if ((!acl.CanWrite()) && (!acl.CanWriteOnce()))
        {
          // we have to check the standard permissions
          stdpermcheck = true;
        }
      }
      else
      {
        // read case
        if ((!acl.CanRead()))
        {
          // we have to check the standard permissions
          stdpermcheck = true;
        }
      }
    }
    else
    {
      stdpermcheck = true;
    }

    if (isRW && !acl.IsMutable() && vid.uid && !vid.sudoer)
    {
      // immutable directory
      errno = EPERM;
      gOFS->MgmStats.Add("OpenFailedPermission", vid.uid, vid.gid, 1);
      return Emsg(epname, error, errno, "open file - directory immutable", path);
    }

    if (((!isSharedFile) || (isSharedFile && isRW)) && stdpermcheck
        && (!dmd->access(vid.uid,
                         vid.gid,
                         (isRW) ? W_OK | X_OK : R_OK | X_OK)))
    {
      if (!((vid.uid == DAEMONUID) && (isPioReconstruct)))
      {
        // we don't apply this permission check for reconstruction jobs issued via the daemon account
        errno = EPERM;
        gOFS->MgmStats.Add("OpenFailedPermission", vid.uid, vid.gid, 1);
        return Emsg(epname, error, errno, "open file", path);
      }
    }
    if (sticky_owner)
    {
      eos_info("msg=\"client acting as directory owner\" path=\"%s\"uid=\"%u=>%u\" gid=\"%u=>%u\"", path, vid.uid, vid.gid, d_uid, d_gid);
      vid.uid = d_uid;
      vid.gid = d_gid;
    }
  }


  // set the versioning depth if it is defined

  if (attrmap.count("sys.versioning"))
  {
    versioning = atoi(attrmap["sys.versioning"].c_str());
  }
  else
  {
    if (attrmap.count("user.versioning"))
    {
      versioning = atoi(attrmap["user.versioning"].c_str());
    }
  }

  if (attrmap.count("sys.forced.atomic"))
  {
    isAtomicUpload = atoi(attrmap["sys.forced.atomic"].c_str());
  }
  else
  {
    if (attrmap.count("user.forced.atomic"))
    {
      isAtomicUpload = atoi(attrmap["user.forced.atomic"].c_str());
    }
    else
    {
      if (openOpaque->Get("eos.atomic"))
      {
        isAtomicUpload = true;
      }
    }
  }

  if (openOpaque->Get("eos.injection"))
  {
    isInjection = true;
  }


  if (openOpaque->Get("eos.repair"))
  {
    isRepair = true;
  }

  // disable atomic uploads for FUSE clients
  if (isFuse)
    isAtomicUpload = false;

  // disable injection in fuse clients
  if (isFuse)
    isInjection = false;

  if (isRW)
  {
    // Allow updates of 0-size RAIN files so that we are able to write from the
    // FUSE mount with lazy-open mode enabled.
    if (!getenv("EOS_ALLOW_RAIN_RWM") && isRewrite && (vid.uid > 3) && (fmdsize != 0) &&
        ((eos::common::LayoutId::GetLayoutType(fmdlid) ==
          eos::common::LayoutId::kRaidDP) ||
         (eos::common::LayoutId::GetLayoutType(fmdlid) ==
          eos::common::LayoutId::kArchive) ||
         (eos::common::LayoutId::GetLayoutType(fmdlid) ==
          eos::common::LayoutId::kRaid6)))
    {
      // Unpriviledged users are not allowed to open RAIN files for update
      gOFS->MgmStats.Add("OpenFailedNoUpdate", vid.uid, vid.gid, 1);
      return Emsg(epname, error, EPERM, "update RAIN layout file - "
                  "you have to be a priviledged user for updates");
    }

    if (!isInjection && (open_mode & SFS_O_TRUNC) && fmd)
    {
      // check if this directory is write-once for the mapped user
      if (acl.HasAcl())
      {
        if (acl.CanWriteOnce())
        {
          gOFS->MgmStats.Add("OpenFailedNoUpdate", vid.uid, vid.gid, 1);
          // this is a write once user
          return Emsg(epname, error, EEXIST,
                      "overwrite existing file - you are write-once user");
        }
        else
        {
          if ((!stdpermcheck) && (!acl.CanWrite()))
          {
            return Emsg(epname, error, EPERM,
                        "overwrite existing file - you have no write permission");
          }
        }
      }

      if (versioning)
      {
        if (isAtomicUpload)
        {
          eos::common::Path cPath(path);
          XrdOucString vdir;
          vdir += cPath.GetVersionDirectory();
          // atomic uploads need just to purge version to max-1, the version is created on commit
          // purge might return an error if the file was not yet existing/versioned
          gOFS->PurgeVersion(vdir.c_str(), error, versioning - 1);
          errno = 0;

        }
        else
        {
          // handle the versioning for a specific file ID
          if (gOFS->Version(fileId, error, vid, versioning))
          {
            return Emsg(epname, error, errno, "version file", path);
          }
        }
      }
      else
      {
        // drop the old file (for non atomic uploads) and create a new truncated one
        if ((!isAtomicUpload) && gOFS->_rem(path, error, vid, info, false, false, false))
        {
          return Emsg(epname, error, errno, "remove file for truncation", path);
        }
      }

      if (!ocUploadUuid.length())
      {
        fmd = 0;
      }
      else
      {
        eos_info("keep attached to existing fmd in chunked upload");
      }
      gOFS->MgmStats.Add("OpenWriteTruncate", vid.uid, vid.gid, 1);
    }
    else
    {
      if (!(fmd) && ((open_flag & O_CREAT)))
      {
        gOFS->MgmStats.Add("OpenWriteCreate", vid.uid, vid.gid, 1);
      }
      else
      {
        if (acl.HasAcl())
        {
          if (acl.CanWriteOnce())
          {
            // this is a write once user
            return Emsg(epname, error, EEXIST,
                        "overwrite existing file - you are write-once user");
          }
          else
          {
            if ((!stdpermcheck) && (!acl.CanWrite()))
            {
              return Emsg(epname, error, EPERM,
                          "overwrite existing file - you have no write permission");
            }
          }
        }

        gOFS->MgmStats.Add("OpenWrite", vid.uid, vid.gid, 1);
      }
    }

    // -------------------------------------------------------------------------
    // write case
    // -------------------------------------------------------------------------
    if ((!fmd))
    {
      if (!(open_flag & O_CREAT))
      {
        // write open of not existing file without creation flag
        return Emsg(epname, error, errno, "open file without creation flag", path);
      }
      else
      {
        // creation of a new file or isOcUpload
        {
          // -------------------------------------------------------------------
          eos::common::RWMutexWriteLock lock(gOFS->eosViewRWMutex);
          try
          {
            if (!fmd)
            {
              // we create files with the uid/gid of the parent directory
              if (isAtomicUpload)
              {
                eos::common::Path cPath(path);
                creation_path = cPath.GetAtomicPath(versioning, ocUploadUuid);
                eos_info("atomic-path=%s", creation_path.c_str());
              }

              fmd = gOFS->eosView->createFile(creation_path.c_str(), vid.uid, vid.gid);
              if (ocUploadUuid.length())
                fmd->setFlags(0);
              else
                fmd->setFlags(Mode & (S_IRWXU | S_IRWXG | S_IRWXO));
            }

            fileId = fmd->getId();
            fmdlid = fmd->getLayoutId();
            // oc chunks start with flags=0

            cid = fmd->getContainerId();

	    eos::ContainerMD* cmd = gOFS->eosDirectoryService->getContainerMD(cid);
	    cmd->setMTimeNow();
	    cmd->notifyMTimeChange( gOFS->eosDirectoryService );
	    gOFS->eosView->updateContainerStore(cmd);
	    gOFS->FuseXCast(cmd->getId());
          }
          catch (eos::MDException &e)
          {
            fmd = 0;
            errno = e.getErrno();
            eos_debug("msg=\"exception\" ec=%d emsg=\"%s\"\n",
                      e.getErrno(), e.getMessage().str().c_str());
          };
          // -------------------------------------------------------------------
        }

        if (!fmd)
        {
          // creation failed
          gOFS->MgmStats.Add("OpenFailedCreate", vid.uid, vid.gid, 1);
          return Emsg(epname, error, errno, "create file", path);
        }
        isCreation = true;
        // -------------------------------------------------------------------------
      }
    }
    else
    {
      // we attached to an existing file
      if (open_flag & O_EXCL)
      {
        gOFS->MgmStats.Add("OpenFailedExists", vid.uid, vid.gid, 1);
        return Emsg(epname, error, EEXIST, "create file", path);
      }

      if (acl.HasAcl())
      {
        if (!acl.CanUpdate())
        {
          // the ACL has !u set - we don't allow to do file updates
          gOFS->MgmStats.Add("OpenFailedNoUpdate", vid.uid, vid.gid, 1);
          return Emsg(epname, error, EPERM, "update file - fobidden by ACL",
                      path);
        }
      }
    }
  }
  else
  {
    if (!fmd)
    {
      // check if there is a redirect or stall for missing entries
      MAYREDIRECT_ENOENT;
      MAYSTALL_ENOENT;
    }

    if ((!fmd) && (attrmap.count("sys.redirect.enoent")))
    {
      // there is a redirection setting here
      redirectionhost = "";
      redirectionhost = attrmap["sys.redirect.enoent"].c_str();
      int portpos = 0;
      if ((portpos = redirectionhost.find(":")) != STR_NPOS)
      {
        XrdOucString port = redirectionhost;
        port.erase(0, portpos + 1);
        ecode = atoi(port.c_str());
        redirectionhost.erase(portpos);
      }
      else
      {
        ecode = 1094;
      }
      rcode = SFS_REDIRECT;
      error.setErrInfo(ecode, redirectionhost.c_str());
      gOFS->MgmStats.Add("RedirectENOENT", vid.uid, vid.gid, 1);
      return rcode;
    }
    if ((!fmd))
    {
      gOFS->MgmStats.Add("OpenFailedENOENT", vid.uid, vid.gid, 1);
      return Emsg(epname, error, errno, "open file", path);
    }
    if (isSharedFile)
      gOFS->MgmStats.Add("OpenShared", vid.uid, vid.gid, 1);
    else
      gOFS->MgmStats.Add("OpenRead", vid.uid, vid.gid, 1);

  }

  
  // ---------------------------------------------------------------------------
  // flush synchronization logic, don't open a file which is currently flushing
  // ---------------------------------------------------------------------------
  if (gOFS->zMQ->gFuseServer.Flushs().hasFlush(eos::common::FileId::FidToInode(fileId)))
  {
    // the first 255ms are covered inside hasFlush, otherwise we stall clients for a sec
    return gOFS->Stall(error, 1, "file is currently being flushed"); 
  }
   
  // ---------------------------------------------------------------------------
  // construct capability
  // ---------------------------------------------------------------------------
  XrdOucString capability = "";

  if (isPioReconstruct)
  {
    capability += "&mgm.access=update";
  }
  else
  {
    if (isRW)
    {
      if (isRewrite)
      {
        capability += "&mgm.access=update";
      }
      else
      {
        capability += "&mgm.access=create";
      }
    }
    else
    {
      capability += "&mgm.access=read";
    }
  }

  // ---------------------------------------------------------------------------
  // forward some allowed user opaque tags
  // ---------------------------------------------------------------------------
  unsigned long layoutId = (isCreation) ? eos::common::LayoutId::kPlain : fmdlid;
  // the client can force to read a file on a defined file system
  unsigned long forcedFsId = 0;

  // the client can force to place a file in a specified group of a space
  long forcedGroup = -1;

  // this is the filesystem defining the client access point in the selection
  // vector - for writes it is always 0, for reads it comes out of the
  // FileAccess function
  unsigned long fsIndex = 0;
  XrdOucString space = "default";

  unsigned long newlayoutId = 0;
  // select space and layout according to policies
  Policy::GetLayoutAndSpace(path,
                            attrmap,
                            vid,
                            newlayoutId,
                            space,
                            *openOpaque,
                            forcedFsId,
                            forcedGroup);


  eos::common::RWMutexReadLock vlock(FsView::gFsView.ViewMutex); // lock order 1
  eos::common::RWMutexReadLock lock(Quota::gQuotaMutex); // lock order 2

  SpaceQuota* quotaspace = Quota::GetSpaceQuota(space.c_str(), false);

  if (!quotaspace)
  {
    gOFS->MgmStats.Add("OpenFailedQuota", vid.uid, vid.gid, 1);
    return Emsg(epname, error, EINVAL, "get quota space ", space.c_str());
  }

  unsigned long long ext_mtime_sec = 0;
  unsigned long long ext_mtime_nsec = 0;
  unsigned long long ext_ctime_sec = 0;
  unsigned long long ext_ctime_nsec = 0;

  if (openOpaque->Get("eos.ctime"))
  {
    std::string str_ctime = openOpaque->Get("eos.ctime");
    size_t pos = str_ctime.find('.');

    if (pos == std::string::npos)
    {
      ext_ctime_sec = strtoull(str_ctime.c_str(), 0, 10);
      ext_ctime_nsec = 0;
    }
    else
    {
      ext_ctime_sec = strtoull(str_ctime.substr(0, pos).c_str(), 0, 10);
      ext_ctime_nsec = strtoull(str_ctime.substr(pos + 1).c_str(), 0, 10);
    }
  }

  if (openOpaque->Get("eos.mtime"))
  {
    std::string str_mtime = openOpaque->Get("eos.mtime");
    size_t pos = str_mtime.find('.');

    if (pos == std::string::npos)
    {
      ext_mtime_sec = strtoull(str_mtime.c_str(), 0, 10);
      ext_mtime_nsec = 0;
    }
    else
    {
      ext_mtime_sec = strtoull(str_mtime.substr(0, pos).c_str(), 0, 10);
      ext_mtime_nsec = strtoull(str_mtime.substr(pos + 1).c_str(), 0, 10);
    }
  }

  if ((!isInjection) && (isCreation || ((open_mode == SFS_O_TRUNC))))
  {
    eos_info("blocksize=%llu lid=%x",
             eos::common::LayoutId::GetBlocksize(newlayoutId), newlayoutId);
    layoutId = newlayoutId;

    {
      eos::common::RWMutexWriteLock lock(gOFS->eosViewRWMutex);
      eos::FileMD* fmdnew = 0;
      try
      {
        fmdnew = gOFS->eosView->getFile(path);
      }
      catch (eos::MDException &e)
      {
        if ((!isAtomicUpload) && (fmdnew != fmd))
        {
          // file has been recreated in the meanwhile
          return Emsg(epname, error, EEXIST, "open file (file recreated)", path);
        }
      }
      // -----------------------------------------------------------------------
      // set the layout and commit new meta data
      fmd->setLayoutId(layoutId);
      // -------------------------------------------------------------------------
      // if specified set an external modification/creation time
      // -------------------------------------------------------------------------
      if (ext_mtime_sec)
      {
        eos::FileMD::ctime_t mtime;
        mtime.tv_sec = ext_mtime_sec;
        mtime.tv_nsec = ext_mtime_nsec;
        fmd->setMTime(mtime);
      }
      else
      {
	fmd->setMTimeNow();
      }

      if (ext_ctime_sec)
      {
        eos::FileMD::ctime_t ctime;
        ctime.tv_sec = ext_ctime_sec;
        ctime.tv_nsec = ext_ctime_nsec;
        fmd->setCTime(ctime);
      }
      try
      {
        gOFS->eosView->updateFileStore(fmd);
	gOFS->FuseXCast(eos::common::FileId::FidToInode(fmd->getId()));

	eos::ContainerMD* cmd = gOFS->eosDirectoryService->getContainerMD(cid);
	cmd->setMTimeNow();
	cmd->notifyMTimeChange( gOFS->eosDirectoryService );
	gOFS->eosView->updateContainerStore(cmd);
	gOFS->FuseXCast(cmd->getId());

	if (isCreation || (!fmd->getNumLocation())) 
	{
	  std::string uri = gOFS->eosView->getUri(fmd);
	  SpaceQuota* space = Quota::GetResponsibleSpaceQuota(uri.c_str());
	  if (space)
	  {
	    eos::QuotaNode* quotanode = 0;
	    quotanode = space->GetQuotaNode();
	    if (quotanode)
	    {
	      quotanode->addFile(fmd);
	    }
	  }
        }
      }
      catch (eos::MDException &e)
      {
        errno = e.getErrno();
        std::string errmsg = e.getMessage().str();
        eos_debug("msg=\"exception\" ec=%d emsg=\"%s\"\n",
                  e.getErrno(), e.getMessage().str().c_str());
        gOFS->MgmStats.Add("OpenFailedQuota", vid.uid, vid.gid, 1);
        return Emsg(epname, error, errno, "open file", errmsg.c_str());
      }
      // -----------------------------------------------------------------------
    }
  }

  capability += "&mgm.ruid=";
  capability += (int) vid.uid;
  capability += "&mgm.rgid=";
  capability += (int) vid.gid;
  capability += "&mgm.uid=";
  capability += (int) vid.uid_list[0];
  capability += "&mgm.gid=";
  capability += (int) vid.gid_list[0];
  capability += "&mgm.path=";
  {
    // an '&' will create a failure on the FST
    XrdOucString safepath = path;
    while (safepath.replace("&", "#AND#"))
    {
    }
    capability += safepath;
  }
  capability += "&mgm.manager=";
  capability += gOFS->ManagerId.c_str();
  capability += "&mgm.fid=";
  XrdOucString hexfid;
  eos::common::FileId::Fid2Hex(fileId, hexfid);
  capability += hexfid;

  XrdOucString sizestring;
  capability += "&mgm.cid=";
  capability += eos::common::StringConversion::GetSizeString(sizestring, cid);

  // add the mgm.sec information to the capability
  capability += "&mgm.sec=";
  capability += eos::common::SecEntity::ToKey(client,
                                              openOpaque->Get("eos.app")).c_str();

  if (attrmap.count("user.tag"))
  {
    capability += "&mgm.container=";
    capability += attrmap["user.tag"].c_str();
  }

  // the size which will be reserved with a placement of one replica
  // for that file
  unsigned long long bookingsize;
  bool hasClientBookingSize = false;
  unsigned long long targetsize = 0;
  unsigned long long minimumsize = 0;
  unsigned long long maximumsize = 0;

  if (attrmap.count("sys.forced.bookingsize"))
  {
    // we allow only a system attribute not to get fooled by a user
    bookingsize = strtoull(attrmap["sys.forced.bookingsize"].c_str(), 0, 10);
  }
  else
  {
    if (attrmap.count("user.forced.bookingsize"))
    {
      bookingsize = strtoull(attrmap["user.forced.bookingsize"].c_str(), 0, 10);
    }
    else
    {
      bookingsize = 1024ll; // 1k as default
      if (openOpaque->Get("eos.bookingsize"))
      {
        bookingsize = strtoull(openOpaque->Get("eos.bookingsize"), 0, 10);
        hasClientBookingSize = true;
      }
      else
      {
        if (openOpaque->Get("oss.asize"))
        {
          bookingsize = strtoull(openOpaque->Get("oss.asize"), 0, 10);
          hasClientBookingSize = true;
        }
      }
    }
  }

  if (attrmap.count("sys.forced.minsize"))
  {
    minimumsize = strtoull(attrmap["sys.forced.minsize"].c_str(), 0, 10);
  }

  if (attrmap.count("sys.forced.maxsize"))
  {
    maximumsize = strtoull(attrmap["sys.forced.maxsize"].c_str(), 0, 10);
  }

  if (openOpaque->Get("oss.asize"))
  {
    targetsize = strtoull(openOpaque->Get("oss.asize"), 0, 10);
  }

  if (openOpaque->Get("eos.targetsize"))
  {
    targetsize = strtoull(openOpaque->Get("eos.targetsize"), 0, 10);
  }

  eos::mgm::FileSystem* filesystem = 0;

  std::vector<unsigned int> selectedfs;
  // file systems which are unavailable during a read operation
  std::vector<unsigned int> unavailfs;
  // file systems which have been replaced with a new reconstructed stripe
  std::vector<unsigned int> replacedfs;

  std::vector<unsigned int>::const_iterator sfs;

  int retc = 0;
  bool isRecreation = false;

<<<<<<< HEAD
  // ---------------------------------------------------------------------------
  if (isCreation || (!fmd->getNumLocation()) || isInjection)
=======
  // Place a new file
  if (isCreation || ((open_mode == SFS_O_TRUNC) && (!fmd->getNumLocation())) || isInjection)
>>>>>>> 5ce5ef16
  {
    const char* containertag = 0;
    if (attrmap.count("user.tag"))
    {
      containertag = attrmap["user.tag"].c_str();
    }
    if (fmd->getNumUnlinkedLocation())
    {
      eos::FileMD::LocationVector::const_iterator it;
      for (it = fmd->unlinkedLocationsBegin(); it != fmd->unlinkedLocationsEnd(); ++it)
      {
	// file systems with pending deletions cannot be re-selected for injection
	unavailfs.push_back(*it);
      }
    }
    retc = quotaspace->FilePlacement(path, vid, containertag, layoutId,
                                     unavailfs, selectedfs,
                                     open_mode & SFS_O_TRUNC,
                                     forcedGroup,
                                     bookingsize);
  }
  else
  {
    // Access existing file - fill the vector with the existing locations
    for (unsigned int i = 0; i < fmd->getNumLocation(); i++)
    {
      int loc = fmd->getLocation(i);
      if (loc)
        selectedfs.push_back(loc);
    }

    if (!selectedfs.size())
    {
      // this file has not a single existing replica
      gOFS->MgmStats.Add("OpenFileOffline", vid.uid, vid.gid, 1);
      return Emsg(epname, error, ENODEV, "open - no replica exists", path);
    }

    // reconstruction opens files in RW mode but we actually need RO mode in this case
    retc = quotaspace->FileAccess(vid, forcedFsId, space.c_str(), tried_cgi, layoutId,
                                  selectedfs, fsIndex, isPioReconstruct ? false : isRW, fmd->getSize(),
                                  unavailfs);


    if ( (retc == ENETUNREACH) && (!fmd->getSize()) && (!bookingsize))
    {
      const char* containertag = 0;
      if (attrmap.count("user.tag"))
      {
	containertag = attrmap["user.tag"].c_str();
      }

      isCreation = true;
      // try placement from scratch by doing a new placement
      retc = quotaspace->FilePlacement(path, vid, containertag, layoutId,
				       unavailfs, selectedfs,
				       open_mode & SFS_O_TRUNC,
				       forcedGroup,
				       bookingsize);

      eos_info("msg=\"file-recreation due to offline/full locations\" path=%s retc=%d", path, retc);
      isRecreation = true;
    }

    if (retc == EXDEV)
    {
      // -----------------------------------------------------------------------
      // indicating that the layout requires the replacement of stripes
      // -----------------------------------------------------------------------
      retc = 0; // TODO: we currently don't support repair on the fly mode
    }
  }

  if (retc)
  {
    // if we don't have quota we don't bounce the client back
    if ((retc != ENOSPC) && (retc != EDQUOT))
    {
      // check if we have a global redirect or stall for offline files
      MAYREDIRECT_ENONET;
      MAYSTALL_ENONET;
      MAYREDIRECT_ENETUNREACH;
      MAYSTALL_ENETUNREACH;
      
      // INLINE REPAIR - if files are less than 1GB we try to repair them inline
      // - max. 3 time
      if ((!isCreation) && isRW && attrmap.count("sys.heal.unavailable") &&
	  (fmd->getSize() < (1*1024*1024*1024))) {
        int nmaxheal = 3;
	if (attrmap.count("sys.heal.unavailable"))
	  nmaxheal = atoi(attrmap["sys.heal.unavailable"].c_str());

        int nheal = 0;
        gOFS->MgmHealMapMutex.Lock();
        if (gOFS->MgmHealMap.count(fileId))
          nheal = gOFS->MgmHealMap[fileId];

        // if there was already a healing
        if (nheal >= nmaxheal)
        {
          // we tried nmaxheal times to heal, so we abort now and
          // return an error to the client
          gOFS->MgmHealMap.erase(fileId);
          gOFS->MgmHealMap.resize(0);
          gOFS->MgmHealMapMutex.UnLock();
          gOFS->MgmStats.Add("OpenFailedHeal", vid.uid, vid.gid, 1);
          XrdOucString msg = "heal file with inaccesible replica's after ";
          msg += (int) nmaxheal;
          msg += " tries - giving up";
          eos_err("%s", msg.c_str());
          return Emsg(epname, error, ENOSR, msg.c_str(), path);
        }

	eos_info("msg=\"in-line healing\" path=%s", path);
	// increase the heal counter for that file id
	gOFS->MgmHealMap[fileId] = nheal + 1;
	gOFS->MgmHealMapMutex.UnLock();

	ProcCommand* procCmd = new ProcCommand();
	if (procCmd)
        {
	  // issue the version command 
	  XrdOucString cmd = "mgm.cmd=file&mgm.subcmd=version&mgm.purge.version=-1&mgm.path=";
	  cmd += path;
	  procCmd->open("/proc/user/", cmd.c_str(), vid, &error);
	  procCmd->close();
	  delete procCmd;
	  
	  int stalltime = 1; // let the client come back quickly
	  if (attrmap.count("sys.stall.unavailable"))
          {
	    stalltime = atoi(attrmap["sys.stall.unavailable"].c_str());
	  }
	  gOFS->MgmStats.Add("OpenStalledHeal", vid.uid, vid.gid, 1);
	  eos_info("attr=sys info=\"stalling file\" path=%s rw=%d stalltime=%d nstall=%d",
		   path, isRW, stalltime, nheal);
	  return gOFS->Stall(error, stalltime, ""
			     "Required filesystems are currently unavailable!");
	}
	else
        {
	  gOFS->MgmHealMapMutex.UnLock();
	  return Emsg(epname, error, ENOMEM,
		      "allocate memory for proc command", path);
	}
      }

      // ----------------------------------------------------------------------
      // ASYNC REPAIR
      // - for big files if defined
      // check if we should try to heal offline replicas (rw mode only)
      // ----------------------------------------------------------------------
      if ((!isCreation) && isRW && attrmap.count("sys.heal.unavailable"))
      {
        int nmaxheal = atoi(attrmap["sys.heal.unavailable"].c_str());
        int nheal = 0;
        gOFS->MgmHealMapMutex.Lock();
        if (gOFS->MgmHealMap.count(fileId))
          nheal = gOFS->MgmHealMap[fileId];

        // if there was already a healing
        if (nheal >= nmaxheal)
        {
          // we tried nmaxheal times to heal, so we abort now and
          // return an error to the client
          gOFS->MgmHealMap.erase(fileId);
          gOFS->MgmHealMap.resize(0);
          gOFS->MgmHealMapMutex.UnLock();
          gOFS->MgmStats.Add("OpenFailedHeal", vid.uid, vid.gid, 1);
          XrdOucString msg = "heal file with inaccesible replica's after ";
          msg += (int) nmaxheal;
          msg += " tries - giving up";
          eos_err("%s", msg.c_str());
          return Emsg(epname, error, ENOSR, msg.c_str(), path);
        }
        else
        {
          // increase the heal counter for that file id
          gOFS->MgmHealMap[fileId] = nheal + 1;
          ProcCommand* procCmd = new ProcCommand();
          if (procCmd)
          {
            // issue the adjustreplica command as root
            eos::common::Mapping::VirtualIdentity vidroot;
            eos::common::Mapping::Copy(vid, vidroot);
            eos::common::Mapping::Root(vidroot);
            XrdOucString cmd = "mgm.cmd=file&mgm.subcmd=adjustreplica&mgm.file.express=1&mgm.path=";
            cmd += path;
            procCmd->open("/proc/user/", cmd.c_str(), vidroot, &error);
            procCmd->close();
            delete procCmd;

            int stalltime = 60; // 1 min by default
            if (attrmap.count("sys.stall.unavailable"))
            {
              stalltime = atoi(attrmap["sys.stall.unavailable"].c_str());
            }
            gOFS->MgmStats.Add("OpenStalledHeal", vid.uid, vid.gid, 1);
            eos_info("attr=sys info=\"stalling file\" path=%s rw=%d stalltime=%d nstall=%d",
                     path, isRW, stalltime, nheal);
            gOFS->MgmHealMapMutex.UnLock();
            return gOFS->Stall(error, stalltime, ""
                               "Required filesystems are currently unavailable!");
          }
          else
          {
            gOFS->MgmHealMapMutex.UnLock();
            return Emsg(epname, error, ENOMEM,
                        "allocate memory for proc command", path);
          }
        }
      }

      // check if the dir attributes tell us to let clients rebounce
      if (attrmap.count("sys.stall.unavailable"))
      {
        int stalltime = atoi(attrmap["sys.stall.unavailable"].c_str());

        if (stalltime)
        {
          // stall the client
          gOFS->MgmStats.Add("OpenStalled", vid.uid, vid.gid, 1);
          eos_info("attr=sys info=\"stalling file since replica's are down\" path=%s rw=%d",
                   path, isRW);
          return gOFS->Stall(error, stalltime,
                             "Required filesystems are currently unavailable!");
        }
      }

      if (attrmap.count("user.stall.unavailable"))
      {
        int stalltime = atoi(attrmap["user.stall.unavailable"].c_str());
        if (stalltime)
        {
          // stall the client
          gOFS->MgmStats.Add("OpenStalled", vid.uid, vid.gid, 1);
          eos_info("attr=user info=\"stalling file since replica's are down\" path=%s rw=%d",
                   path, isRW);
          return gOFS->Stall(error, stalltime,
                             "Required filesystems are currently unavailable!");
        }
      }

      if ((attrmap.count("sys.redirect.enonet")))
      {
        // there is a redirection setting here if files are unaccessible
        redirectionhost = "";
        redirectionhost = attrmap["sys.redirect.enonet"].c_str();
        int portpos = 0;
        if ((portpos = redirectionhost.find(":")) != STR_NPOS)
        {
          XrdOucString port = redirectionhost;
          port.erase(0, portpos + 1);
          ecode = atoi(port.c_str());
          redirectionhost.erase(portpos);
        }
        else
        {
          ecode = 1094;
        }
        rcode = SFS_REDIRECT;
        error.setErrInfo(ecode, redirectionhost.c_str());
        gOFS->MgmStats.Add("RedirectENONET", vid.uid, vid.gid, 1);
        return rcode;
      }

      if ( !gOFS->MgmMaster.IsMaster() && gOFS->MgmMaster.IsRemoteMasterOk())
      {
	// redirect ENONET to an alive remote master
	redirectionhost = gOFS->MgmMaster.GetMasterHost();
	ecode = 1094;
	rcode = SFS_REDIRECT;
	error.setErrInfo(ecode, redirectionhost.c_str());
        gOFS->MgmStats.Add("RedirectENONET", vid.uid, vid.gid, 1);
        return rcode;
      }
      gOFS->MgmStats.Add("OpenFileOffline", vid.uid, vid.gid, 1);
    }
    else
    {
      // Remove the created file from the namespace as root since somebody could
      // have a no-delete ACL. Do this only if there are no replicas already
      // attached to the file md entry. If there are, this means the current
      // thread was blocked in scheduling and a retry of the client went
      // through successfully. If we delete the entry we end up with data lost.
      if (isCreation)
      {
	bool do_remove = false;

	try {
	  eos::common::RWMutexReadLock rd_lock(gOFS->eosViewRWMutex);
	  eos::FileMD* tmp_fmd = gOFS->eosView->getFile(path);

	  if (tmp_fmd->getNumLocation() == 0) {
	    do_remove = true;
	  }
	}
	catch (eos::MDException &e) {}

	if (do_remove) {
	  eos::common::Mapping::VirtualIdentity vidroot;
	  eos::common::Mapping::Root(vidroot);
	  gOFS->_rem(cPath.GetPath(), error, vidroot, 0, false, false, false);
	}
      }

      gOFS->MgmStats.Add("OpenFailedQuota", vid.uid, vid.gid, 1);
    }

    if (isRW)
    {
      if (retc == ENOSPC)
      {
        return Emsg(epname, error, retc, "get free physical space", path);
      }
      if (retc == EDQUOT)
      {
        return Emsg(epname, error, retc,
                    "get quota space - quota not defined or exhausted", path);
      }
      return Emsg(epname, error, retc, "access quota space", path);
    }
    else
    {
      return Emsg(epname, error, retc, "open file ", path);
    }
  }
  else
  {
    if (isRW)
    {
      if (isCreation && hasClientBookingSize && ((bookingsize == 0) || ocUploadUuid.length()))
      {
        // ---------------------------------------------------------------------
        // if this is a creation we commit the scheduled replicas NOW
        // we do the same for chunked/parallel uploads
        // ---------------------------------------------------------------------
        {
	  // get an empty file checksum

	  std::string binchecksum = eos::common::LayoutId::GetEmptyFileChecksum(layoutId);
	  eos::Buffer cx;
	  cx.putData(binchecksum.c_str(), binchecksum.size());

          eos::common::RWMutexWriteLock lock(gOFS->eosViewRWMutex);
          // -------------------------------------------------------------------

          try
          {
            fmd = gOFS->eosView->getFile(creation_path);
	    
	    if (isRecreation)
	    {
	      fmd->unlinkAllLocations();
	    }
            for (int i = 0; i < (int) selectedfs.size(); i++)
            {
              fmd->addLocation(selectedfs[i]);
            }
	    fmd->setChecksum(cx);
            gOFS->eosView->updateFileStore(fmd);
          }
          catch (eos::MDException &e)
          {
            errno = e.getErrno();
            std::string errmsg = e.getMessage().str();
            eos_debug("msg=\"exception\" ec=%d emsg=\"%s\"\n",
                      e.getErrno(), e.getMessage().str().c_str());
            gOFS->MgmStats.Add("OpenFailedQuota", vid.uid, vid.gid, 1);
            return Emsg(epname, error, errno, "open file", errmsg.c_str());
          }
          // -------------------------------------------------------------------
        }
        isZeroSizeFile = true;
      }
      if (isFuse && !isCreation)
      {
        // ---------------------------------------------------------------------
        // if we come from fuse for an update
        // consistently redirect to the highest fsid having if possible the same
        // geotag as the client
        // ---------------------------------------------------------------------

	if (byfid)
	{
	  // the new FUSE client needs to have the replicas attached after the 
	  // first open call

	  eos::common::RWMutexWriteLock lock(gOFS->eosViewRWMutex);
          // -------------------------------------------------------------------                                                 
          try
	  {
	    fmd = gOFS->eosFileService->getFileMD(byfid);
	    
	    if (isRecreation)
	    {
	      fmd->unlinkAllLocations();
	    }
	    for (int i = 0; i < (int) selectedfs.size(); i++)
	    {
	      fmd->addLocation(selectedfs[i]);
	    }
	    gOFS->eosView->updateFileStore(fmd);
	  }
          catch (eos::MDException &e)
	  {
	    errno = e.getErrno();
	    std::string errmsg = e.getMessage().str();
	    eos_debug("msg=\"exception\" ec=%d emsg=\"%s\"\n",
		      e.getErrno(), e.getMessage().str().c_str());
	    gOFS->MgmStats.Add("OpenFailedQuota", vid.uid, vid.gid, 1);
	    return Emsg(epname, error, errno, "open file", errmsg.c_str());
	  }
	}

        eos::common::FileSystem::fsid_t fsid = 0;
        fsIndex = 0;
        std::string fsgeotag;
        for (size_t k = 0; k < selectedfs.size (); k++)
        {
          filesystem = 0;
          fsgeotag="";
          if (FsView::gFsView.mIdView.count (selectedfs[k]))
          {
            filesystem = FsView::gFsView.mIdView[selectedfs[k]];
            fsgeotag = filesystem->GetString ("stat.geotag");
          }
          // if the fs is available
          if (std::find (unavailfs.begin (), unavailfs.end (), selectedfs[k]) == unavailfs.end ())
          {
            // take the highest fsid with the same geotag if possible
            if ((vid.geolocation.empty () || fsgeotag == vid.geolocation) && (selectedfs[k] > fsid))
            {
              fsIndex = k;
              fsid = selectedfs[k];
            }
          }
        }
        // if the client has a geotag which does not match any of the fs's
        if (!fsIndex)
        {
          fsid = 0;
          for (size_t k = 0; k < selectedfs.size (); k++)
            if (selectedfs[k] > fsid)
            {
              fsIndex = k;
              fsid = selectedfs[k];
            }
        }
      }
    }
    else
    {
      if (!isFuse && !fmd->getSize())
      {
        // 0-size files can be read from the MGM if this is not FUSE access!
        isZeroSizeFile = true;
        return SFS_OK;
      }
    }
  }

  // Get the redirection host from the selected entry in the vector
  if (!selectedfs[fsIndex]) {
    eos_err("0 filesystem in selection");
    return Emsg(epname, error, ENETUNREACH, "received filesystem id 0", path);
  }

  if (FsView::gFsView.mIdView.count(selectedfs[fsIndex])) {
    filesystem = FsView::gFsView.mIdView[selectedfs[fsIndex]];
  } else {
    return Emsg(epname, error, ENETUNREACH,
                "received non-existent filesystem", path);
  }

  // Set the FST gateway if this is available otherwise the actual FST but do
  // this only for clients who are geotagged with default
  if ((vid.geolocation == eos::common::Mapping::PROXY_GEOTAG) &&
      !gOFS->mFstGwHost.empty() && gOFS->mFstGwPort)
  {
    // Build the URL for the forwarding proxy and must have the following
    // signature: xroot://proxy:port//xroot://endpoint:port/abspath
    targetport = gOFS->mFstGwPort;
    targethost = gOFS->mFstGwHost.c_str();
    std::ostringstream oss;
    oss << targethost << "?" << "eos.fstfrw=" << filesystem->GetString("host").c_str()
            << ":" << filesystem->GetString("port").c_str();
    redirectionhost = oss.str().c_str();
  }
  else
  {
    targethost = filesystem->GetString("host").c_str();
    targetport = atoi(filesystem->GetString("port").c_str());
    redirectionhost = targethost;
    redirectionhost += "?";
  }


  // ---------------------------------------------------------------------------
  // Rebuild the layout ID (for read it should indicate only the number of
  // available stripes for reading);
  // For 'pio' mode we hand out plain layouts to the client and add the IO
  // layout as an extra field
  // ---------------------------------------------------------------------------

  std::set<unsigned long> ufs;
  {
    // get the unique number of filesystems
    for (size_t i = 0; i < selectedfs.size(); i++)
      ufs.insert(selectedfs[i]);
    for (size_t i = 0; i < PioReconstructFsList.size(); i++)
      ufs.insert(PioReconstructFsList[i]);
  }


  newlayoutId = eos::common::LayoutId::GetId(
                                             isPio ? eos::common::LayoutId::kPlain :
                                             eos::common::LayoutId::GetLayoutType(layoutId),
                                             isPio ? eos::common::LayoutId::kNone : eos::common::LayoutId::GetChecksum(layoutId),
                                             isPioReconstruct ? static_cast<int> (ufs.size()) : static_cast<int> (selectedfs.size()),
                                             eos::common::LayoutId::GetBlocksizeType(layoutId),
                                             eos::common::LayoutId::GetBlockChecksum(layoutId));

  capability += "&mgm.lid=";
  capability += static_cast<int> (newlayoutId);
  // space to be prebooked/allocated
  capability += "&mgm.bookingsize=";
  capability += eos::common::StringConversion::GetSizeString(sizestring,
                                                             bookingsize);

  if (minimumsize)
  {
    capability += "&mgm.minsize=";
    capability += eos::common::StringConversion::GetSizeString(sizestring,
                                                               minimumsize);
  }

  if (maximumsize)
  {
    capability += "&mgm.maxsize=";
    capability += eos::common::StringConversion::GetSizeString(sizestring,
                                                               maximumsize);
  }

  // expected size of the target file on close
  if (targetsize)
  {
    capability += "&mgm.targetsize=";
    capability += eos::common::StringConversion::GetSizeString(sizestring,
                                                               targetsize);
  }

  if (eos::common::LayoutId::GetLayoutType(layoutId) ==
      eos::common::LayoutId::kPlain)
  {
    capability += "&mgm.fsid=";
    capability += (int) filesystem->GetId();
  }

  XrdOucString infolog = "";
  XrdOucString piolist = "";

  if ((eos::common::LayoutId::GetLayoutType(layoutId) == eos::common::LayoutId::kReplica) ||
      (eos::common::LayoutId::GetLayoutType(layoutId) == eos::common::LayoutId::kRaidDP) ||
      (eos::common::LayoutId::GetLayoutType(layoutId) == eos::common::LayoutId::kArchive) ||
      (eos::common::LayoutId::GetLayoutType(layoutId) == eos::common::LayoutId::kRaid6))
  {
    capability += "&mgm.fsid=";
    capability += (int) filesystem->GetId();

    eos::mgm::FileSystem* repfilesystem = 0;
    replacedfs.resize(selectedfs.size());

    // -------------------------------------------------------------------------
    // if replacement has been specified try to get new locations for reco.
    // -------------------------------------------------------------------------

    if (isPioReconstruct && PioReconstructFsList.size())
    {
      const char* containertag = 0;
      if (attrmap.count("user.tag"))
      {
        containertag = attrmap["user.tag"].c_str();
      }

      // -----------------------------------------------------------------------
      // create a plain layout with the number of replacement stripes to be
      // scheduled in the file placement routine
      // -----------------------------------------------------------------------
      unsigned long plainLayoutId = newlayoutId;
      eos::common::LayoutId::SetStripeNumber(
                                             plainLayoutId,
                                             PioReconstructFsList.size() - 1
                                             );

      // -----------------------------------------------------------------------
      // get the original placement group of the first fs to reconstruct
      {
        eos::common::FileSystem::fs_snapshot orig_snapshot;
        // get an original filesystem which is not in the reconstruction list
        unsigned int orig_fs = 0;
        for (unsigned int i = 0; i < fmd->getNumLocation(); i++)
        {
          orig_fs = fmd->getLocation(i);
          bool isInReco = false;
          for (unsigned int j = 0; j < PioReconstructFsList.size(); j++)
          {
            if (orig_fs == PioReconstructFsList[j])
            {
              isInReco = true;
              break;
            }
          }
          if (!isInReco)
            break;
          orig_fs = 0;
        }

        if (!orig_fs)
        {
          // there is no original filesystem which is not in reconstruction
          return Emsg(epname, error, EINVAL, "get original filesystem for reconstruction", path);
        }

        if (!FsView::gFsView.mIdView.count(orig_fs))
        {
          // not existing original filesystem
          return Emsg(epname, error, EINVAL, "reconstruct filesystem", path);
        }

        // get an original filesystem which is not in the reconstruction list

        eos::mgm::FileSystem* origfs = FsView::gFsView.mIdView[orig_fs];
        origfs->SnapShotFileSystem(orig_snapshot);
        forcedGroup = orig_snapshot.mGroupIndex;
      }

      // -----------------------------------------------------------------------

      eos_info("nstripes=%d => nstripes=%d [ sub-group=%d ]",
               eos::common::LayoutId::GetStripeNumber(newlayoutId),
               eos::common::LayoutId::GetStripeNumber(plainLayoutId),
               forcedGroup);
      // -----------------------------------------------------------------------
      // compute the size of the stripes to be placed
      // -----------------------------------------------------------------------
      unsigned long long plainBookingSize =
              fmd->getSize() /
              (eos::common::LayoutId::GetStripeNumber(layoutId) + 1);
      plainBookingSize += 4096;
      plainBookingSize *= PioReconstructFsList.size();

      eos::common::Mapping::VirtualIdentity rootvid;
      eos::common::Mapping::Root(rootvid);

      retc = quotaspace->FilePlacement(path, rootvid, containertag, plainLayoutId,
                                       selectedfs, PioReplacementFsList,
                                       false, forcedGroup,
                                       plainBookingSize);

      if (retc)
      {
        // the placement didn't work, we cannot schedule reconstruction
        gOFS->MgmStats.Add("OpenFailedReconstruct", rootvid.uid, rootvid.gid, 1);
        return Emsg(epname, error, retc, "schedule stripes for reconstruction", path);
      }

      for (int i = 0; i < (int) PioReplacementFsList.size(); i++)
      {
        eos_debug("msg=\"scheduled fs for reconstruction\" rec-fsid=%lu nrecofs=%lu", PioReplacementFsList[i], PioReplacementFsList.size());
      }

      // add fsid=0 filesystems to the selection vector if it has less than the nominal replica
      int selection_diff = (eos::common::LayoutId::GetStripeNumber(fmd->getLayoutId()) + 1) - selectedfs.size();
      eos_info("selection-diff=%d %d/%d", selection_diff, (eos::common::LayoutId::GetStripeNumber(fmd->getLayoutId()) + 1), selectedfs.size());
      if (selection_diff > 0)
      {
        unavailfs.push_back(0);
        for (int i = 0; i < selection_diff; i++)
        {
          selectedfs.push_back(0);
          eos_info("msg=\"adding fsid=0 as missing filesystem\"");
        }
      }
    }

    // put all the replica urls into the capability
    for (int i = 0; i < (int) selectedfs.size(); i++)
    {
      if (!selectedfs[i])
        eos_err("0 filesystem in replica vector");


      // -----------------------------------------------------------------------
      // Logic to discover filesystems to be reconstructed
      // -----------------------------------------------------------------------
      bool replace = false;
      if (isPioReconstruct)
      {
        for (size_t k = 0; k < PioReconstructFsList.size(); k++)
        {
          if (selectedfs[i] == PioReconstructFsList[k])
          {
            replace = true;
            break;
          }
        }
      }

      if (replace)
      {
        if (!PioReplacementFsList.size())
        {
          // if we don't have found any filesystem to be used as a replacement
          return Emsg(epname,
                      error,
                      EIO,
                      "get replacement file system",
                      path);
        }
        // ---------------------------------------------------------------------
        // take one replacement filesystem from the replacement list
        // ---------------------------------------------------------------------
        replacedfs[i] = selectedfs[i];
        selectedfs[i] = PioReplacementFsList.back();
        eos_info("msg=\"replace fs\" old-fsid=%u new-fsid=%u", replacedfs[i], selectedfs[i]);
        PioReplacementFsList.pop_back();
      }
      else
      {
        // there is no replacement happening
        replacedfs[i] = 0;
      }

      if (FsView::gFsView.mIdView.count(selectedfs[i]))
        repfilesystem = FsView::gFsView.mIdView[selectedfs[i]];
      else
        repfilesystem = 0;

      if (!repfilesystem)
      {
        // don't fail IO on a shadow file system but throw a ciritical error message
        eos_crit("msg=\"Unable to get replica filesystem information\" "
                 "path=\"%s\" fsid=%d", path, selectedfs[i]);
        continue;
      }
      else
      {
        if (replace)
        {
          // Set the FST gateway if this is available otherwise the actual FST
          if ((vid.geolocation == eos::common::Mapping::PROXY_GEOTAG) &&
              !gOFS->mFstGwHost.empty() && gOFS->mFstGwPort)
          {
            // Build the URL for the forwarding proxy and must have the following
            // signature: xroot://proxy:port//xroot://endpoint:port/abspath
            targetport = gOFS->mFstGwPort;
            std::ostringstream oss;
            oss << gOFS->mFstGwHost.c_str() << "?eos.fstfrw="
                    << filesystem->GetString("host").c_str() << ":"
                    << filesystem->GetString("port").c_str();
            targethost = oss.str().c_str();
            redirectionhost = targethost;
          }
          else
          {
            // We now have a new target host which will do the reconstruction
            targethost = repfilesystem->GetString("host").c_str();
            targetport = atoi(repfilesystem->GetString("port").c_str());
            redirectionhost = targethost;
            redirectionhost += "?";
          }

          // point at the right vector entry
          fsIndex = i;
        }
      }

      capability += "&mgm.url";
      capability += i;
      capability += "=root://";
      XrdOucString replicahost = "";
      int replicaport = 0;

      // -----------------------------------------------------------------------
      // Logic to mask 'offline' filesystems
      // -----------------------------------------------------------------------
      bool exclude = false;
      for (size_t k = 0; k < unavailfs.size(); k++)
      {
        if (selectedfs[i] == unavailfs[k])
        {
          exclude = true;
          break;
        }
      }

      if (exclude)
      {
        replicahost = "__offline_";
        replicahost += repfilesystem->GetString("host").c_str();
      }
      else
      {
        replicahost = repfilesystem->GetString("host").c_str();
      }

      replicaport = atoi(repfilesystem->GetString("port").c_str());

      capability += replicahost;
      capability += ":";
      capability += replicaport;
      capability += "//";
      // add replica fsid
      capability += "&mgm.fsid";
      capability += i;
      capability += "=";
      capability += (int) repfilesystem->GetId();

      if (isPio)
      {
        if (replacedfs[i])
        {
          // -------------------------------------------------------------------
          // add the drop message to the replacement capability
          // -------------------------------------------------------------------
          capability += "&mgm.drainfsid";
          capability += i;
          capability += "=";
          capability += (int) replacedfs[i];
        }

        piolist += "pio.";
        piolist += (int) i;
        piolist += "=";
        piolist += replicahost;
        piolist += ":";
        piolist += replicaport;
        piolist += "&";
      }
      eos_debug("Redirection Url %d => %s", i, replicahost.c_str());
      infolog += "target[";
      infolog += (int) i;
      infolog += "]=(";
      infolog += replicahost.c_str();
      infolog += ",";
      infolog += (int) repfilesystem->GetId();
      infolog += ") ";
    }
  }

  // ---------------------------------------------------------------------------
  // Encrypt capability
  // ---------------------------------------------------------------------------
  XrdOucEnv incapability(capability.c_str());
  XrdOucEnv* capabilityenv = 0;
  eos::common::SymKey* symkey = eos::common::gSymKeyStore.GetCurrentKey();

  eos_debug("capability=%s\n", capability.c_str());
  int caprc = 0;
  if ((caprc = gCapabilityEngine.Create(&incapability, capabilityenv, symkey)))
  {
    return Emsg(epname, error, caprc, "sign capability", path);
  }

  int caplen = 0;
  if (isPio)
  {
    redirectionhost = piolist;
    redirectionhost += "mgm.lid=";
    redirectionhost += static_cast<int> (layoutId);
    redirectionhost += "&mgm.logid=";
    redirectionhost += this->logId;
    redirectionhost += capabilityenv->Env(caplen);
  }
  else
  {
    redirectionhost += capabilityenv->Env(caplen);
    redirectionhost += "&mgm.logid=";
    redirectionhost += this->logId;
    if (openOpaque->Get("eos.blockchecksum"))
    {
      redirectionhost += "&mgm.blockchecksum=";
      redirectionhost += openOpaque->Get("eos.blockchecksum");
    }
    else
    {
      if ((!isRW) && (eos::common::LayoutId::GetLayoutType(layoutId) ==
          eos::common::LayoutId::kReplica))
      {
        redirectionhost += "&mgm.blockchecksum=ignore";
      }
    }

    if (openOpaque->Get("eos.checksum"))
    {
      redirectionhost += "&mgm.checksum=";
      redirectionhost += openOpaque->Get("eos.checksum");
    }

    if (openOpaque->Get("eos.mtime"))
    {
      redirectionhost += "&mgm.time=";
      redirectionhost += openOpaque->Get("eos.mtime");
    }

    // For the moment we redirect only on storage nodes
    redirectionhost += "&mgm.replicaindex=";
    redirectionhost += (int) fsIndex;
    redirectionhost += "&mgm.replicahead=";
    redirectionhost += (int) fsIndex;
  }

  if (vid.prot == "https")
  {
    struct stat buf;
    std::string etag;
    eos::common::Mapping::VirtualIdentity rootvid;
    eos::common::Mapping::Root(rootvid);

    // get the current ETAG
    gOFS->_stat(path, &buf, error, rootvid, "", &etag);
    redirectionhost += "&mgm.etag=";
    if (!etag.length())
    {
      redirectionhost += "undef";
    }
    else 
    {
      redirectionhost += etag.c_str();
    }
  }

  // add the MGM hex id for this file
  redirectionhost += "&mgm.id=";
  redirectionhost += hexfid;

  if (isFuse)
  {
    redirectionhost += "&mgm.mtime=0";
  }

  // Always redirect
  ecode = targetport;
  rcode = SFS_REDIRECT;
  error.setErrInfo(ecode, redirectionhost.c_str());

  if (redirectionhost.length() > (int) XrdOucEI::Max_Error_Len)
  {
    return Emsg(epname, error, ENOMEM,
                "open file - capability exceeds 2kb limit", path);
  }

  XrdOucString predirectionhost = redirectionhost.c_str();
  eos::common::StringConversion::MaskTag(predirectionhost, "cap.msg");
  eos::common::StringConversion::MaskTag(predirectionhost, "cap.sym");

  if (isRW)
  {
    eos_info("op=write path=%s info=%s %s redirection=%s:%d",
             path, pinfo.c_str(), infolog.c_str(), predirectionhost.c_str(),
             ecode);
  }
  else
  {
    eos_info("op=read  path=%s info=%s %s redirection=%s:%d",
             path, pinfo.c_str(), infolog.c_str(), predirectionhost.c_str(),
             ecode);
  }

  eos_info("info=\"redirection\" hostport=%s:%d", predirectionhost.c_str(),
           ecode);

  if (capabilityenv)
    delete capabilityenv;

  if (attrmap.count("sys.force.atime"))
  {
    // -------------------------------------------------------------------------
    // we are supposed to track the access time of a file.
    // since we don't have an atime field we use the change time of the file
    // we only update the atime if the current atime is older than the age
    // value given by the attribute
    // -------------------------------------------------------------------------

    const char* app = 0;
    if (!(app = openOpaque->Get("eos.app")) ||
        (
        (strcmp(app, "balancer")) &&
        (strcmp(app, "drainer")) &&
        (strcmp(app, "converter"))
        )
        )
    {
      // we are supposed to update the change time with the access since this
      // is any kind of external access
      time_t now = time(NULL);
      XrdOucString sage = attrmap["sys.force.atime"].c_str();
      time_t age = eos::common::StringConversion::GetSizeFromString(sage);
      eos::common::RWMutexWriteLock lock(gOFS->eosViewRWMutex);
      try
      {
        fmd = gOFS->eosView->getFile(path);
        eos::FileMD::ctime_t ctime;
        fmd->getCTime(ctime);
        if ((ctime.tv_sec + age) < now)
        {
          // only update within the resolution of the access tracking
          fmd->setCTimeNow();
          gOFS->eosView->updateFileStore(fmd);
	  gOFS->FuseXCast(eos::common::FileId::FidToInode(fmd->getId()));
        }
        errno = 0;
      }
      catch (eos::MDException &e)
      {
        errno = e.getErrno();
        eos_warning("msg=\"failed to update access time\" path=\"%s\" ec=%d emsg=\"%s\"\n",
                    path, e.getErrno(), e.getMessage().str().c_str());
      }
    }
  }
  EXEC_TIMING_END("Open");

  return rcode;
}

/*----------------------------------------------------------------------------*/
int
XrdMgmOfsFile::close ()
/*----------------------------------------------------------------------------*/
/*
 * @brief close a file object
 *
 * @return SFS_OK
 *
 * The close on the MGM is called only for files opened using the 'proc' e.g.
 * EOS shell comamnds. By construction failures can happen only during the open
 * of a 'proc' file e.g. the close always succeeds!
 */
/*----------------------------------------------------------------------------*/
{
  oh = -1;
  if (fname)
  {
    free(fname);
    fname = 0;
  }

  if (procCmd)
  {

    procCmd->close();
    return SFS_OK;
  }
  return SFS_OK;
}

XrdSfsXferSize
XrdMgmOfsFile::read (XrdSfsFileOffset offset,
                     char *buff,
                     XrdSfsXferSize blen)
/*----------------------------------------------------------------------------*/
/*
 * read a partial result of a 'proc' interface command
 *
 * @param offset where to read from the result
 * @param buff buffer where to place the result
 * @param blen maximum size to read
 *
 * @return number of bytes read upon success or SFS_ERROR
 *
 * This read is only used to stream back 'proc' command results to the EOS
 * shell since all normal files get a redirection or error during the file open.
 */
/*----------------------------------------------------------------------------*/
{
  static const char *epname = "read";

  if (isZeroSizeFile)
  {
    return 0;
  }
  // Make sure the offset is not too large
  //
#if _FILE_OFFSET_BITS!=64
  if (offset > 0x000000007fffffff)
    return Emsg(epname, error, EFBIG, "read", fname);
#endif

  if (procCmd)
  {

    return procCmd->read(offset, buff, blen);
  }

  return Emsg(epname, error, EOPNOTSUPP, "read", fname);
}

/*----------------------------------------------------------------------------*/
int
XrdMgmOfsFile::read (XrdSfsAio * aiop)
/*----------------------------------------------------------------------------*/
/*
 * aio flavour of a read - not supported
 * @return SFS_ERROR and EOPNOTSUPP
 */
/*----------------------------------------------------------------------------*/
{
  static const char *epname = "read";
  if (isZeroSizeFile)
    return 0;

  // Execute this request in a synchronous fashion
  //
  return Emsg(epname, error, EOPNOTSUPP, "read", fname);
}

/*----------------------------------------------------------------------------*/
XrdSfsXferSize
XrdMgmOfsFile::write (XrdSfsFileOffset offset,
                      const char *buff,
                      XrdSfsXferSize blen)
/*----------------------------------------------------------------------------*/
/*
 * @brief write a block to an open file - not implemented (no use case)
 *
 * @return SFS_ERROR and EOPNOTSUPP
 */
/*----------------------------------------------------------------------------*/
{
  static const char *epname = "write";


  // Make sure the offset is not too large
  //
#if _FILE_OFFSET_BITS!=64

  if (offset > 0x000000007fffffff)
    return Emsg(epname, error, EFBIG, "write", fname);
#endif

  return Emsg(epname, error, EOPNOTSUPP, "write", fname);
}

/*----------------------------------------------------------------------------*/
int
XrdMgmOfsFile::write (XrdSfsAio * aiop)
/*----------------------------------------------------------------------------*/
/*
 * @brief write a block to an open file - not implemented (no use case)
 *
 * @return SFS_ERROR and EOPNOTSUPP
 */
/*----------------------------------------------------------------------------*/
{

  static const char *epname = "write";
  // Execute this request in a synchronous fashion
  return Emsg(epname, error, EOPNOTSUPP, "write", fname);
}

/*----------------------------------------------------------------------------*/
int
XrdMgmOfsFile::stat (struct stat * buf)
/*----------------------------------------------------------------------------*/
/*
 * @brief stat the size of an open 'proc' command/file
 *
 * @param buf stat struct where to store information
 * @return SFS_OK if open proc file otherwise SFS_ERROR
 *
 * For 'proc' files the result is created during the file open call.
 * The stat function will fill the size of the created result into the stat
 * buffer.
 */
/*----------------------------------------------------------------------------*/
{
  static const char *epname = "stat";

  if (isZeroSizeFile)
  {
    memset(buf, 0, sizeof (struct stat));
    return 0;
  }

  if (procCmd)
    return procCmd->stat(buf);

  return Emsg(epname, error, EOPNOTSUPP, "stat", fname);
}

/*----------------------------------------------------------------------------*/
int
XrdMgmOfsFile::sync ()
/*----------------------------------------------------------------------------*/
/*
 * sync an open file - no implemented (no use case)
 *
 * @return SFS_ERROR and EOPNOTSUPP
 */
/*----------------------------------------------------------------------------*/
{

  static const char *epname = "sync";
  return Emsg(epname, error, EOPNOTSUPP, "sync", fname);
}

/*----------------------------------------------------------------------------*/
int
XrdMgmOfsFile::sync (XrdSfsAio * aiop)
/*----------------------------------------------------------------------------*/
/*
 * aio sync an open file - no implemented (no use case)
 *
 * @return SFS_ERROR and EOPNOTSUPP
 */
/*----------------------------------------------------------------------------*/
{

  static const char *epname = "sync";
  // Execute this request in a synchronous fashion
  //
  return Emsg(epname, error, EOPNOTSUPP, "sync", fname);
}

/*----------------------------------------------------------------------------*/
int
XrdMgmOfsFile::truncate (XrdSfsFileOffset flen)
/*----------------------------------------------------------------------------*/
/*
 * truncate an open file - no implemented (no use case)
 *
 * @return SFS_ERROR and EOPNOTSUPP
 */
/*----------------------------------------------------------------------------*/
{
  static const char *epname = "trunc";
  // Make sure the offset is not too larg
#if _FILE_OFFSET_BITS!=64

  if (flen > 0x000000007fffffff)
    return Emsg(epname, error, EFBIG, "truncate", fname);
#endif

  return Emsg(epname, error, EOPNOTSUPP, "truncate", fname);
}

/*----------------------------------------------------------------------------*/
XrdMgmOfsFile::~XrdMgmOfsFile ()
/*----------------------------------------------------------------------------*/
/*
 * @brief destructor
 *
 * Cleans-up the file object on destruction
 */
/*----------------------------------------------------------------------------*/
{
  if (oh > 0) close();
  if (openOpaque)
  {
    delete openOpaque;
    openOpaque = 0;
  }
  if (procCmd)
  {

    delete procCmd;
    procCmd = 0;
  }
}<|MERGE_RESOLUTION|>--- conflicted
+++ resolved
@@ -1361,13 +1361,9 @@
   int retc = 0;
   bool isRecreation = false;
 
-<<<<<<< HEAD
   // ---------------------------------------------------------------------------
-  if (isCreation || (!fmd->getNumLocation()) || isInjection)
-=======
   // Place a new file
   if (isCreation || ((open_mode == SFS_O_TRUNC) && (!fmd->getNumLocation())) || isInjection)
->>>>>>> 5ce5ef16
   {
     const char* containertag = 0;
     if (attrmap.count("user.tag"))
