// ----------------------------------------------------------------------
// File: Mkdir.cc
// Author: Andreas-Joachim Peters - CERN
// ----------------------------------------------------------------------

/************************************************************************
 * EOS - the CERN Disk Storage System                                   *
 * Copyright (C) 2011 CERN/Switzerland                                  *
 *                                                                      *
 * This program is free software: you can redistribute it and/or modify *
 * it under the terms of the GNU General Public License as published by *
 * the Free Software Foundation, either version 3 of the License, or    *
 * (at your option) any later version.                                  *
 *                                                                      *
 * This program is distributed in the hope that it will be useful,      *
 * but WITHOUT ANY WARRANTY; without even the implied warranty of       *
 * MERCHANTABILITY or FITNESS FOR A PARTICULAR PURPOSE.  See the        *
 * GNU General Public License for more details.                         *
 *                                                                      *
 * You should have received a copy of the GNU General Public License    *
 * along with this program.  If not, see <http://www.gnu.org/licenses/>.*
 ************************************************************************/

//------------------------------------------------------------------------------
// This file is included source code in XrdMgmOfs.cc to make the code more
// transparent without slowing down the compilation time.
//------------------------------------------------------------------------------

//------------------------------------------------------------------------------
/*
 * @brief create a directory with the given mode
 *
 * @param inpath directory path to create
 * @param Mode mode to set
 * @param error error object
 * @param client XRootD authentication object
 * @param ininfo CGI
 * @param outino return inode number
 * @return SFS_OK if success otherwise SFS_ERROR
 *
 * If mode contains SFS_O_MKPTH the full path is (possibly) created.
 */
//------------------------------------------------------------------------------
int
XrdMgmOfs::mkdir(const char* inpath,
                 XrdSfsMode Mode,
                 XrdOucErrInfo& error,
                 const XrdSecEntity* client,
                 const char* ininfo,
                 ino_t* outino)
{
  static const char* epname = "mkdir";
  const char* tident = error.getErrUser();
  // use a thread private vid
  eos::common::Mapping::VirtualIdentity vid;
  EXEC_TIMING_BEGIN("IdMap");
  eos::common::Mapping::IdMap(client, ininfo, tident, vid);
  EXEC_TIMING_END("IdMap");
  NAMESPACEMAP;
  BOUNCE_ILLEGAL_NAMES;
  XrdOucEnv mkdir_Env(ininfo);
  gOFS->MgmStats.Add("IdMap", vid.uid, vid.gid, 1);
  eos_info("path=%s ininfo=%s", path, ininfo);
  BOUNCE_NOT_ALLOWED;
  ACCESSMODE_W;
  MAYSTALL;
  MAYREDIRECT;
  return _mkdir(path, Mode, error, vid, ininfo, outino);
}

//------------------------------------------------------------------------------
/*
 * @brief create a directory with the given mode
 *
 * @param inpath directory path to create
 * @param Mode mode to set
 * @param error error object
 * @param client XRootD authentication object
 * @param ininfo CGI
 * @param outino return inode number
 * @return SFS_OK on success otherwise SFS_ERROR
 *
 * If mode contains SFS_O_MKPTH the full path is (possibly) created.
 *
 */
//------------------------------------------------------------------------------
int
XrdMgmOfs::_mkdir(const char* path,
                  XrdSfsMode Mode,
                  XrdOucErrInfo& error,
                  eos::common::Mapping::VirtualIdentity& vid,
                  const char* ininfo,
                  ino_t* outino)
{
  static const char* epname = "_mkdir";
  mode_t acc_mode = (Mode & S_IAMB) | S_IFDIR;
  errno = 0;
  EXEC_TIMING_BEGIN("Mkdir");
  gOFS->MgmStats.Add("Mkdir", vid.uid, vid.gid, 1);
  XrdOucString spath = path;
  eos_info("path=%s", spath.c_str());

  if (!spath.beginswith("/")) {
    errno = EINVAL;
    return Emsg(epname, error, EINVAL, "create directory - you have to specifiy"
                " an absolute pathname", path);
  }

  bool recurse = false;
  eos::common::Path cPath(path);
  bool noParent = false;
  std::shared_ptr<eos::IContainerMD> dir;
  eos::IContainerMD::XAttrMap attrmap;
  {
    eos::common::RWMutexReadLock lock(gOFS->eosViewRWMutex);

    // Check for the parent directory
    if (spath != "/") {
      try {
        dir = eosView->getContainer(cPath.GetParentPath());
      } catch (eos::MDException& e) {
        eos_debug("msg=\"exception\" ec=%d emsg=\"%s\"\n",
                  e.getErrno(), e.getMessage().str().c_str());
        dir.reset();
        noParent = true;
      }
    }

    // Check permission
    if (dir) {
      uid_t d_uid = dir->getCUid();
      gid_t d_gid = dir->getCGid();
      // ACL and permission check
      Acl acl(cPath.GetParentPath(), error, vid, attrmap, false);
      eos_info("acl=%d r=%d w=%d wo=%d egroup=%d mutable=%d",
               acl.HasAcl(), acl.CanRead(), acl.CanWrite(), acl.CanWriteOnce(),
               acl.HasEgroup(), acl.IsMutable());

      // Immutable directory
      if (vid.uid && !acl.IsMutable()) {
        errno = EPERM;
        return Emsg(epname, error, EPERM, "create directory - immutable",
                    cPath.GetParentPath());
      }

      bool sticky_owner = false;

      // Check for sys.owner.auth entries, which let people operate as the owner of the directory
      if (attrmap.count("sys.owner.auth")) {
        if (attrmap["sys.owner.auth"] == "*") {
          sticky_owner = true;
        } else {
          attrmap["sys.owner.auth"] += ",";
          std::string ownerkey = vid.prot.c_str();
          ownerkey += ":";

          if (vid.prot == "gsi") {
            ownerkey += vid.dn.c_str();
          } else {
            ownerkey += vid.uid_string.c_str();
          }

          if ((attrmap["sys.owner.auth"].find(ownerkey)) != std::string::npos) {
            eos_info("msg=\"client authenticated as directory owner\" path=\"%s\"uid=\"%u=>%u\" gid=\"%u=>%u\"",
                     path, vid.uid, vid.gid, d_uid, d_gid);
            // The client can operate as the owner, we rewrite the virtual identity
            // to the directory uid/gid pair
            vid.uid = d_uid;
            vid.gid = d_gid;
          }
        }
      }

      bool stdpermcheck = false;

      if (acl.HasAcl()) {
        if ((!acl.CanWrite()) && (!acl.CanWriteOnce())) {
          // we have to check the standard permissions
          stdpermcheck = true;
        }
      } else {
        stdpermcheck = true;
      }

      // Admin can always create a directory
      if (stdpermcheck && (!dir->access(vid.uid, vid.gid, X_OK | W_OK))) {
        errno = EPERM;
        return Emsg(epname, error, EPERM, "create parent directory",
                    cPath.GetParentPath());
      }

      if (sticky_owner) {
        eos_info("msg=\"client acting as directory owner\" path=\"%s\"uid=\"%u=>%u\" gid=\"%u=>%u\"",
                 path, vid.uid, vid.gid, d_uid, d_gid);
        // The client can operate as the owner, we rewrite the virtual identity
        // to the directory uid/gid pair
        vid.uid = d_uid;
        vid.gid = d_gid;
      }
    }
  }

  // Check if the path exists anyway
  if (Mode & SFS_O_MKPTH) {
    recurse = true;
    eos_debug("SFS_O_MKPATH set", path);

    if (dir) {
      std::shared_ptr<eos::IContainerMD> fulldir;
      eos::common::RWMutexReadLock lock(gOFS->eosViewRWMutex);

      // Only if the parent exists, can the full path exist!
      try {
        fulldir = eosView->getContainer(path);
      } catch (eos::MDException& e) {
        fulldir.reset();
        eos_debug("msg=\"exception\" ec=%d emsg=\"%s\"\n", e.getErrno(),
                  e.getMessage().str().c_str());
      }

      if (fulldir) {
        EXEC_TIMING_END("Exists");
        return SFS_OK;
      }
    }
  }

  eos_debug("mkdir path=%s deepness=%d dirname=%s basename=%s", path,
            cPath.GetSubPathSize(), cPath.GetParentPath(), cPath.GetName());
  std::shared_ptr<eos::IContainerMD> newdir;

  if (noParent) {
    if (recurse) {
      int i, j;
      uid_t d_uid = 99;
      gid_t d_gid = 99;
      std::string existingdir;

      // Walk up the paths until one exists
      for (i = cPath.GetSubPathSize() - 1; i >= 0; i--) {
        eos_debug("testing path %s", cPath.GetSubPath(i));
        errno = 0;
        eos::common::RWMutexReadLock lock(gOFS->eosViewRWMutex);
        attrmap.clear();

        try {
          dir = eosView->getContainer(cPath.GetSubPath(i));
          existingdir = cPath.GetSubPath(i);
          d_uid = dir->getCUid();
          d_gid = dir->getCGid();
        } catch (eos::MDException& e) {
          dir.reset();
        }

        if (dir) {
          break;
        }
      }

      // This is really a serious problem!
      if (!dir) {
        eos_crit("didn't find any parent path traversing the namespace");
        errno = ENODATA;
        return Emsg(epname, error, ENODATA, "create directory", cPath.GetSubPath(i));
      }

      // ACL and permission check
      Acl acl(existingdir.c_str(), error, vid, attrmap, true);
      eos_info("acl=%d r=%d w=%d wo=%d egroup=%d mutable=%d",
               acl.HasAcl(), acl.CanRead(), acl.CanWrite(), acl.CanWriteOnce(),
               acl.HasEgroup(), acl.IsMutable());

      // Check for sys.owner.auth entries, which let people operate as the owner of the directory
      if (attrmap.count("sys.owner.auth")) {
        if (attrmap["sys.owner.auth"] == "*") {
          eos_info("msg=\"client acting as directory owner\" path=\"%s\"uid=\"%u=>%u\" gid=\"%u=>%u\"",
                   existingdir.c_str(), vid.uid, vid.gid, d_uid, d_gid);
          // The client can operate as the owner, we rewrite the virtual identity
          // to the directory uid/gid pair
          vid.uid = d_uid;
          vid.gid = d_gid;
        } else {
          attrmap["sys.owner.auth"] += ",";
          std::string ownerkey = vid.prot.c_str();
          ownerkey += ":";

          if (vid.prot == "gsi") {
            ownerkey += vid.dn.c_str();
          } else {
            ownerkey += vid.uid_string.c_str();
          }

          if ((attrmap["sys.owner.auth"].find(ownerkey)) != std::string::npos) {
            eos_info("msg=\"client authenticated as directory owner\" path=\"%s\"uid=\"%u=>%u\" gid=\"%u=>%u\"",
                     path, vid.uid, vid.gid, d_uid, d_gid);
            // The client can operate as the owner, we rewrite the virtual identity
            // to the directory uid/gid pair
            vid.uid = d_uid;
            vid.gid = d_gid;
          }
        }
      }

      if (vid.uid && !acl.IsMutable()) {
        errno = EPERM;
        return Emsg(epname, error, EPERM, "create parent directory - immutable",
                    cPath.GetParentPath());
      }

      bool stdpermcheck = false;

      if (acl.HasAcl()) {
        if (!acl.CanWrite() && !acl.CanWriteOnce()) {
          // We have to check the standard permissions
          stdpermcheck = true;
        }
      } else {
        stdpermcheck = true;
      }

      if (stdpermcheck && (!dir->access(vid.uid, vid.gid, X_OK | W_OK))) {
        errno = EPERM;
        return Emsg(epname, error, EPERM, "create parent directory",
                    cPath.GetParentPath());
      }

      eos::common::Path tmp_path("");

      for (j = i + 1; j < (int) cPath.GetSubPathSize(); ++j) {
        eos::common::RWMutexWriteLock lock(gOFS->eosViewRWMutex);

        try {
          errno = 0;
          eos_debug("creating path %s", cPath.GetSubPath(j));
          tmp_path.Init(cPath.GetSubPath(j));
          dir = eosView->getContainer(tmp_path.GetParentPath());
          newdir = eosView->createContainer(cPath.GetSubPath(j), recurse);
          newdir->setCUid(vid.uid);
          newdir->setCGid(vid.gid);
          newdir->setMode(dir->getMode());

          if (dir->getMode() & S_ISGID) {
            // Inherit the attributes
            eos::IFileMD::XAttrMap xattrs = dir->getAttributes();

            for (const auto& elem : xattrs) {
              newdir->setAttribute(elem.first, elem.second);
            }
          }

          // Store the in-memory modification time into the parent
          eos::IContainerMD::ctime_t ctime;
          newdir->getCTime(ctime);
          newdir->setMTime(ctime);
          dir->setMTime(ctime);
          dir->notifyMTimeChange(gOFS->eosDirectoryService);
          // commit
<<<<<<< HEAD
          eosView->updateContainerStore(newdir.get());
          eosView->updateContainerStore(dir.get());
          dir->notifyMTimeChange(gOFS->eosDirectoryService);
          newdir->notifyMTimeChange(gOFS->eosDirectoryService);
        } catch (eos::MDException& e) {
=======
          eosView->updateContainerStore(newdir);
	  eosView->updateContainerStore(dir);

	  gOFS->FuseXCast(newdir->getId());
	  gOFS->FuseXCast(dir->getId());
			  
	  dir->notifyMTimeChange( gOFS->eosDirectoryService );
	  newdir->notifyMTimeChange( gOFS->eosDirectoryService );

        }
        catch (eos::MDException &e)
        {
>>>>>>> b909b4a4
          errno = e.getErrno();
          eos_debug("msg=\"exception\" ec=%d emsg=\"%s\"\n",
                    e.getErrno(), e.getMessage().str().c_str());
          return Emsg(epname, error, errno, "mkdir", path);
        }

        if (!newdir && (errno != EEXIST)) {
          return Emsg(epname, error, errno, "mkdir - newdir is 0", path);
        }

        dir.swap(newdir);
      }
    } else {
      errno = ENOENT;
      return Emsg(epname, error, errno, "mkdir", path);
    }
  }

  // This might not be needed, but it is detected by coverty
  if (!dir) {
    return Emsg(epname, error, errno, "mkdir", path);
  }

  eos::common::RWMutexWriteLock lock(gOFS->eosViewRWMutex);

  try {
    errno = 0;
    dir = eosView->getContainer(cPath.GetParentPath());
    newdir = eosView->createContainer(path);
    newdir->setCUid(vid.uid);
    newdir->setCGid(vid.gid);
    newdir->setMode(acc_mode);
    newdir->setMode(dir->getMode());
    // Store the in-memory modification time
    eos::IContainerMD::ctime_t ctime;
    newdir->getCTime(ctime);
    newdir->setMTime(ctime);
    dir->setMTime(ctime);

    if ((dir->getMode() & S_ISGID) &&
        (cPath.GetFullPath().find(EOS_COMMON_PATH_VERSION_PREFIX) == STR_NPOS)) {
      // Inherit the attributes - not for version directories
      eos::IFileMD::XAttrMap xattrs = dir->getAttributes();

      for (const auto& elem : xattrs) {
        newdir->setAttribute(elem.first, elem.second);
      }
    }

    if (outino) {
      *outino = newdir->getId();
    }
<<<<<<< HEAD
=======
    // commit on disk
    eosView->updateContainerStore(newdir);
    eosView->updateContainerStore(dir);
    gOFS->FuseXCast(newdir->getId());
    gOFS->FuseXCast(dir->getId());


    // notify after attribute inheritance
    newdir->notifyMTimeChange( gOFS->eosDirectoryService );
    dir->notifyMTimeChange( gOFS->eosDirectoryService );
>>>>>>> b909b4a4

    // Commit to backend
    eosView->updateContainerStore(newdir.get());
    eosView->updateContainerStore(dir.get());
    // Notify after attribute inheritance
    newdir->notifyMTimeChange(gOFS->eosDirectoryService);
    dir->notifyMTimeChange(gOFS->eosDirectoryService);
  } catch (eos::MDException& e) {
    errno = e.getErrno();
    eos_debug("msg=\"exception\" ec=%d emsg=\"%s\"",
              e.getErrno(), e.getMessage().str().c_str());
  }

  if (!newdir && (errno != EEXIST)) {
    return Emsg(epname, error, errno, "mkdir", path);
  }

  EXEC_TIMING_END("Mkdir");
  return SFS_OK;
}<|MERGE_RESOLUTION|>--- conflicted
+++ resolved
@@ -355,26 +355,13 @@
           dir->setMTime(ctime);
           dir->notifyMTimeChange(gOFS->eosDirectoryService);
           // commit
-<<<<<<< HEAD
           eosView->updateContainerStore(newdir.get());
           eosView->updateContainerStore(dir.get());
+          gOFS->FuseXCast(newdir->getId());
+          gOFS->FuseXCast(dir->getId());
           dir->notifyMTimeChange(gOFS->eosDirectoryService);
           newdir->notifyMTimeChange(gOFS->eosDirectoryService);
         } catch (eos::MDException& e) {
-=======
-          eosView->updateContainerStore(newdir);
-	  eosView->updateContainerStore(dir);
-
-	  gOFS->FuseXCast(newdir->getId());
-	  gOFS->FuseXCast(dir->getId());
-			  
-	  dir->notifyMTimeChange( gOFS->eosDirectoryService );
-	  newdir->notifyMTimeChange( gOFS->eosDirectoryService );
-
-        }
-        catch (eos::MDException &e)
-        {
->>>>>>> b909b4a4
           errno = e.getErrno();
           eos_debug("msg=\"exception\" ec=%d emsg=\"%s\"\n",
                     e.getErrno(), e.getMessage().str().c_str());
@@ -427,23 +414,12 @@
     if (outino) {
       *outino = newdir->getId();
     }
-<<<<<<< HEAD
-=======
-    // commit on disk
-    eosView->updateContainerStore(newdir);
-    eosView->updateContainerStore(dir);
-    gOFS->FuseXCast(newdir->getId());
-    gOFS->FuseXCast(dir->getId());
-
-
-    // notify after attribute inheritance
-    newdir->notifyMTimeChange( gOFS->eosDirectoryService );
-    dir->notifyMTimeChange( gOFS->eosDirectoryService );
->>>>>>> b909b4a4
 
     // Commit to backend
     eosView->updateContainerStore(newdir.get());
     eosView->updateContainerStore(dir.get());
+    gOFS->FuseXCast(newdir->getId());
+    gOFS->FuseXCast(dir->getId());
     // Notify after attribute inheritance
     newdir->notifyMTimeChange(gOFS->eosDirectoryService);
     dir->notifyMTimeChange(gOFS->eosDirectoryService);
