// ----------------------------------------------------------------------
// File: Link.cc
// Author: Andreas-Joachim Peters - CERN
// ----------------------------------------------------------------------

/************************************************************************
 * EOS - the CERN Disk Storage System                                   *
 * Copyright (C) 2011 CERN/Switzerland                                  *
 *                                                                      *
 * This program is free software: you can redistribute it and/or modify *
 * it under the terms of the GNU General Public License as published by *
 * the Free Software Foundation, either version 3 of the License, or    *
 * (at your option) any later version.                                  *
 *                                                                      *
 * This program is distributed in the hope that it will be useful,      *
 * but WITHOUT ANY WARRANTY; without even the implied warranty of       *
 * MERCHANTABILITY or FITNESS FOR A PARTICULAR PURPOSE.  See the        *
 * GNU General Public License for more details.                         *
 *                                                                      *
 * You should have received a copy of the GNU General Public License    *
 * along with this program.  If not, see <http://www.gnu.org/licenses/>.*
 ************************************************************************/


// -----------------------------------------------------------------------
// This file is included source code in XrdMgmOfs.cc to make the code more
// transparent without slowing down the compilation time.
// -----------------------------------------------------------------------

/*----------------------------------------------------------------------------*/
int
XrdMgmOfs::symlink(const char* source_name,
                   const char* target_name,
                   XrdOucErrInfo& error,
                   const XrdSecEntity* client,
                   const char* infoO,
                   const char* infoN)
/*----------------------------------------------------------------------------*/
/*
 * @brief symlink a file or directory
 *
 * @param source_name source name
 * @param target_name target name
 * @param error error object
 * @param client XRootD authentication object
 * @param infoO CGI of the old name
 * @param infoN CGI of the new name
 * @return SFS_OK on success otherwise SFS_ERROR
 *
 */
/*----------------------------------------------------------------------------*/
{
  static const char* epname = "symlink";
  const char* tident = error.getErrUser();
  // use a thread private vid
  eos::common::Mapping::VirtualIdentity vid;
  EXEC_TIMING_BEGIN("IdMap");
  eos::common::Mapping::IdMap(client, infoO, tident, vid);
  EXEC_TIMING_END("IdMap");
  eos_info("old-name=%s new-name=%s", source_name, target_name);
  gOFS->MgmStats.Add("IdMap", vid.uid, vid.gid, 1);
  errno = 0;
  XrdOucString source, destination;
  XrdOucEnv symlinko_Env(infoO);
  XrdOucEnv symlinkn_Env(infoN);
  XrdOucString sourcen = source_name;
  XrdOucString targetn = target_name;

  if (!symlinko_Env.Get("eos.encodepath")) {
    sourcen.replace("#space#", " ");
  }

  if (!symlinkn_Env.Get("eos.encodepath")) {
    targetn.replace("#space#", " ");
  }

  const char* inpath = 0;
  const char* ininfo = 0;
  {
    inpath = sourcen.c_str();
    ininfo = infoO;
    AUTHORIZE(client, &symlinko_Env, AOP_Create, "link", inpath, error);
    NAMESPACEMAP;
    BOUNCE_ILLEGAL_NAMES;
    sourcen = path;
  }
  {
    inpath = targetn.c_str();
    ininfo = infoN;
    NAMESPACEMAP;
    BOUNCE_ILLEGAL_NAMES;
    targetn = path;
  }
  BOUNCE_NOT_ALLOWED;
  ACCESSMODE_W;
  MAYSTALL;
  MAYREDIRECT;
  return symlink(sourcen.c_str(), targetn.c_str(), error, vid, infoO, infoN,
                 true);
}

/*----------------------------------------------------------------------------*/
int
XrdMgmOfs::symlink(const char* source_name,
                   const char* target_name,
                   XrdOucErrInfo& error,
                   eos::common::Mapping::VirtualIdentity& vid,
                   const char* infoO,
                   const char* infoN,
                   bool overwrite)
/*----------------------------------------------------------------------------*/
/*
 * @brief symlink a file or directory
 *
 * @param source_name source name
 * @param target_name target name
 * @param error error object
 * @param vid virtual identity of the client
 * @param infoO CGI of the source name
 * @param infoN CGI of the target name
 * @return SFS_OK on success otherwise SFS_ERROR
 *
 */
/*----------------------------------------------------------------------------*/
{
  static const char* epname = "symlink";
  errno = 0;
  eos_info("source=%s target=%s", source_name, target_name);
  XrdOucString source, destination;
  XrdOucEnv symlinko_Env(infoO);
  XrdOucEnv symlinkn_Env(infoN);
  XrdOucString sourcen = source_name;
  XrdOucString targetn = target_name;
  const char* inpath = 0;
  const char* ininfo = 0;
  {
    inpath = source_name;
    ininfo = infoO;
    NAMESPACEMAP;
    BOUNCE_ILLEGAL_NAMES;
    sourcen = path;
  }
  BOUNCE_NOT_ALLOWED;
  ACCESSMODE_W;
  MAYSTALL;
  MAYREDIRECT;

  // check access permissions on source
  if ((_access(sourcen.c_str(), W_OK, error, vid, infoO) != SFS_OK)) {
    return SFS_ERROR;
  }

  return _symlink(sourcen.c_str(), targetn.c_str(), error, vid, infoO, infoN);
}

/*----------------------------------------------------------------------------*/
int
XrdMgmOfs::_symlink(const char* source_name,
                    const char* target_name,
                    XrdOucErrInfo& error,
                    eos::common::Mapping::VirtualIdentity& vid,
                    const char* infoO,
                    const char* infoN
                   )
/*----------------------------------------------------------------------------*/
/*
 * @brief symlink a file or directory
 *
 * @param source_name source name
 * @param target_name target name
 * @param error error object
 * @param vid virtual identity of the client
 * @param infoO CGI of the source name
 * @param infoN CGI of the target name
 * @return SFS_OK on success otherwise SFS_ERROR
 *
 */
/*----------------------------------------------------------------------------*/

{
  static const char* epname = "_symlink";
  errno = 0;
  eos_info("source=%s target=%s", source_name, target_name);
  EXEC_TIMING_BEGIN("SymLink");
  eos::common::Path oPath(source_name);
  std::string oP = oPath.GetParentPath();

  if ((!source_name) || (!target_name)) {
    errno = EINVAL;
    return Emsg(epname, error, EINVAL, "symlink - 0 source or target name");
  }

  if (!strcmp(source_name, target_name)) {
    errno = EINVAL;
    return Emsg(epname, error, EINVAL, "symlink - source and target are identical");
  }

  gOFS->MgmStats.Add("Symlink", vid.uid, vid.gid, 1);
  XrdSfsFileExistence file_exists = XrdSfsFileExistNo;
  _exists(oP.c_str(), file_exists, error, vid, infoN);

  if (file_exists != XrdSfsFileExistIsDirectory) {
    errno = ENOENT;
    return Emsg(epname, error, ENOENT,
                "symlink - parent source dir does not exist");
  }

  file_exists = XrdSfsFileExistNo;
  _exists(source_name, file_exists, error, vid, infoN);

  if (file_exists != XrdSfsFileExistNo) {
    errno = EEXIST;
    return Emsg(epname, error, ENOENT, "symlink - source exists");
  }

  {
    eos::common::RWMutexWriteLock lock(gOFS->eosViewRWMutex);

    try {
      std::shared_ptr<eos::IContainerMD> dir = eosView->getContainer(
            oPath.GetParentPath());
      eosView->createLink(oPath.GetPath(), target_name,
                          vid.uid, vid.gid);
      dir->setMTimeNow();
<<<<<<< HEAD
      dir->notifyMTimeChange(gOFS->eosDirectoryService);
      eosView->updateContainerStore(dir.get());
    } catch (eos::MDException& e) {
=======
      dir->notifyMTimeChange( gOFS->eosDirectoryService );
      eosView->updateContainerStore(dir);
      gOFS->FuseXCast(dir->getId());
    }
    catch (eos::MDException &e)
    {
>>>>>>> b909b4a4
      eos_debug("msg=\"exception\" ec=%d emsg=\"%s\"\n",
                e.getErrno(), e.getMessage().str().c_str());
      errno = e.getErrno();
      return Emsg(epname, error, errno, e.getMessage().str().c_str());
    }
  }

  EXEC_TIMING_END("SymLink");
  return SFS_OK;
}

/*----------------------------------------------------------------------------*/
int
XrdMgmOfs::readlink(const char* inpath,
                    XrdOucErrInfo& error,
                    XrdOucString& link,
                    const XrdSecEntity* client,
                    const char* ininfo)
/*----------------------------------------------------------------------------*/
/*
 * @brief read symbolic link target
 *
 * @param name of the link to read
 * @param error error object
 * @param client XRootD authentication object
 * @param link target string if symbolic link otherwise empty
 * @return SFS_OK on success otherwise SFS_ERROR
 *
 */
/*----------------------------------------------------------------------------*/
{
  static const char* epname = "readlink";
  const char* tident = error.getErrUser();
  // use a thread private vid
  eos::common::Mapping::VirtualIdentity vid;
  EXEC_TIMING_BEGIN("IdMap");
  eos::common::Mapping::IdMap(client, ininfo, tident, vid);
  EXEC_TIMING_END("IdMap");
  eos_info("path=%s", inpath);
  gOFS->MgmStats.Add("IdMap", vid.uid, vid.gid, 1);
  errno = 0;
  XrdOucEnv readlink_Env(ininfo);
  AUTHORIZE(client, &readlink_Env, AOP_Read, "link", inpath, error);
  NAMESPACEMAP;
  BOUNCE_ILLEGAL_NAMES;
  BOUNCE_NOT_ALLOWED;
  ACCESSMODE_R;
  MAYSTALL;
  MAYREDIRECT;
  return _readlink(path, error, vid, link);
}

// ---------------------------------------------------------------------------
// read symbolic link
// ---------------------------------------------------------------------------
int
XrdMgmOfs::_readlink(const char* name,
                     XrdOucErrInfo& error,
                     eos::common::Mapping::VirtualIdentity& vid,
                     XrdOucString& link)
{
  static const char* epname = "_readlink";
  errno = 0;
  eos_info("name=%s", name);
  std::string linktarget;
  gOFS->MgmStats.Add("Symlink", vid.uid, vid.gid, 1);
  EXEC_TIMING_BEGIN("ReadLink");
  {
    eos::common::RWMutexReadLock lock(gOFS->eosViewRWMutex);

    try {
      std::shared_ptr<eos::IFileMD> file = eosView->getFile(name, false);
      std::string slink = file->getLink();
      link = slink.c_str();
    } catch (eos::MDException& e) {
      eos_debug("msg=\"exception\" ec=%d emsg=\"%s\"\n",
                e.getErrno(), e.getMessage().str().c_str());
      errno = e.getErrno();
      return Emsg(epname, error, errno, e.getMessage().str().c_str());
    }
  }
  EXEC_TIMING_END("ReadLink");
  return SFS_OK;
}
<|MERGE_RESOLUTION|>--- conflicted
+++ resolved
@@ -222,18 +222,10 @@
       eosView->createLink(oPath.GetPath(), target_name,
                           vid.uid, vid.gid);
       dir->setMTimeNow();
-<<<<<<< HEAD
       dir->notifyMTimeChange(gOFS->eosDirectoryService);
       eosView->updateContainerStore(dir.get());
+      gOFS->FuseXCast(dir->getId());
     } catch (eos::MDException& e) {
-=======
-      dir->notifyMTimeChange( gOFS->eosDirectoryService );
-      eosView->updateContainerStore(dir);
-      gOFS->FuseXCast(dir->getId());
-    }
-    catch (eos::MDException &e)
-    {
->>>>>>> b909b4a4
       eos_debug("msg=\"exception\" ec=%d emsg=\"%s\"\n",
                 e.getErrno(), e.getMessage().str().c_str());
       errno = e.getErrno();
