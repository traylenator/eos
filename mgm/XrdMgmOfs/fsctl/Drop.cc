// ----------------------------------------------------------------------
// File: Drop.cc
// Author: Andreas-Joachim Peters - CERN
// ----------------------------------------------------------------------

/************************************************************************
 * EOS - the CERN Disk Storage System                                   *
 * Copyright (C) 2011 CERN/Switzerland                                  *
 *                                                                      *
 * This program is free software: you can redistribute it and/or modify *
 * it under the terms of the GNU General Public License as published by *
 * the Free Software Foundation, either version 3 of the License, or    *
 * (at your option) any later version.                                  *
 *                                                                      *
 * This program is distributed in the hope that it will be useful,      *
 * but WITHOUT ANY WARRANTY; without even the implied warranty of       *
 * MERCHANTABILITY or FITNESS FOR A PARTICULAR PURPOSE.  See the        *
 * GNU General Public License for more details.                         *
 *                                                                      *
 * You should have received a copy of the GNU General Public License    *
 * along with this program.  If not, see <http://www.gnu.org/licenses/>.*
 ************************************************************************/


// -----------------------------------------------------------------------
// This file is included source code in XrdMgmOfs.cc to make the code more
// transparent without slowing down the compilation time.
// -----------------------------------------------------------------------

{
  REQUIRE_SSS_OR_LOCAL_AUTH;
  ACCESSMODE_W;
  MAYSTALL;
  MAYREDIRECT;

  EXEC_TIMING_BEGIN("Drop");
  // drops a replica
  int envlen;
  eos_thread_info("drop request for %s", env.Env(envlen));
  char* afid = env.Get("mgm.fid");
  char* afsid = env.Get("mgm.fsid");

  if (afid && afsid)
  {
    unsigned long fsid = strtoul(afsid, 0, 10);
    // ---------------------------------------------------------------------
    eos::common::RWMutexWriteLock lock(gOFS->eosViewRWMutex);
    std::shared_ptr<eos::IFileMD> fmd;
    std::shared_ptr<eos::IContainerMD> container;
    eos::IQuotaNode* ns_quota = 0;

    try {
      fmd = eosFileService->getFileMD(eos::common::FileId::Hex2Fid(afid));
    } catch (...) {
      eos_thread_warning("no meta record exists anymore for fid=%s", afid);
    }

    if (fmd) {
      try {
        container = gOFS->eosDirectoryService->getContainerMD(fmd->getContainerId());
      } catch (eos::MDException& e) {}
    }

    if (container) {
      try {
        ns_quota = gOFS->eosView->getQuotaNode(container.get());

        if (ns_quota) {
          ns_quota->removeFile(fmd.get());
        }
      } catch (eos::MDException& e) {
        ns_quota = 0;
      }
    }

    if (fmd) {
      try {
        // If mgm.dropall flag is set then it means we got a deleteOnClose
        // at the gateway node and we need to delete all replicas
        char* drop_all = env.Get("mgm.dropall");
        std::vector<unsigned int> drop_fsid;
        bool updatestore = false;

        if (drop_all) {
          for (unsigned int i = 0; i < fmd->getNumLocation(); i++) {
            drop_fsid.push_back(fmd->getLocation(i));
          }
        } else {
          drop_fsid.push_back(fsid);
        }

        // Drop the selected replicas
        for (auto id = drop_fsid.begin(); id != drop_fsid.end(); id++) {
          eos_thread_debug("removing location %u of fid=%s", *id, afid);
          updatestore = false;

          if (fmd->hasLocation(*id)) {
            fmd->unlinkLocation(*id);
            updatestore = true;
          }

          if (fmd->hasUnlinkedLocation(*id)) {
            fmd->removeLocation(*id);
            updatestore = true;
          }

          if (updatestore) {
            gOFS->eosView->updateFileStore(fmd.get());
            // After update we have to get the new address - who knows ...
            fmd = eosFileService->getFileMD(eos::common::FileId::Hex2Fid(afid));
          }
        }

        if (drop_fsid.size()) {
          if (ns_quota) {
            ns_quota->addFile(fmd.get());
          }
        }

        // Finally delete the record if all replicas are dropped
<<<<<<< HEAD
        if ((!fmd->getNumUnlinkedLocation()) && (!fmd->getNumLocation())) {
          if (ns_quota) {
=======
        if ((!fmd->getNumUnlinkedLocation()) && (!fmd->getNumLocation())
	    && (drop_all || updatestore))
	{
	  // however we should only remove the file from the namespace, if there was indeed a replica to be dropped,
	  // otherwise we get unlinked files if the secondary replica fails to write but the machine can call the MGM

          if (quotanode)
          {
>>>>>>> a08ecb33
            // If we were still attached to a container, we can now detach
            // and count the file as removed
            ns_quota->removeFile(fmd.get());
          }

<<<<<<< HEAD
          gOFS->eosView->removeFile(fmd.get());
=======
	  gOFS->eosView->removeFile(fmd);
>>>>>>> a08ecb33

          if (container) {
            container->setMTimeNow();
            gOFS->eosView->updateContainerStore(container.get());
            container->notifyMTimeChange(gOFS->eosDirectoryService);
          }
        }
      } catch (...) {
        eos_thread_warning("no meta record exists anymore for fid=%s", afid);
      };
    }

    gOFS->MgmStats.Add("Drop", vid.uid, vid.gid, 1);
    const char* ok = "OK";
    error.setErrInfo(strlen(ok) + 1, ok);
    EXEC_TIMING_END("Drop");
    return SFS_DATA;
  }
}<|MERGE_RESOLUTION|>--- conflicted
+++ resolved
@@ -118,29 +118,19 @@
         }
 
         // Finally delete the record if all replicas are dropped
-<<<<<<< HEAD
-        if ((!fmd->getNumUnlinkedLocation()) && (!fmd->getNumLocation())) {
+        if ((!fmd->getNumUnlinkedLocation()) && (!fmd->getNumLocation())
+            && (drop_all || updatestore)) {
+          // However we should only remove the file from the namespace, if
+          // there was indeed a replica to be dropped, otherwise we get
+          // unlinked files if the secondary replica fails to write but
+          // the machine can call the MGM
           if (ns_quota) {
-=======
-        if ((!fmd->getNumUnlinkedLocation()) && (!fmd->getNumLocation())
-	    && (drop_all || updatestore))
-	{
-	  // however we should only remove the file from the namespace, if there was indeed a replica to be dropped,
-	  // otherwise we get unlinked files if the secondary replica fails to write but the machine can call the MGM
-
-          if (quotanode)
-          {
->>>>>>> a08ecb33
             // If we were still attached to a container, we can now detach
             // and count the file as removed
             ns_quota->removeFile(fmd.get());
           }
 
-<<<<<<< HEAD
           gOFS->eosView->removeFile(fmd.get());
-=======
-	  gOFS->eosView->removeFile(fmd);
->>>>>>> a08ecb33
 
           if (container) {
             container->setMTimeNow();
