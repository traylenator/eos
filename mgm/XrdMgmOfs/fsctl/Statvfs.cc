--- conflicted
+++ resolved
@@ -35,13 +35,8 @@
   gOFS->MgmStats.Add("Fuse-Statvfs", vid.uid, vid.gid, 1);
 
   XrdOucString space = env.Get("path");
-<<<<<<< HEAD
   if(env.Get("eos.encodepath"))
     space = eos::common::StringConversion::curl_unescaped(space.c_str()).c_str();
-=======
-
-  eos_info("path=%s",space.c_str());
->>>>>>> f7c3c053
 
   static XrdSysMutex statvfsmutex;
   static unsigned long long freebytes = 0;
