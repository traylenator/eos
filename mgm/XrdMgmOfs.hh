// ----------------------------------------------------------------------
// File: XrdMgmOfs.hh
// Author: Andreas-Joachim Peters - CERN
// ----------------------------------------------------------------------

/************************************************************************
 * EOS - the CERN Disk Storage System                                   *
 * Copyright (C) 2011 CERN/Switzerland                                  *
 *                                                                      *
 * This program is free software: you can redistribute it and/or modify *
 * it under the terms of the GNU General Public License as published by *
 * the Free Software Foundation, either version 3 of the License, or    *
 * (at your option) any later version.                                  *
 *                                                                      *
 * This program is distributed in the hope that it will be useful,      *
 * but WITHOUT ANY WARRANTY; without even the implied warranty of       *
 * MERCHANTABILITY or FITNESS FOR A PARTICULAR PURPOSE.  See the        *
 * GNU General Public License for more details.                         *
 *                                                                      *
 * You should have received a copy of the GNU General Public License    *
 * along with this program.  If not, see <http://www.gnu.org/licenses/>.*
 ************************************************************************/

/*----------------------------------------------------------------------------*/
/**
 * @file   XrdMgmOfs.hh
 *
 * @brief  XRootD OFS plugin implementing meta data handling of EOS
 *
 * This class is the OFS plugin which is implemented the meta data and
 * management server part. To understand the functionality of the MGM you start
 * here. The class implements three objects, the MgmOfs object for generic
 * meta data operations, configuration and EOS thread daemon startup,
 * the MgmOfsFile class which implements operations on files - in the case of
 * an MGM this is mainly 'open' for redirection to an FST. There is one exception
 * the so called EOS 'proc' commands. Every EOS shell command is implemented as
 * an 'open for read', 'read', 'close' sequence where the open actually executes
 * an EOS shell command and the read streams the result back. For details of
 * this REST like request/response format look at the ProcInterface class and
 * the implementations in the mgm/proc directory. The XrdMgmDirectory class
 * is provided to implement the POSIX like 'open', 'readdir', 'closedir' syntax.
 * The MGM code uses mainly three global mutexes given in the order they have
 * to be used:
 * - eos::common::RWMutexXXXLock lock(FsView::gFsView.ViewMutex)  : lock 1
 * - eos::common::RWMutexXXXLock lock(gOFS->eosViewRWMutex)       : lock 2
 * - eos::common::RWMutexXXXLock lock(Quota::pMapMutex)           : lock 3
 * The XXX is either Read or Write depending what has to be done on the
 * objects they are protecting. The first mutex is the file system view object
 * (FsView.cc) which contains the current state of the storage
 * filesystem/node/group/space configuration. The second mutex is protecting
 * the quota configuration and scheduling. The last mutex is protecting the
 * namespace.
 * The implementation uses a bunch of convenience macros to cut the code short.
 * These macro's filter/map path names, apply redirection, stalling rules and
 * require certain authentication credentials to be able to run some function.
 * The MgmOfs functions are always split into the main entry function e.g.
 * "::access" and an internal function "::_access". The main function applies
 * typically the mentioned macros and converts the XRootD client identity object
 * into an EOS virtual identity. The interal function requires an EOS virtual
 * identity and contains the full implementation. This allows to apply
 * mapping & stall/redirection rules once and use the interval function
 * implementation from other main functions e.g. the "rename" function can use
 * the "_access" internal function to check some permissions etc.
 * The MGM run's the following sub-services
 * (implemented by objects and threaded daemons):
 * - Fsck
 * - Balancer
 * - Iostat
 * - Messaging
 * - Vst
 * - Deletion
 * - Filesystem Listener
 * - Httpd
 * - Recycler
 * - LRU
 *
 * Many functions in the MgmOfs interface take CGI parameters. The supported
 * CGI parameter are:
 * "eos.ruid" - uid role the client wants
 * "eos.rgid" - gid role the client wants
 * "eos.space" - space a user wants to use for scheduling a write
 * "eos.checksum" - checksum a file should have
 * "eos.lfn" - use this name as path name not the path parameter (used by prefix
 * redirector MGM's ...
 * "eos.bookingsize" - reserve the requested bytes in a file placement
 * "eos.cli.access=pio" - ask for a parallel open (changes the response of an open for RAIN layouts)
 * "eos.app" - set the application name reported by monitoring
 * "eos.targetsize" - expected size of a file to be uploaded
 * "eos.blockchecksum=ignore" - disable block checksum verification
 *
 * All path related functions take as parameters 'inpath' and 'ininfo'. These
 * parameters are remapped by the NAMESPACEMAP macro to path & info variables
 * which are not visible in the declaration of each function!
 */
/*----------------------------------------------------------------------------*/

#ifndef __EOSMGM_MGMOFS__HH__
#define __EOSMGM_MGMOFS__HH__

#include "authz/XrdCapability.hh"
#include "common/Mapping.hh"
#include "common/SymKeys.hh"
#include "common/Logging.hh"
#include "common/GlobalConfig.hh"
#include "common/CommentLog.hh"
#include "common/LinuxStat.hh"
#include "mq/XrdMqMessaging.hh"
#include "mq/XrdMqSharedObject.hh"
#include "mgm/ConfigEngine.hh"
#include "mgm/GeoTreeEngine.hh"
#include "mgm/Stat.hh"
#include "mgm/Iostat.hh"
#include "mgm/Fsck.hh"
#include "mgm/LRU.hh"
#include "mgm/Master.hh"
#include "mgm/Egroup.hh"
#include "mgm/Recycle.hh"
#include "mgm/Messaging.hh"
#include "mgm/VstMessaging.hh"
#include "mgm/ProcInterface.hh"
#include "mgm/http/HttpServer.hh"
<<<<<<< HEAD
#include "namespace/interface/IView.hh"
#include "namespace/interface/IFsView.hh"
#include "namespace/interface/IFileMDSvc.hh"
#include "namespace/interface/IContainerMDSvc.hh"
/*----------------------------------------------------------------------------*/
=======
#include "namespace/IView.hh"
#include "namespace/IFileMDSvc.hh"
#include "namespace/IContainerMDSvc.hh"
#include "namespace/views/HierarchicalView.hh"
#include "namespace/accounting/FileSystemView.hh"
#include "namespace/accounting/ContainerAccounting.hh"
#include "namespace/accounting/SyncTimeAccounting.hh"
#include "namespace/persistency/ChangeLogContainerMDSvc.hh"
#include "namespace/persistency/ChangeLogFileMDSvc.hh"
>>>>>>> 695fcd0f
#include "XrdOuc/XrdOucHash.hh"
#include "XrdOuc/XrdOucTable.hh"
#include "XrdOuc/XrdOucTrace.hh"
#include "XrdSec/XrdSecEntity.hh"
#include "XrdSfs/XrdSfsInterface.hh"
#include "XrdSys/XrdSysPthread.hh"
#include "XrdSys/XrdSysTimer.hh"
#include <dirent.h>
<<<<<<< HEAD
/*----------------------------------------------------------------------------*/
#include "auth_plugin/ProtoUtils.hh"
/*----------------------------------------------------------------------------*/
#include "common/ZMQ.hh"
/*----------------------------------------------------------------------------*/

USE_EOSMGMNAMESPACE

//! Forward declaration
class XrdMgmOfsFile;
class XrdMgmOfsDirectory;

/*----------------------------------------------------------------------------*/
=======
#include "zmq.hpp"


USE_EOSMGMNAMESPACE

//------------------------------------------------------------------------------
>>>>>>> 695fcd0f
//! Class implementing atomic meta data commands
//------------------------------------------------------------------------------
class XrdMgmOfs : public XrdSfsFileSystem, public eos::common::LogId {
  friend class XrdMgmOfsFile;
  friend class XrdMgmOfsDirectory;
  friend class ProcCommand;

public:
  //----------------------------------------------------------------------------
  //! Constructor
  //----------------------------------------------------------------------------
  XrdMgmOfs (XrdSysError *lp);

  //----------------------------------------------------------------------------
<<<<<<< HEAD
  //! Return a MGM directory object
  //!
  //! @param user user-name
  //! @param MonID monitor ID
  //!
  //! @return MGM directory object
  //----------------------------------------------------------------------------
  XrdSfsDirectory* newDir (char *user = 0, int MonID = 0);

  //----------------------------------------------------------------------------
  //! Return a MGM file object
  //!
  //! @param user user-name
  //! @param MonID monitor ID
  //!
  //! @return MGM file object 
  //----------------------------------------------------------------------------
  XrdSfsFile* newFile (char *user = 0, int MonID = 0);
=======
  //! Destructor
  //----------------------------------------------------------------------------
  virtual ~XrdMgmOfs();

  //----------------------------------------------------------------------------
  // Create MGM directory object
  //----------------------------------------------------------------------------
  XrdSfsDirectory*
  newDir (char *user = 0, int MonID = 0);

  //----------------------------------------------------------------------------
  // Create MGM file object
  //----------------------------------------------------------------------------
  XrdSfsFile*
  newFile (char *user = 0, int MonID = 0);
>>>>>>> 695fcd0f

  //----------------------------------------------------------------------------
  //! Meta data functions
  //! - the _XYZ functions are the internal version of XYZ when XrdSecEntity
  //! - objects have been mapped to VirtuIdentity's.
  //----------------------------------------------------------------------------

  //----------------------------------------------------------------------------
  // Chmod by client
  //----------------------------------------------------------------------------
  int chmod (const char *Name,
             XrdSfsMode Mode,
             XrdOucErrInfo &out_error,
             const XrdSecEntity *client = 0,
             const char *opaque = 0);

  // ---------------------------------------------------------------------------
  // chmod by vid
  // ---------------------------------------------------------------------------
  int _chmod (const char *Name,
              XrdSfsMode& Mode,
              XrdOucErrInfo &out_error,
              eos::common::Mapping::VirtualIdentity &vid,
              const char *opaque = 0);

  // ---------------------------------------------------------------------------
  // chown by vid
  // ---------------------------------------------------------------------------
  int _chown (const char *Name,
              uid_t uid,
              gid_t gid,
              XrdOucErrInfo &out_error,
              eos::common::Mapping::VirtualIdentity &vid,
              const char *opaque = 0);

  // ---------------------------------------------------------------------------
  // checksum by client
  // ---------------------------------------------------------------------------
  int chksum (XrdSfsFileSystem::csFunc Func,
              const char *csName,
              const char *Path,
              XrdOucErrInfo &out_error,
              const XrdSecEntity *client = 0,
              const char *opaque = 0);

  // ---------------------------------------------------------------------------
  // check if file exists by client
  // ---------------------------------------------------------------------------
  int exists (const char *fileName,
              XrdSfsFileExistence &exists_flag,
              XrdOucErrInfo &out_error,
              const XrdSecEntity *client = 0,
              const char *opaque = 0);

  // ---------------------------------------------------------------------------
  // check if file exists by client bypassing authorization/mapping/bouncing
  // ---------------------------------------------------------------------------
  int _exists (const char *fileName,
               XrdSfsFileExistence &exists_flag,
               XrdOucErrInfo &out_error,
               const XrdSecEntity *client = 0,
               const char *opaque = 0);

  // ---------------------------------------------------------------------------
  //! check if file eixsts by vid
  // ---------------------------------------------------------------------------
  int
  _exists (const char *fileName,
           XrdSfsFileExistence &exists_flag,
           XrdOucErrInfo &out_error,
           eos::common::Mapping::VirtualIdentity &vid,
           const char *opaque = 0);

  enum eFSCTL {
    kFsctlMgmOfsOffset = 40000
  };

  // ---------------------------------------------------------------------------
  // EOS plugin call fan-out function
  // ---------------------------------------------------------------------------
  int FSctl (const int cmd,
             XrdSfsFSctl &args,
             XrdOucErrInfo &error,
             const XrdSecEntity *client);

  // ---------------------------------------------------------------------------
  // fsctl
  // ---------------------------------------------------------------------------
  int fsctl (const int cmd,
             const char *args,
             XrdOucErrInfo &out_error,
             const XrdSecEntity *client = 0);

  // ---------------------------------------------------------------------------
  //! get stats function (fake ok)
  // ---------------------------------------------------------------------------

  int
  getStats (char *buff, int blen)
  {
    return 0;
  }

  //----------------------------------------------------------------------------
  //! Return the version of the MGM software
  //!
  //! @return return a version string
  //----------------------------------------------------------------------------
  const char *getVersion ();


  // ---------------------------------------------------------------------------
  // create directory
  // ---------------------------------------------------------------------------
  int mkdir (const char *dirName,
             XrdSfsMode Mode,
             XrdOucErrInfo &out_error,
             const XrdSecEntity *client = 0,
             const char *opaque = 0)
  {
    return mkdir(dirName, Mode, out_error, client, opaque, 0);
  }

  int mkdir (const char *dirName,
             XrdSfsMode Mode,
             XrdOucErrInfo &out_error,
             const XrdSecEntity *client = 0,
             const char *opaque = 0,
             ino_t* outino = 0);

  // ---------------------------------------------------------------------------
  // create directory by vid
  // ---------------------------------------------------------------------------
  int _mkdir (const char *dirName,
              XrdSfsMode Mode,
              XrdOucErrInfo &out_error,
              eos::common::Mapping::VirtualIdentity &vid,
              const char *opaque = 0,
              ino_t* outino = 0);

  //----------------------------------------------------------------------------
  //! Prepare a file (EOS does nothing, only stall/redirect if configured)
  //!
  //! @return always SFS_OK
  //----------------------------------------------------------------------------
  int prepare (XrdSfsPrep &pargs,
               XrdOucErrInfo &out_error,
               const XrdSecEntity *client = 0);

  // ---------------------------------------------------------------------------
  // delete file
  // ---------------------------------------------------------------------------
  int rem (const char *path,
           XrdOucErrInfo &out_error,
           const XrdSecEntity *client = 0,
           const char *opaque = 0);

  // ---------------------------------------------------------------------------
  // delete file by vid
  // ---------------------------------------------------------------------------
  int _rem (const char *path,
            XrdOucErrInfo &out_error,
            eos::common::Mapping::VirtualIdentity &vid,
            const char *opaque = 0,
            bool simulate = false,
            bool keepversion = false,
<<<<<<< HEAD
	    bool no_recycling = false);
=======
            bool lock_quota = true,
            bool no_recycling = false);
>>>>>>> 695fcd0f

  // ---------------------------------------------------------------------------
  // find files internal function
  // ---------------------------------------------------------------------------
  int _find (const char *path,
             XrdOucErrInfo &out_error,
             XrdOucString &stdErr,
             eos::common::Mapping::VirtualIdentity &vid,
             std::map<std::string, std::set<std::string> > &found,
             const char* key = 0,
             const char* val = 0,
             bool nofiles = false,
             time_t millisleep = 0,
             bool nscounter = true,
             int maxdepth = 0,
             const char* filematch = 0
             );

  // ---------------------------------------------------------------------------
  // delete dir
  // ---------------------------------------------------------------------------
  int remdir (const char *dirName,
              XrdOucErrInfo &out_error,
              const XrdSecEntity *client = 0,
              const char *opaque = 0);

  // ---------------------------------------------------------------------------
  // delete dir by vid
  // ---------------------------------------------------------------------------
  int _remdir (const char *dirName,
               XrdOucErrInfo &out_error,
               eos::common::Mapping::VirtualIdentity &vid,
               const char *opaque = 0,
               bool simulate = false);

  // ---------------------------------------------------------------------------
  // rename file
  // ---------------------------------------------------------------------------
  int rename (const char *oldFileName,
              const char *newFileName,
              XrdOucErrInfo &out_error,
              const XrdSecEntity *client = 0,
              const char *opaqueO = 0,
              const char *opaqueN = 0);

  // ---------------------------------------------------------------------------
  // rename file by vid
  // ---------------------------------------------------------------------------
  int rename (const char *oldFileName,
              const char *newFileName,
              XrdOucErrInfo &out_error,
              eos::common::Mapping::VirtualIdentity &vid,
              const char *opaqueO = 0,
              const char *opaqueN = 0,
              bool overwrite = false);

  // ---------------------------------------------------------------------------
  // rename file by vid
  // ---------------------------------------------------------------------------
  int _rename (const char *oldFileName,
               const char *newFileName,
               XrdOucErrInfo &out_error,
               eos::common::Mapping::VirtualIdentity &vid,
               const char *opaqueO = 0,
               const char *opaqueN = 0,
               bool updateCTime = false,
               bool checkQuota = false,
               bool overwrite = false);

  // ---------------------------------------------------------------------------
  // symlink file/dir
  // ---------------------------------------------------------------------------
  int symlink (const char *sourceName,
               const char *targetName,
               XrdOucErrInfo &out_error,
               const XrdSecEntity *client = 0,
               const char *opaqueO = 0,
               const char *opaqueN = 0);

  // ---------------------------------------------------------------------------
  // symlink file/dir by vid
  // ---------------------------------------------------------------------------
  int symlink (const char *sourceName,
               const char *targetName,
               XrdOucErrInfo &out_error,
               eos::common::Mapping::VirtualIdentity &vid,
               const char *opaqueO = 0,
               const char *opaqueN = 0,
               bool overwrite = false);

  // ---------------------------------------------------------------------------
  // symlink file/dir by vid
  // ---------------------------------------------------------------------------
  int _symlink (const char *sourceName,
                const char *targetName,
                XrdOucErrInfo &out_error,
                eos::common::Mapping::VirtualIdentity &vid,
                const char *opaqueO = 0,
                const char *opaqueN = 0);

  // ---------------------------------------------------------------------------
  // read symbolic link
  // ---------------------------------------------------------------------------
  int readlink (const char *name,
                XrdOucErrInfo &out_error,
                XrdOucString &link,
                const XrdSecEntity *client = 0,
                const char *info = 0
                );

  // ---------------------------------------------------------------------------
  // read symbolic link
  // ---------------------------------------------------------------------------
  int _readlink (const char *name,
                 XrdOucErrInfo &out_error,
                 eos::common::Mapping::VirtualIdentity &vid,
                 XrdOucString &link
                 );


  // ---------------------------------------------------------------------------
  // stat file
  // ---------------------------------------------------------------------------
  int stat (const char *Name,
            struct stat *buf,
            XrdOucErrInfo &out_error,
            std::string* etag,
            const XrdSecEntity *client = 0,
            const char *opaque = 0,
            bool follow = true,
            std::string* uri = 0
            );

  int stat (const char *Name,
            struct stat *buf,
            XrdOucErrInfo &out_error,
            const XrdSecEntity *client = 0,
            const char *opaque = 0);

  // ---------------------------------------------------------------------------
  // stat file by vid
  // ---------------------------------------------------------------------------
  int _stat (const char *Name,
             struct stat *buf,
             XrdOucErrInfo &out_error,
             eos::common::Mapping::VirtualIdentity &vid,
             const char *opaque = 0,
             std::string* etag = 0,
             bool follow = true,
             std::string* uri = 0);


  // ---------------------------------------------------------------------------
  // stat file to retrieve mode
  // ---------------------------------------------------------------------------

  int
  stat (const char *Name,
        mode_t &mode,
        XrdOucErrInfo &out_error,
        const XrdSecEntity *client = 0,
        const char *opaque = 0)
  {
    struct stat bfr;
    int rc = stat(Name, &bfr, out_error, client, opaque);
    if (!rc) mode = bfr.st_mode;
    return rc;
  }

  // ---------------------------------------------------------------------------
  // stat link
  // ---------------------------------------------------------------------------
  int lstat (const char *Name,
             struct stat *buf,
             XrdOucErrInfo &out_error,
             const XrdSecEntity *client = 0,
             const char *opaque = 0);

  //----------------------------------------------------------------------------
  //! Truncate a file (not supported in EOS, only via the file interface)
  //!
  //! @return SFS_ERROR and EOPNOTSUPP
  //----------------------------------------------------------------------------
  int truncate (const char*, XrdSfsFileOffset, XrdOucErrInfo&, const XrdSecEntity*, const char*);

  // ---------------------------------------------------------------------------
  // check access permissions
  // ---------------------------------------------------------------------------
  int access (const char*, int mode, XrdOucErrInfo&, const XrdSecEntity*, const char*);

  // ---------------------------------------------------------------------------
  // check access permissions by vid
  // ---------------------------------------------------------------------------
  int _access (const char*, int mode, XrdOucErrInfo&,
               eos::common::Mapping::VirtualIdentity &vid, const char*);

  // ---------------------------------------------------------------------------
  // define access permissions by vid for a file/directory
  // ---------------------------------------------------------------------------
  int acc_access (const char*,
                  XrdOucErrInfo&,
                  eos::common::Mapping::VirtualIdentity &vid,
                  std::string& accperm);

  // ---------------------------------------------------------------------------
  // set utimes
  // ---------------------------------------------------------------------------
  int utimes (const char*, struct timespec *tvp, XrdOucErrInfo&,
              const XrdSecEntity*, const char*);

  // ---------------------------------------------------------------------------
  // set utimes by vid
  // ---------------------------------------------------------------------------
  int _utimes (const char*, struct timespec *tvp, XrdOucErrInfo&,
               eos::common::Mapping::VirtualIdentity &vid, const char* opaque = 0);

  // ---------------------------------------------------------------------------
  // touch a file
  // ---------------------------------------------------------------------------
  int _touch (const char *path,
              XrdOucErrInfo &error,
              eos::common::Mapping::VirtualIdentity &vid,
              const char *ininfo = 0);

  // ---------------------------------------------------------------------------
  // list extended attributes of a directory
  // ---------------------------------------------------------------------------
  int attr_ls (const char *path,
               XrdOucErrInfo &out_error,
               const XrdSecEntity *client,
               const char *opaque,
               eos::IContainerMD::XAttrMap &map);

  // ---------------------------------------------------------------------------
  // set extended attribute of a directory
  // ---------------------------------------------------------------------------
  int attr_set (const char *path,
                XrdOucErrInfo &out_error,
                const XrdSecEntity *client,
                const char *opaque,
                const char *key,
                const char *value);

  // ---------------------------------------------------------------------------
  // get extended attribute of a directory
  // ---------------------------------------------------------------------------
  int attr_get (const char *path,
                XrdOucErrInfo &out_error,
                const XrdSecEntity *client,
                const char *opaque,
                const char *key,
                XrdOucString &value);

  // ---------------------------------------------------------------------------
  // remove extended attribute of a directory
  // ---------------------------------------------------------------------------
  int attr_rem (const char *path,
                XrdOucErrInfo &out_error,
                const XrdSecEntity *client,
                const char *opaque,
                const char *key);

  // ---------------------------------------------------------------------------
  // list extended attributes by vid
  // ---------------------------------------------------------------------------
  int _attr_ls (const char *path,
                XrdOucErrInfo &out_error,
                eos::common::Mapping::VirtualIdentity &vid,
                const char *opaque,
                eos::IContainerMD::XAttrMap &map,
		bool lock=true,
		bool links=false);

  // ---------------------------------------------------------------------------
  // set extended attribute by vid
  // ---------------------------------------------------------------------------
  int _attr_set (const char *path,
                 XrdOucErrInfo &out_error,
                 eos::common::Mapping::VirtualIdentity &vid,
                 const char *opaque,
                 const char *key,
                 const char *value);

  // ---------------------------------------------------------------------------
  // get extended attribute by vid
  // ---------------------------------------------------------------------------
  int _attr_get (const char *path,
                 XrdOucErrInfo &out_error,
                 eos::common::Mapping::VirtualIdentity &vid,
                 const char *opaque,
                 const char *key,
                 XrdOucString &value,
                 bool islocked = false);

  // ---------------------------------------------------------------------------
  // remove extended attribute by vid
  // ---------------------------------------------------------------------------
  int _attr_rem (const char *path,
                 XrdOucErrInfo &out_error,
                 eos::common::Mapping::VirtualIdentity &vid,
                 const char *opaque,
                 const char *key);

  // ---------------------------------------------------------------------------
  // clear all extended attributes by vid
  // ---------------------------------------------------------------------------

  int _attr_clear (const char *path,
                   XrdOucErrInfo &out_error,
                   eos::common::Mapping::VirtualIdentity &vid,
                   const char *opaque);

  // ---------------------------------------------------------------------------
  // drop stripe by vid
  // ---------------------------------------------------------------------------
  int _dropstripe (const char *path,
                   XrdOucErrInfo &error,
                   eos::common::Mapping::VirtualIdentity &vid,
                   unsigned long fsid,
                   bool forceRemove = false);

  // ---------------------------------------------------------------------------
  // verify stripe by vid
  // ---------------------------------------------------------------------------
  int _verifystripe (const char *path,
                     XrdOucErrInfo &error,
                     eos::common::Mapping::VirtualIdentity &vid,
                     unsigned long fsid,
                     XrdOucString options);

  // ---------------------------------------------------------------------------
  // move stripe by vid
  // ---------------------------------------------------------------------------
  int _movestripe (const char *path,
                   XrdOucErrInfo &error,
                   eos::common::Mapping::VirtualIdentity &vid,
                   unsigned long sourcefsid,
                   unsigned long targetfsid,
                   bool expressflag = false);

  // ---------------------------------------------------------------------------
  // copy stripe by vid
  // ---------------------------------------------------------------------------
  int _copystripe (const char *path,
                   XrdOucErrInfo &error,
                   eos::common::Mapping::VirtualIdentity &vid,
                   unsigned long sourcefsid,
                   unsigned long targetfsid,
                   bool expressflag = false);

  // ---------------------------------------------------------------------------
  // replicate stripe by vid
  // ---------------------------------------------------------------------------
  int _replicatestripe (const char *path,
                        XrdOucErrInfo &error,
                        eos::common::Mapping::VirtualIdentity &vid,
                        unsigned long sourcefsid,
                        unsigned long targetfsid,
                        bool dropstripe = false,
                        bool expressflag = false);

  // ---------------------------------------------------------------------------
  // replicate stripe providing file meta data by vid
  // ---------------------------------------------------------------------------
  int _replicatestripe (eos::IFileMD* fmd,
                        const char* path,
                        XrdOucErrInfo &error,
                        eos::common::Mapping::VirtualIdentity &vid,
                        unsigned long sourcefsid,
                        unsigned long targetfsid,
                        bool dropstripe = false,
                        bool expressflag = false);

  // ---------------------------------------------------------------------------
  // merge one file into another one (used by conversion)
  // ---------------------------------------------------------------------------

  int merge (const char* src_path,
             const char* dst_path,
             XrdOucErrInfo &error,
             eos::common::Mapping::VirtualIdentity &vid
             );

  // ---------------------------------------------------------------------------
  // create a versioned file
  // ---------------------------------------------------------------------------

  int Version (eos::common::FileId::fileid_t fileid,
               XrdOucErrInfo &error,
               eos::common::Mapping::VirtualIdentity &vid,
               int max_versions,
               XrdOucString* versionedname = 0,
               bool simulate = false);

  // ---------------------------------------------------------------------------
  // purge versioned files to max_versions
  // ---------------------------------------------------------------------------

  int PurgeVersion (const char* versiondir,
                    XrdOucErrInfo &error,
                    int max_versions);

  // ---------------------------------------------------------------------------
  // send resync command to a file system
  // ---------------------------------------------------------------------------
  int SendResync (eos::common::FileId::fileid_t fid,
                  eos::common::FileSystem::fsid_t fsid);

  // ---------------------------------------------------------------------------
  // static Mkpath is not supported
  // ---------------------------------------------------------------------------

  static int
  Mkpath (const char *path,
          mode_t mode,
          const char *info = 0,
          XrdSecEntity* client = 0,
          XrdOucErrInfo* error = 0)
  {
    return SFS_ERROR;
  }

  // ---------------------------------------------------------------------------
  // make a file sharing path with signature
  // ---------------------------------------------------------------------------

  std::string CreateSharePath (const char* path,
                               const char* info,
                               time_t expires,
                               XrdOucErrInfo &error,
                               eos::common::Mapping::VirtualIdentity &vid);

  // ---------------------------------------------------------------------------
  // verify a file sharing path with signature
  // ---------------------------------------------------------------------------

  bool VerifySharePath (const char* path,
                        XrdOucEnv* opaque);


  // ---------------------------------------------------------------------------
  // create Ofs error messsage
  // ---------------------------------------------------------------------------
  int Emsg (const char *, XrdOucErrInfo&, int, const char *x,
            const char *y = "");

<<<<<<< HEAD
  // ---------------------------------------------------------------------------
  // Constructor
  // ---------------------------------------------------------------------------
  XrdMgmOfs (XrdSysError *lp);

  // ---------------------------------------------------------------------------
  //! Destructor
  // ---------------------------------------------------------------------------

  virtual
  ~XrdMgmOfs ()
  {
  }

=======
>>>>>>> 695fcd0f
  // ---------------------------------------------------------------------------
  // Configuration routine
  // ---------------------------------------------------------------------------
  virtual int Configure (XrdSysError &);

  // ---------------------------------------------------------------------------
  // Namespace file view initialization thread start function
  // ---------------------------------------------------------------------------
  static void* StaticInitializeFileView (void* arg);

  // ---------------------------------------------------------------------------
  // Namepsace file view boot function
  // ---------------------------------------------------------------------------
  void* InitializeFileView ();

  // ---------------------------------------------------------------------------
  // Signal handler thread start function
  // ---------------------------------------------------------------------------
  static void* StaticSignalHandlerThread (void* arg);

  // ---------------------------------------------------------------------------
  // Signal handler thread function
  // ---------------------------------------------------------------------------
  void* SignalHandlerThread ();

<<<<<<< HEAD
  //----------------------------------------------------------------------------
  //! Init function
  //!
  //! This is just kept to be compatible with standard OFS plugins, but it is
  //! not used for the moment.
  //!
  //----------------------------------------------------------------------------
=======
  // ---------------------------------------------------------------------------
  // Initialization function
  // ---------------------------------------------------------------------------
>>>>>>> 695fcd0f
  virtual bool Init (XrdSysError &);

  //----------------------------------------------------------------------------
  // Create Stall response
  //!
  //! @param error error object with text/code
  //! @param stime seconds to stall
  //! @param msg message for the client
  //!
  //! @return number of seconds of stalling
  //----------------------------------------------------------------------------
  int Stall (XrdOucErrInfo &error, int stime, const char *msg);

  //----------------------------------------------------------------------------
  //! Create Redirection response
  //!
  //! @param error error object with text/code
  //! @param host redirection target host
  //! @param port redirection target port
  //!
  //!---------------------------------------------------------------------------
  int Redirect (XrdOucErrInfo &error, const char* host, int &port);

  // ---------------------------------------------------------------------------
  // Test if a client needs to be stalled
  // ---------------------------------------------------------------------------
  bool ShouldStall (const char* function,
                    int accessmode,
                    eos::common::Mapping::VirtualIdentity &vid,
                    int &stalltime, XrdOucString &stallmsg);

  // ---------------------------------------------------------------------------
  // Test if a  client should be redirected
  // ---------------------------------------------------------------------------
  bool ShouldRedirect (const char* function,
                       int accessmode,
                       eos::common::Mapping::VirtualIdentity &vid,
                       XrdOucString &host,
                       int &port);

  //----------------------------------------------------------------------------
  //! Test if there is stall configured for the given rule
  //!
  //! @param path the path where the rule should be checked (currently unused)
  //! @param rule the rule to check e.g. rule = "ENOENT:*" meaning we send a
  //!         stall if an entry is missing
  //! @param stalltime returns the configured time to stall
  //! @param stallmsg returns the message displayed to the client during a stall
  //! @return true if there is a stall configured otherwise false
  //!
  //! The interface is generic to check for individual paths, but currently we
  //! just implemented global rules for any paths. See Access.cc for details.
  //----------------------------------------------------------------------------
  bool HasStall (const char* path,
                 const char* rule,
                 int &stalltime,
                 XrdOucString &stallmsg);

  //----------------------------------------------------------------------------
  //!Test if there is redirect configured for a given rule
  //!
  //! @param path the path where the rule should be checked (currently unused)
  //! @param rule the rule to check e.g. rule = "ENOENT:*" meaning we send a
  //!        redirect if an entry is missing
  //! @param host returns the redirection target host
  //! @param port returns the redirection target port
  //! @return true if there is a redirection configured otherwise false
  //!
  //! The interface is generic to check for individual paths, but currently we
  //! just implemented global rules for any paths. See Access.cc for details.
  //----------------------------------------------------------------------------
  bool HasRedirect (const char* path,
                    const char* rule,
                    XrdOucString &host,
                    int &port);

  // Retrieve a mapping for a given path
  // ---------------------------------------------------------------------------
  void PathRemap (const char* inpath, XrdOucString &outpath); // global namespace remapping

  // ---------------------------------------------------------------------------
  // Add a path mapping rule
  // ---------------------------------------------------------------------------
  bool AddPathMap (const char* source, const char* target); // add a mapping to the path map

  // ---------------------------------------------------------------------------
  // Reset path mapping
  // ---------------------------------------------------------------------------
  void ResetPathMap (); // reset/empty the path map

  // ---------------------------------------------------------------------------
  // Send an explicit deletion message to any fsid/fid pair
  // ---------------------------------------------------------------------------
  bool DeleteExternal (eos::common::FileSystem::fsid_t fsid,
                       unsigned long long fid);

  
  // ---------------------------------------------------------------------------
  // Statistics circular buffer thread startup function
  // ---------------------------------------------------------------------------
  static void* StartMgmStats (void *pp);

  
  // ---------------------------------------------------------------------------
  // Filesystem error/config listener thread startup function
  // ---------------------------------------------------------------------------
  static void* StartMgmFsConfigListener (void *pp);

  
  //----------------------------------------------------------------------------
  //! Authentication master thread startup static function
  //!
  //! @param pp pointer to the XrdMgmOfs class
  //!
  //----------------------------------------------------------------------------
  static void* StartAuthMasterThread (void *pp);

  
  //----------------------------------------------------------------------------
  //! Authentication master thread function - accepts requests from EOS AUTH
  //! plugins which he then forwards to worker threads.
  //----------------------------------------------------------------------------
  void AuthMasterThread ();
  

  //----------------------------------------------------------------------------
  //! Authentication worker thread startup static function
  //!
  //! @param pp pointer to the XrdMgmOfs class
  //!
  //----------------------------------------------------------------------------
  static void* StartAuthWorkerThread (void *pp);


  //----------------------------------------------------------------------------
  //! Authentication worker thread function - accepts requests from the master,
  //! executed the proper action and replies with the result.
  //----------------------------------------------------------------------------
  void AuthWorkerThread ();
  
  
  // ---------------------------------------------------------------------------
  // Filesystem error and configuration change listener thread function
  // ---------------------------------------------------------------------------
  void FsConfigListener ();

<<<<<<< HEAD
  
=======
  //------------------------------------------------------------------------------
  //! Add backup job to the queue to be picked up by the archive/backup submitter
  //! thread.
  //!
  //! @param job_opaque string representing the opaque information necessary for
  //!        the backup operation to be executed
  //! @return true if submission successful, otherwise false
  //------------------------------------------------------------------------------
  bool SubmitBackupJob(const std::string& job_opaque);

  //------------------------------------------------------------------------------
  //! Get set of pending backups i.e. return the path of the backup operations
  //! that are still pending at the MGM.
  //!
  //! @return vector of ArchDirStatus object representing the status of the
  //!         pending backup operations
  //------------------------------------------------------------------------------
  std::vector<ProcCommand::ArchDirStatus>
  GetPendingBkps();

>>>>>>> 695fcd0f
  // ---------------------------------------------------------------------------
  // configuration variables
  // ---------------------------------------------------------------------------
  char *ConfigFN; //< name of the configuration file
  ConfigEngine* ConfEngine; //< storing/restoring configuration
  XrdCapability* CapabilityEngine; //< authorization module for token encryption/decryption
<<<<<<< HEAD
  uint64_t mCapabilityValidity; ///< Time in seconds the capability is valid

=======
>>>>>>> 695fcd0f
  XrdOucString MgmOfsBroker; //< Url of the message broker without MGM subject
  XrdOucString MgmOfsBrokerUrl; //< Url of the message broker with MGM subject
  XrdOucString MgmOfsVstBrokerUrl; //< Url of the message broker
  XrdOucString MgmArchiveDstUrl; ///< URL where all archives are saved
  XrdOucString MgmArchiveSvcClass; ///< CASTOR svcClass for archive transfers
  Messaging* MgmOfsMessaging; //< messaging interface class
  VstMessaging* MgmOfsVstMessaging; //< admin messaging interface class
  XrdOucString MgmDefaultReceiverQueue; //< Queue where we are sending to by default
  XrdOucString MgmOfsName; //< mount point of the filesystem
  XrdOucString MgmOfsAlias; //< alias of this MGM instance
  //! Xrootd port where redirections go on the FSTs -default is 1094
  XrdOucString MgmOfsTargetPort;
  XrdOucString MgmOfsQueue; //< our mgm queue name
  XrdOucString MgmOfsInstanceName; //< name of the EOS instance
  XrdOucString MgmConfigDir; //< Directory where config files are stored
  XrdOucString MgmConfigAutoLoad; //< Name of the automatically loaded configuration file
  //! Directory where tmp. archive transfer files are saved
  XrdOucString MgmArchiveDir; 
  XrdOucString MgmProcPath; //< Directory with proc files
  XrdOucString MgmProcConversionPath; //< Directory with conversion files (used as temporary files when a layout is changed using third party copy)
  XrdOucString MgmProcMasterPath; //< Full path to the master indication proc file
  XrdOucString MgmProcArchivePath; ///< EOS directory where archive dir inodes
                                   ///< are saved for fast find functionality
  XrdOucString AuthLib; //< path to a possible authorizationn library
  XrdOucString MgmNsFileChangeLogFile; //< path to namespace changelog file for files
  XrdOucString MgmNsDirChangeLogFile; //< path to namespace changelog file for directories
  XrdOucString MgmConfigQueue; //< name of the mgm-wide broadcasted shared hash
  XrdOucString AllConfigQueue; //< name of the cluster-wide broadcasted shared hash
  XrdOucString FstConfigQueue; //< name of the fst-wide broadcasted shared hash

  XrdOucString SpaceConfigQueuePrefix; //< name of the prefix for space configuration
  XrdOucString NodeConfigQueuePrefix; //< name of the prefix for node configuration
  XrdOucString GroupConfigQueuePrefix; //< name of the prefix for group configuration

  XrdOucString MgmTxDir; //<  Directory containing the transfer database and archive
  XrdOucString MgmAuthDir; //< Directory containing exported authentication token

  XrdOucString ManagerId; //< manager id in <host>:<port> format
  XrdOucString ManagerIp; //< manager ip in <xxx.yyy.zzz.vvv> format
  int ManagerPort; //< manager port as number e.g. 1094

  eos::common::LinuxStat::linux_stat_t LinuxStatsStartup; // => process state after namespace load time

  std::map<eos::common::FileSystem::fsid_t, time_t> ScheduledToDrainFid; // map with scheduled fids for draining
  XrdSysMutex ScheduledToDrainFidMutex; //< mutex protecting ScheduledToDrainFid
  std::map<eos::common::FileSystem::fsid_t, time_t> ScheduledToBalanceFid; // map with scheduled fids for balancing
  XrdSysMutex ScheduledToBalanceFidMutex; //< mutex protecting ScheduledToBalanceFid

  time_t StartTime; //< out starttime
  char* HostName; //< our hostname as derived in XrdOfs
  char* HostPref; //< our hostname as derived in XrdOfs without domain

  static XrdSysError *eDest; //< error routing object

<<<<<<< HEAD
  // ---------------------------------------------------------------------------
  // namespace specific variables
  // ---------------------------------------------------------------------------

=======
#ifdef HAVE_ZMQ
  ZMQ* zMQ; //<  ZMQ processor
#endif

  //----------------------------------------------------------------------------
  // Namespace specific variables
  //----------------------------------------------------------------------------
>>>>>>> 695fcd0f
  enum eNamespace {
    kDown = 0, kBooting = 1, kBooted = 2, kFailed = 3, kCompacting = 4
  };

  int Initialized; //< indicating the initialization state of the namespace with the above enum
  time_t InitializationTime; //< time of the initialization
  XrdSysMutex InitializationMutex; //< mutex protecting above variables
  bool Shutdown; //< true if the shutdown function was called => avoid to join some threads
  bool RemoveStallRuleAfterBoot; //< indicates that after a boot there shouldn't be a stall rule for all alias '*'
  static const char* gNameSpaceState[]; //< const strings to print the namespace boot state as in eNamespace

  //----------------------------------------------------------------------------
  // State variables
  //----------------------------------------------------------------------------
  bool IsReadOnly; //< true if this is a read-only redirector
  bool IsRedirect; //< true if the Redirect function should be called to redirect
  bool IsStall; //< true if the Stall function should be called to send a wait
  bool IsWriteStall; //< true if the Stall function should be called to send a wait to everything doing 'writes'
  bool authorize; //< determins if the autorization should be applied or not
  bool IssueCapability; //< defines if the Mgm issues capabilities
  bool MgmRedirector; //<  Act's only as a redirector, disables many components in the MGM
  bool ErrorLog; //<  Mgm writes error log with cluster collected file into /var/log/eos/error.log if <true>

<<<<<<< HEAD
  // ---------------------------------------------------------------------------
  // namespace variables
  // ---------------------------------------------------------------------------
  eos::IContainerMDSvc *eosDirectoryService; //< changelog for directories
  eos::IFileMDSvc *eosFileService; //< changelog for files
=======
  //----------------------------------------------------------------------------
  // Namespace variables
  //----------------------------------------------------------------------------
  eos::ChangeLogContainerMDSvc *eosDirectoryService; //< changelog for directories
  eos::ChangeLogFileMDSvc *eosFileService; //< changelog for files
>>>>>>> 695fcd0f
  eos::IView *eosView; //< hierarchical view of the namespace
  eos::IFsView *eosFsView; //< filesystem view of the namespace
  eos::IFileMDChangeListener* eosContainerAccounting; //< subtree accoutning
  eos::IContainerMDChangeListener* eosSyncTimeAccounting; //< subtree mtime propagation
  XrdSysMutex eosViewMutex; //< mutex making the namespace single threaded
  eos::common::RWMutex eosViewRWMutex; //< rw namespace mutex
  XrdOucString MgmMetaLogDir; //  Directory containing the meta data (change) log files

  //----------------------------------------------------------------------------
  // Thread variables
  //----------------------------------------------------------------------------
  pthread_t deletion_tid; //< Thead Id of the deletion thread
  pthread_t stats_tid; //< Thread Id of the stats thread
  pthread_t fsconfiglistener_tid; //< Thread ID of the fs listener/config change thread
  pthread_t auth_tid; ///< Thread Id of the authentication thread
  std::vector<pthread_t> mVectTid; ///< vector of auth worker threads ids

  //----------------------------------------------------------------------------
<<<<<<< HEAD
  // Authentication plugin variables like the ZMQ front end port number and the
  // number of worker threads available at the MGM
  //----------------------------------------------------------------------------
  unsigned int mFrontendPort; ///< frontend port number for incoming requests
  unsigned int mNumAuthThreads; ///< max number of auth worker threads
  zmq::context_t* mZmqContext; ///< ZMQ context for all the sockets
  
  // ---------------------------------------------------------------------------
  // class objects
  // ---------------------------------------------------------------------------
  XrdAccAuthorize *Authorization; //< Authorization   Service

  Stat MgmStats; //<  Mgm Namespace Statistics

=======
  // Class objects
  //----------------------------------------------------------------------------
  XrdAccAuthorize *Authorization; ///< Authorization service
  Stat MgmStats; ///<  Mgm Namespace Statistics
>>>>>>> 695fcd0f
  Iostat IoStats; //<  Mgm IO Statistics
  //! Mgm IO Report store path by default is /var/tmp/eos/report
  XrdOucString IoReportStorePath;

  //! Class implementing comment log: mgm writes all proc commands with a
  //! comment into /var/log/eos/comments.log.
  eos::common::CommentLog* commentLog;
  Fsck FsCheck; //<  Class checking the filesystem
   //! Map remembering 'healing' inodes
  google::sparse_hash_map<unsigned long long, time_t> MgmHealMap;
  XrdSysMutex MgmHealMapMutex; //< mutex protecting the help map
  Master MgmMaster; //<  Master/Slave configuration/failover class

  //! Map storing the last time of a filesystem dump, this information is used
  //! to track filesystems which have not been checked decentral by an FST. It
  //! is filled in the 'dumpmd' function definde in Procinterface
  std::map<eos::common::FileSystem::fsid_t, time_t> DumpmdTimeMap;
  XrdSysMutex DumpmdTimeMapMutex; //< mutex protecting the 'dumpmd' time
  eos::common::RWMutex PathMapMutex; //< mutex protecting the path map
  std::map<std::string, std::string> PathMap; //< Map for global path remapping
  XrdMqSharedObjectManager ObjectManager; //< Shared Hash/Queue ObjectManager
<<<<<<< HEAD
  XrdMqSharedObjectChangeNotifier ObjectNotifier; //< Shared Hash/Queue Object Change Notifier

  GeoTreeEngine GeotreeEngine; //< Placement / Access Engine

  // map keeping the modification times of directories, they are either directly inserted from directory/file creation or they are set from a directory listing
  XrdSysMutex MgmDirectoryModificationTimeMutex; //<  mutex protecting Directory Modificatino Time map MgmDirectoryModificationTime

  google::sparse_hash_map<unsigned long long, struct timespec> MgmDirectoryModificationTime;

=======
>>>>>>> 695fcd0f
  HttpServer Httpd; //<  Http daemon if available
  LRU LRUd; //< LRU object running the LRU policy engine
  Egroup EgroupRefresh; //<  Egroup refresh object running asynchronous Egroup fetch thread
  Recycle Recycler; //<  Recycle object running the recycle bin deletion thread
  bool UTF8; //< True if running in less restrictive character set mode
  std::string mArchiveEndpoint; ///< archive ZMQ connection endpoint
  std::string mFstGwHost; ///< FST gateway redirect fqdn host
  int mFstGwPort; ///< FST gateway redirect port, default 1094
<<<<<<< HEAD
  
private:

  eos::common::Mapping::VirtualIdentity vid; ///< virtual identity
  std::map<std::string, XrdMgmOfsDirectory*> mMapDirs; ///< uuid to directory obj. mapping
  std::map<std::string, XrdMgmOfsFile*> mMapFiles; ///< uuid to file obj. mapping
  XrdSysMutex mMutexDirs; ///< mutex for protecting the access at the dirs map
  XrdSysMutex mMutexFiles; ///< mutex for protecting the access at the files map


  //----------------------------------------------------------------------------
  //! Check that the auth ProtocolBuffer request has not been tampered with
  //!
  //! @param reqProto request ProtocolBuffer from an authentication plugin
  //!
  //! @return true if request is valid, otherwise false
  //----------------------------------------------------------------------------
  bool ValidAuthRequest(eos::auth::RequestProto* reqProto);

  
  //----------------------------------------------------------------------------
  //! Initialize MGM statistics to 0
  //----------------------------------------------------------------------------
  void InitStats();
=======

 private:
  eos::common::Mapping::VirtualIdentity vid; ///< Virtual identity
  pthread_t mSubmitterTid; ///< Archive submitter thread
  XrdSysMutex mJobsQMutex; ///< Mutex for archive/backup job queue
  std::list<std::string> mPendingBkps; ///< Backup jobs queue

  //----------------------------------------------------------------------------
  //! Static method to start a thread that will queue, build and submit backup
  //! operations to the archiver daemon.
  //!
  //! @param arg mgm object
  //----------------------------------------------------------------------------
  static void* StartArchiveSubmitter(void* arg);

  //----------------------------------------------------------------------------
  //! Implementation of the archive/backup submitter thread
  //----------------------------------------------------------------------------
  void* ArchiveSubmitter();

  //------------------------------------------------------------------------------
  //! Stop the submitted thread and join
  //------------------------------------------------------------------------------
  void StopArchiveSubmitter();
>>>>>>> 695fcd0f
};

extern XrdMgmOfs* gOFS; //< Global handle to XrdMgmOfs object

#endif<|MERGE_RESOLUTION|>--- conflicted
+++ resolved
@@ -97,6 +97,7 @@
 #ifndef __EOSMGM_MGMOFS__HH__
 #define __EOSMGM_MGMOFS__HH__
 
+/*----------------------------------------------------------------------------*/
 #include "authz/XrdCapability.hh"
 #include "common/Mapping.hh"
 #include "common/SymKeys.hh"
@@ -119,23 +120,11 @@
 #include "mgm/VstMessaging.hh"
 #include "mgm/ProcInterface.hh"
 #include "mgm/http/HttpServer.hh"
-<<<<<<< HEAD
 #include "namespace/interface/IView.hh"
 #include "namespace/interface/IFsView.hh"
 #include "namespace/interface/IFileMDSvc.hh"
 #include "namespace/interface/IContainerMDSvc.hh"
 /*----------------------------------------------------------------------------*/
-=======
-#include "namespace/IView.hh"
-#include "namespace/IFileMDSvc.hh"
-#include "namespace/IContainerMDSvc.hh"
-#include "namespace/views/HierarchicalView.hh"
-#include "namespace/accounting/FileSystemView.hh"
-#include "namespace/accounting/ContainerAccounting.hh"
-#include "namespace/accounting/SyncTimeAccounting.hh"
-#include "namespace/persistency/ChangeLogContainerMDSvc.hh"
-#include "namespace/persistency/ChangeLogFileMDSvc.hh"
->>>>>>> 695fcd0f
 #include "XrdOuc/XrdOucHash.hh"
 #include "XrdOuc/XrdOucTable.hh"
 #include "XrdOuc/XrdOucTrace.hh"
@@ -143,8 +132,8 @@
 #include "XrdSfs/XrdSfsInterface.hh"
 #include "XrdSys/XrdSysPthread.hh"
 #include "XrdSys/XrdSysTimer.hh"
+/*----------------------------------------------------------------------------*/
 #include <dirent.h>
-<<<<<<< HEAD
 /*----------------------------------------------------------------------------*/
 #include "auth_plugin/ProtoUtils.hh"
 /*----------------------------------------------------------------------------*/
@@ -158,29 +147,19 @@
 class XrdMgmOfsDirectory;
 
 /*----------------------------------------------------------------------------*/
-=======
-#include "zmq.hpp"
-
-
-USE_EOSMGMNAMESPACE
-
-//------------------------------------------------------------------------------
->>>>>>> 695fcd0f
 //! Class implementing atomic meta data commands
-//------------------------------------------------------------------------------
+/*----------------------------------------------------------------------------*/
 class XrdMgmOfs : public XrdSfsFileSystem, public eos::common::LogId {
   friend class XrdMgmOfsFile;
   friend class XrdMgmOfsDirectory;
   friend class ProcCommand;
 
 public:
-  //----------------------------------------------------------------------------
-  //! Constructor
-  //----------------------------------------------------------------------------
-  XrdMgmOfs (XrdSysError *lp);
-
-  //----------------------------------------------------------------------------
-<<<<<<< HEAD
+  // ---------------------------------------------------------------------------
+  // Object Allocation Functions
+  // ---------------------------------------------------------------------------
+
+  //----------------------------------------------------------------------------
   //! Return a MGM directory object
   //!
   //! @param user user-name
@@ -199,23 +178,6 @@
   //! @return MGM file object 
   //----------------------------------------------------------------------------
   XrdSfsFile* newFile (char *user = 0, int MonID = 0);
-=======
-  //! Destructor
-  //----------------------------------------------------------------------------
-  virtual ~XrdMgmOfs();
-
-  //----------------------------------------------------------------------------
-  // Create MGM directory object
-  //----------------------------------------------------------------------------
-  XrdSfsDirectory*
-  newDir (char *user = 0, int MonID = 0);
-
-  //----------------------------------------------------------------------------
-  // Create MGM file object
-  //----------------------------------------------------------------------------
-  XrdSfsFile*
-  newFile (char *user = 0, int MonID = 0);
->>>>>>> 695fcd0f
 
   //----------------------------------------------------------------------------
   //! Meta data functions
@@ -382,12 +344,7 @@
             const char *opaque = 0,
             bool simulate = false,
             bool keepversion = false,
-<<<<<<< HEAD
 	    bool no_recycling = false);
-=======
-            bool lock_quota = true,
-            bool no_recycling = false);
->>>>>>> 695fcd0f
 
   // ---------------------------------------------------------------------------
   // find files internal function
@@ -403,7 +360,7 @@
              time_t millisleep = 0,
              bool nscounter = true,
              int maxdepth = 0,
-             const char* filematch = 0
+	     const char* filematch = 0
              );
 
   // ---------------------------------------------------------------------------
@@ -581,8 +538,7 @@
   // ---------------------------------------------------------------------------
   // check access permissions by vid
   // ---------------------------------------------------------------------------
-  int _access (const char*, int mode, XrdOucErrInfo&,
-               eos::common::Mapping::VirtualIdentity &vid, const char*);
+  int _access (const char*, int mode, XrdOucErrInfo&, eos::common::Mapping::VirtualIdentity &vid, const char*);
 
   // ---------------------------------------------------------------------------
   // define access permissions by vid for a file/directory
@@ -595,14 +551,11 @@
   // ---------------------------------------------------------------------------
   // set utimes
   // ---------------------------------------------------------------------------
-  int utimes (const char*, struct timespec *tvp, XrdOucErrInfo&,
-              const XrdSecEntity*, const char*);
-
+  int utimes (const char*, struct timespec *tvp, XrdOucErrInfo&, const XrdSecEntity*, const char*);
   // ---------------------------------------------------------------------------
   // set utimes by vid
   // ---------------------------------------------------------------------------
-  int _utimes (const char*, struct timespec *tvp, XrdOucErrInfo&,
-               eos::common::Mapping::VirtualIdentity &vid, const char* opaque = 0);
+  int _utimes (const char*, struct timespec *tvp, XrdOucErrInfo&, eos::common::Mapping::VirtualIdentity &vid, const char* opaque = 0);
 
   // ---------------------------------------------------------------------------
   // touch a file
@@ -834,7 +787,6 @@
   int Emsg (const char *, XrdOucErrInfo&, int, const char *x,
             const char *y = "");
 
-<<<<<<< HEAD
   // ---------------------------------------------------------------------------
   // Constructor
   // ---------------------------------------------------------------------------
@@ -849,8 +801,6 @@
   {
   }
 
-=======
->>>>>>> 695fcd0f
   // ---------------------------------------------------------------------------
   // Configuration routine
   // ---------------------------------------------------------------------------
@@ -876,7 +826,6 @@
   // ---------------------------------------------------------------------------
   void* SignalHandlerThread ();
 
-<<<<<<< HEAD
   //----------------------------------------------------------------------------
   //! Init function
   //!
@@ -884,11 +833,6 @@
   //! not used for the moment.
   //!
   //----------------------------------------------------------------------------
-=======
-  // ---------------------------------------------------------------------------
-  // Initialization function
-  // ---------------------------------------------------------------------------
->>>>>>> 695fcd0f
   virtual bool Init (XrdSysError &);
 
   //----------------------------------------------------------------------------
@@ -1035,9 +979,6 @@
   // ---------------------------------------------------------------------------
   void FsConfigListener ();
 
-<<<<<<< HEAD
-  
-=======
   //------------------------------------------------------------------------------
   //! Add backup job to the queue to be picked up by the archive/backup submitter
   //! thread.
@@ -1058,18 +999,16 @@
   std::vector<ProcCommand::ArchDirStatus>
   GetPendingBkps();
 
->>>>>>> 695fcd0f
   // ---------------------------------------------------------------------------
   // configuration variables
   // ---------------------------------------------------------------------------
   char *ConfigFN; //< name of the configuration file
+
   ConfigEngine* ConfEngine; //< storing/restoring configuration
+
   XrdCapability* CapabilityEngine; //< authorization module for token encryption/decryption
-<<<<<<< HEAD
   uint64_t mCapabilityValidity; ///< Time in seconds the capability is valid
 
-=======
->>>>>>> 695fcd0f
   XrdOucString MgmOfsBroker; //< Url of the message broker without MGM subject
   XrdOucString MgmOfsBrokerUrl; //< Url of the message broker with MGM subject
   XrdOucString MgmOfsVstBrokerUrl; //< Url of the message broker
@@ -1080,8 +1019,7 @@
   XrdOucString MgmDefaultReceiverQueue; //< Queue where we are sending to by default
   XrdOucString MgmOfsName; //< mount point of the filesystem
   XrdOucString MgmOfsAlias; //< alias of this MGM instance
-  //! Xrootd port where redirections go on the FSTs -default is 1094
-  XrdOucString MgmOfsTargetPort;
+  XrdOucString MgmOfsTargetPort; //< xrootd port where redirections go on the OSTs -default is 1094
   XrdOucString MgmOfsQueue; //< our mgm queue name
   XrdOucString MgmOfsInstanceName; //< name of the EOS instance
   XrdOucString MgmConfigDir; //< Directory where config files are stored
@@ -1124,20 +1062,10 @@
 
   static XrdSysError *eDest; //< error routing object
 
-<<<<<<< HEAD
   // ---------------------------------------------------------------------------
   // namespace specific variables
   // ---------------------------------------------------------------------------
 
-=======
-#ifdef HAVE_ZMQ
-  ZMQ* zMQ; //<  ZMQ processor
-#endif
-
-  //----------------------------------------------------------------------------
-  // Namespace specific variables
-  //----------------------------------------------------------------------------
->>>>>>> 695fcd0f
   enum eNamespace {
     kDown = 0, kBooting = 1, kBooted = 2, kFailed = 3, kCompacting = 4
   };
@@ -1149,9 +1077,10 @@
   bool RemoveStallRuleAfterBoot; //< indicates that after a boot there shouldn't be a stall rule for all alias '*'
   static const char* gNameSpaceState[]; //< const strings to print the namespace boot state as in eNamespace
 
-  //----------------------------------------------------------------------------
-  // State variables
-  //----------------------------------------------------------------------------
+  // ---------------------------------------------------------------------------
+  // state variables
+  // ---------------------------------------------------------------------------
+
   bool IsReadOnly; //< true if this is a read-only redirector
   bool IsRedirect; //< true if the Redirect function should be called to redirect
   bool IsStall; //< true if the Stall function should be called to send a wait
@@ -1161,19 +1090,11 @@
   bool MgmRedirector; //<  Act's only as a redirector, disables many components in the MGM
   bool ErrorLog; //<  Mgm writes error log with cluster collected file into /var/log/eos/error.log if <true>
 
-<<<<<<< HEAD
   // ---------------------------------------------------------------------------
   // namespace variables
   // ---------------------------------------------------------------------------
   eos::IContainerMDSvc *eosDirectoryService; //< changelog for directories
   eos::IFileMDSvc *eosFileService; //< changelog for files
-=======
-  //----------------------------------------------------------------------------
-  // Namespace variables
-  //----------------------------------------------------------------------------
-  eos::ChangeLogContainerMDSvc *eosDirectoryService; //< changelog for directories
-  eos::ChangeLogFileMDSvc *eosFileService; //< changelog for files
->>>>>>> 695fcd0f
   eos::IView *eosView; //< hierarchical view of the namespace
   eos::IFsView *eosFsView; //< filesystem view of the namespace
   eos::IFileMDChangeListener* eosContainerAccounting; //< subtree accoutning
@@ -1182,9 +1103,9 @@
   eos::common::RWMutex eosViewRWMutex; //< rw namespace mutex
   XrdOucString MgmMetaLogDir; //  Directory containing the meta data (change) log files
 
-  //----------------------------------------------------------------------------
-  // Thread variables
-  //----------------------------------------------------------------------------
+  // ---------------------------------------------------------------------------
+  // thread variables
+  // ---------------------------------------------------------------------------
   pthread_t deletion_tid; //< Thead Id of the deletion thread
   pthread_t stats_tid; //< Thread Id of the stats thread
   pthread_t fsconfiglistener_tid; //< Thread ID of the fs listener/config change thread
@@ -1192,7 +1113,6 @@
   std::vector<pthread_t> mVectTid; ///< vector of auth worker threads ids
 
   //----------------------------------------------------------------------------
-<<<<<<< HEAD
   // Authentication plugin variables like the ZMQ front end port number and the
   // number of worker threads available at the MGM
   //----------------------------------------------------------------------------
@@ -1207,34 +1127,28 @@
 
   Stat MgmStats; //<  Mgm Namespace Statistics
 
-=======
-  // Class objects
-  //----------------------------------------------------------------------------
-  XrdAccAuthorize *Authorization; ///< Authorization service
-  Stat MgmStats; ///<  Mgm Namespace Statistics
->>>>>>> 695fcd0f
   Iostat IoStats; //<  Mgm IO Statistics
-  //! Mgm IO Report store path by default is /var/tmp/eos/report
-  XrdOucString IoReportStorePath;
-
-  //! Class implementing comment log: mgm writes all proc commands with a
-  //! comment into /var/log/eos/comments.log.
-  eos::common::CommentLog* commentLog;
+
+  XrdOucString IoReportStorePath; //<  Mgm IO Report store path by default is /var/tmp/eos/report
+
+  eos::common::CommentLog* commentLog; //<  Class implementing comment log: mgm writes all proc commands with a comment into /var/log/eos/comments.log
+
   Fsck FsCheck; //<  Class checking the filesystem
-   //! Map remembering 'healing' inodes
-  google::sparse_hash_map<unsigned long long, time_t> MgmHealMap;
+  google::sparse_hash_map<unsigned long long, time_t> MgmHealMap; //< map remembering 'healing' inodes
+
   XrdSysMutex MgmHealMapMutex; //< mutex protecting the help map
+
   Master MgmMaster; //<  Master/Slave configuration/failover class
 
-  //! Map storing the last time of a filesystem dump, this information is used
-  //! to track filesystems which have not been checked decentral by an FST. It
-  //! is filled in the 'dumpmd' function definde in Procinterface
-  std::map<eos::common::FileSystem::fsid_t, time_t> DumpmdTimeMap;
+  std::map<eos::common::FileSystem::fsid_t, time_t> DumpmdTimeMap; //< this map stores the last time of a filesystem dump, this information is used to track filesystems which have not been checked decentral by an FST. It is filled in the 'dumpmd' function definde in Procinterface
+
   XrdSysMutex DumpmdTimeMapMutex; //< mutex protecting the 'dumpmd' time
+
   eos::common::RWMutex PathMapMutex; //< mutex protecting the path map
-  std::map<std::string, std::string> PathMap; //< Map for global path remapping
+
+  std::map<std::string, std::string> PathMap; //< containing global path remapping
+
   XrdMqSharedObjectManager ObjectManager; //< Shared Hash/Queue ObjectManager
-<<<<<<< HEAD
   XrdMqSharedObjectChangeNotifier ObjectNotifier; //< Shared Hash/Queue Object Change Notifier
 
   GeoTreeEngine GeotreeEngine; //< Placement / Access Engine
@@ -1244,17 +1158,19 @@
 
   google::sparse_hash_map<unsigned long long, struct timespec> MgmDirectoryModificationTime;
 
-=======
->>>>>>> 695fcd0f
   HttpServer Httpd; //<  Http daemon if available
+
   LRU LRUd; //< LRU object running the LRU policy engine
+
   Egroup EgroupRefresh; //<  Egroup refresh object running asynchronous Egroup fetch thread
+
   Recycle Recycler; //<  Recycle object running the recycle bin deletion thread
-  bool UTF8; //< True if running in less restrictive character set mode
+
+  bool UTF8; //< true if running in less restrictive character set mode
+
   std::string mArchiveEndpoint; ///< archive ZMQ connection endpoint
   std::string mFstGwHost; ///< FST gateway redirect fqdn host
   int mFstGwPort; ///< FST gateway redirect port, default 1094
-<<<<<<< HEAD
   
 private:
 
@@ -1279,10 +1195,7 @@
   //! Initialize MGM statistics to 0
   //----------------------------------------------------------------------------
   void InitStats();
-=======
-
- private:
-  eos::common::Mapping::VirtualIdentity vid; ///< Virtual identity
+
   pthread_t mSubmitterTid; ///< Archive submitter thread
   XrdSysMutex mJobsQMutex; ///< Mutex for archive/backup job queue
   std::list<std::string> mPendingBkps; ///< Backup jobs queue
@@ -1304,9 +1217,9 @@
   //! Stop the submitted thread and join
   //------------------------------------------------------------------------------
   void StopArchiveSubmitter();
->>>>>>> 695fcd0f
 };
-
-extern XrdMgmOfs* gOFS; //< Global handle to XrdMgmOfs object
+/*----------------------------------------------------------------------------*/
+extern XrdMgmOfs* gOFS; //< global handle to XrdMgmOfs object
+/*----------------------------------------------------------------------------*/
 
 #endif