--- conflicted
+++ resolved
@@ -46,14 +46,14 @@
 #ifdef EOS_MICRO_HTTPD
 /*----------------------------------------------------------------------------*/
 int
-HttpServer::Handler (void *cls,
+HttpServer::Handler (void                  *cls,
                      struct MHD_Connection *connection,
-                     const char *url,
-                     const char *method,
-                     const char *version,
-                     const char *uploadData,
-                     size_t *uploadDataSize,
-                     void **ptr)
+                     const char            *url,
+                     const char            *method,
+                     const char            *version,
+                     const char            *uploadData,
+                     size_t                *uploadDataSize,
+                     void                 **ptr)
 {
   std::map<std::string, std::string> headers;
   bool go=false;
@@ -102,10 +102,10 @@
     *ptr = handler;
     // PUT has to run through to avoid the generation of 100-CONTINUE before a redirect
     if ( strcmp(method,"PUT") )
-      return MHD_YES;
+    return MHD_YES;
   }
   // Retrieve the protocol handler stored in *ptr
-  eos::common::ProtocolHandler *protocolHandler = (eos::common::ProtocolHandler*) * ptr;
+  eos::common::ProtocolHandler *protocolHandler = (eos::common::ProtocolHandler*) *ptr;
 
   // For requests which have a body (i.e. uploadDataSize != 0) we must handle
   // the body data on the second reentrant call to this function. We must
@@ -130,16 +130,11 @@
     // Make a request object
     std::string body(uploadData, *uploadDataSize);
     eos::common::HttpRequest *request = new eos::common::HttpRequest(
-                                                                     headers, method, url,
-                                                                     query.c_str() ? query : "",
-                                                                     body, uploadDataSize, cookies);
-<<<<<<< HEAD
+                                            headers, method, url,
+                                            query.c_str() ? query : "",
+                                            body, uploadDataSize, cookies);
     eos_static_debug("\n\n%s\n%s\n", request->ToString().c_str(), request->GetBody().c_str());
-    
-=======
-    eos_static_debug("\n\n%s", request->ToString().c_str());
-
->>>>>>> 322e8a74
+
     // Handle the request and build a response based on the specific protocol
     protocolHandler->HandleRequest(request);
     delete request;
@@ -182,11 +177,7 @@
     // Queue the response
     int ret = MHD_queue_response(connection, response->GetResponseCode(),
                                  mhdResponse);
-<<<<<<< HEAD
     eos_static_debug("msg=\"MHD_queue_response\" retc=%d", ret);
-=======
-    eos_static_info("msg=\"MHD_queue_response\" retc=%d", ret);
->>>>>>> 322e8a74
     MHD_destroy_response(mhdResponse);
     delete protocolHandler;
     *ptr = 0;
@@ -205,19 +196,14 @@
 
 /*----------------------------------------------------------------------------*/
 eos::common::Mapping::VirtualIdentity*
-HttpServer::Authenticate (std::map<std::string, std::string> &headers)
+HttpServer::Authenticate(std::map<std::string, std::string> &headers)
 {
   eos::common::Mapping::VirtualIdentity *vid = 0;
-<<<<<<< HEAD
   std::string clientDN = headers["ssl_client_s_dn"];
   std::string remoteUser = headers["remote-user"];
-=======
-  std::string clientDN = headers["SSL_CLIENT_S_DN"];
-  std::string remoteUser = headers["Remote-User"];
->>>>>>> 322e8a74
   std::string dn;
   std::string username;
-  unsigned pos;
+  unsigned    pos;
 
   if (clientDN.empty() && remoteUser.empty())
   {
@@ -228,90 +214,84 @@
   {
     if (clientDN.length())
     {
-      // Stat the gridmap file
-      struct stat info;
-      if (stat("/etc/grid-security/grid-mapfile", &info) == -1)
-      {
+    // Stat the gridmap file
+    struct stat info;
+    if (stat("/etc/grid-security/grid-mapfile", &info) == -1)
+    {
 	eos_static_warning("msg=\"error stating gridmap file: %s\"", strerror(errno));
 	username = "";
-      }  
+    }
       else
       {  
-	
-	// Initially load the file, or reload it if it was modified
-	if (!mGridMapFileLastModTime.tv_sec ||
-	    mGridMapFileLastModTime.tv_sec != info.st_mtim.tv_sec)
-	{
-	  eos_static_info("msg=\"reloading gridmap file\"");
-	  
-	  std::ifstream in("/etc/grid-security/grid-mapfile");
-	  std::stringstream buffer;
-	  buffer << in.rdbuf();
-	  mGridMapFile = buffer.str();
-	  mGridMapFileLastModTime = info.st_mtim;
-	  in.close();
-	}
-	
-	// Process each mapping
-	std::vector<std::string> mappings;
-	eos::common::StringConversion::Tokenize(mGridMapFile, mappings, "\n");
-	
-	for (auto it = mappings.begin(); it != mappings.end(); ++it)
-	{
-	  eos_static_debug("grid mapping: %s", (*it).c_str());
-	  
-	  // Split off the last whitespace-separated token (i.e. username)
-	  pos = (*it).find_last_of(" \t");
-	  if (pos == string::npos)
-	  {
-	    eos_static_err("msg=malformed gridmap file");
-	    return NULL;
-	  }
-	  
-	  dn = (*it).substr(1, pos - 2); // Remove quotes around DN
-	  username = (*it).substr(pos + 1);
-	  
-	  // for proxies clientDN as appended a ../CN=... which has to be removed
-	  std::string clientDNproxy = clientDN;
-	  if (!clientDN.empty())
-	    clientDNproxy.erase(clientDN.rfind("/CN="));
-	  // Try to match with SSL header
-	  if (dn == clientDN)
-	  {
-	    eos_static_info("msg=\"mapped client certificate successfully\" "
-			    "dn=\"%s\"username=\"%s\"", dn.c_str(), username.c_str());
-	    break;
-	  }
-	  
-	  if (dn == clientDNproxy)
-	  {
-	    eos_static_info("msg=\"mapped client proxy certificate successfully\" "
-			    "dn=\"%s\"username=\"%s\"", dn.c_str(), username.c_str());
-	    break;
-	  }
-	  
-	  username = "";
-	}
-      }
-    }
-
-<<<<<<< HEAD
-    if (remoteUser.length()) 
-=======
+
     // Initially load the file, or reload it if it was modified
     if (!mGridMapFileLastModTime.tv_sec ||
-        mGridMapFileLastModTime.tv_sec != info.st_mtim.tv_sec)
->>>>>>> 322e8a74
+         mGridMapFileLastModTime.tv_sec != info.st_mtim.tv_sec)
+    {
+      eos_static_info("msg=\"reloading gridmap file\"");
+
+      std::ifstream in("/etc/grid-security/grid-mapfile");
+      std::stringstream buffer;
+      buffer << in.rdbuf();
+      mGridMapFile = buffer.str();
+      mGridMapFileLastModTime = info.st_mtim;
+      in.close();
+    }
+
+    // Process each mapping
+    std::vector<std::string> mappings;
+    eos::common::StringConversion::Tokenize(mGridMapFile, mappings, "\n");
+
+    for (auto it = mappings.begin(); it != mappings.end(); ++it)
+    {
+      eos_static_debug("grid mapping: %s", (*it).c_str());
+
+      // Split off the last whitespace-separated token (i.e. username)
+      pos = (*it).find_last_of(" \t");
+      if (pos == string::npos)
+      {
+        eos_static_err("msg=malformed gridmap file");
+        return NULL;
+      }
+
+      dn       = (*it).substr(1, pos - 2); // Remove quotes around DN
+      username = (*it).substr(pos + 1);
+      
+      // for proxies clientDN as appended a ../CN=... which has to be removed
+      std::string clientDNproxy = clientDN;
+	  if (!clientDN.empty())
+      clientDNproxy.erase(clientDN.rfind("/CN="));
+      // Try to match with SSL header
+      if (dn == clientDN)
+      {
+        eos_static_info("msg=\"mapped client certificate successfully\" "
+                        "dn=\"%s\"username=\"%s\"", dn.c_str(), username.c_str());
+        break;
+      }
+
+      if (dn == clientDNproxy)
+      {
+        eos_static_info("msg=\"mapped client proxy certificate successfully\" "
+                        "dn=\"%s\"username=\"%s\"", dn.c_str(), username.c_str());
+        break;
+      }
+      
+      username = "";
+    }
+      }
+    }
+
+    if (remoteUser.length()) 
     {
       // extract kerberos username
-      pos = remoteUser.find_last_of("@");
-      std::string remoteUserName = remoteUser.substr(0, pos);
+    pos = remoteUser.find_last_of("@");
+    std::string remoteUserName = remoteUser.substr(0, pos);
       username = remoteUserName;
       eos_static_info("msg=\"mapped client remote username successfully\" "
 		      "username=\"%s\"", username.c_str());
     }
   }
-  
+    
   if (username.empty())
   {
     eos_static_info("msg=\"unauthenticated client mapped to nobody"
@@ -319,7 +299,7 @@
                     clientDN.c_str(), remoteUser.c_str());
     username = "nobody";
   }
-
+    
   XrdSecEntity client(headers.count("x-real-ip")?"https":"http");
   XrdOucString tident = username.c_str();
   tident += ".1:1@"; tident += headers["host"].c_str();
@@ -329,89 +309,33 @@
   std::string remotehost="";
 
   if (headers.count("x-real-ip"))
-  {
+    {       
     // translate a proxied host name
     remotehost = const_cast<char*> (headers["x-real-ip"].c_str());
-
+      
     char* haddr[1];
     char* hname[1];
     if ( (XrdSysDNS::getAddrName(remotehost.c_str(),
 				     1,
 				     haddr,
 				     hname)) > 0 )
-    {
-<<<<<<< HEAD
+      {
       remotehost =const_cast<char*> (hname[0]);
       free(hname[0]);
       free(haddr[0]);
-    }
+      }
   
     if (headers.count("auth-type"))
     {
       remotehost += "=>";
       remotehost += headers["auth-type"];
-=======
-      eos_static_debug("grid mapping: %s", (*it).c_str());
-
-      // Split off the last whitespace-separated token (i.e. username)
-      pos = (*it).find_last_of(" \t");
-      if (pos == string::npos)
-      {
-        eos_static_err("msg=malformed gridmap file");
-        return NULL;
-      }
-
-      dn = (*it).substr(1, pos - 2); // Remove quotes around DN
-      username = (*it).substr(pos + 1);
-
-      // for proxies clientDN as appended a ../CN=... which has to be removed
-      std::string clientDNproxy = clientDN;
-      clientDNproxy.erase(clientDN.rfind("/CN="));
-      // Try to match with SSL header
-      if (dn == clientDN)
-      {
-        eos_static_info("msg=\"mapped client certificate successfully\" "
-                        "dn=\"%s\"username=\"%s\"", dn.c_str(), username.c_str());
-        break;
-      }
-
-      if (dn == clientDNproxy)
-      {
-        eos_static_info("msg=\"mapped client proxy certificate successfully\" "
-                        "dn=\"%s\"username=\"%s\"", dn.c_str(), username.c_str());
-        break;
-      }
-
-      username = "";
-    }
-
-    // Try to match with kerberos username
-    pos = remoteUser.find_last_of("@");
-    std::string remoteUserName = remoteUser.substr(0, pos);
-
-    std::vector<std::string> tokens;
-    eos::common::StringConversion::Tokenize(dn, tokens, "/");
-
-    for (auto it = tokens.begin(); it != tokens.end(); ++it)
-    {
-      pos = (*it).find_last_of("=");
-      std::string cn = (*it).substr(pos + 1);
-
-      if (cn == remoteUserName)
-      {
-        username = (*it).substr(pos + 1);
-        eos_static_info("msg=\"mapped client krb5 username successfully\" "
-                        "username=\"%s\"", username.c_str());
-        break;
-      }
->>>>>>> 322e8a74
     }
     client.host = const_cast<char*> (remotehost.c_str());
   }
 
   {
-    // Make a virtual identity object
-    vid = new eos::common::Mapping::VirtualIdentity();
+  // Make a virtual identity object
+  vid = new eos::common::Mapping::VirtualIdentity();
 
     EXEC_TIMING_BEGIN("IdMap");
     eos::common::Mapping::IdMap (&client, "eos.app=http", client.tident, *vid, true);
@@ -420,18 +344,10 @@
     // if we have been mapped to nobody, change also the name accordingly
     if (vid->uid == 99)
       vid->name = const_cast<char*> ("nobody");
-    vid->dn = dn;
+  vid->dn     = dn;
     vid->tident = tident.c_str();
   }
 
-<<<<<<< HEAD
-=======
-  vid->dn = dn;
-  vid->name = XrdOucString(username.c_str());
-  vid->host = headers["Host"];
-  vid->tident = "dummy.0:0@localhost";
-  vid->prot = "https";
->>>>>>> 322e8a74
 
   return vid;
 }
