--- conflicted
+++ resolved
@@ -1,899 +1,464 @@
-<<<<<<< HEAD
-#ifndef RAPIDXML_PRINT_HPP_INCLUDED
-#define RAPIDXML_PRINT_HPP_INCLUDED
-
-// Copyright (C) 2006, 2009 Marcin Kalicinski
-// Version 1.13
-// Revision $DateTime: 2009/05/13 01:46:17 $
-//! \file rapidxml_print.hpp This file contains rapidxml printer implementation
-
-#include "rapidxml.hpp"
-
-// Only include streams if not disabled
-#ifndef RAPIDXML_NO_STREAMS
-    #include <ostream>
-    #include <iterator>
-#endif
-
-namespace rapidxml
-{
-
-    ///////////////////////////////////////////////////////////////////////
-    // Printing flags
-
-    const int print_no_indenting = 0x1;   //!< Printer flag instructing the printer to suppress indenting of XML. See print() function.
-
-    ///////////////////////////////////////////////////////////////////////
-    // Internal
-
-    //! \cond internal
-    namespace internal
-    {
-        
-        ///////////////////////////////////////////////////////////////////////////
-        // Internal character operations
-    
-        // Copy characters from given range to given output iterator
-        template<class OutIt, class Ch>
-        inline OutIt copy_chars(const Ch *begin, const Ch *end, OutIt out)
-        {
-            while (begin != end)
-                *out++ = *begin++;
-            return out;
-        }
-        
-        // Copy characters from given range to given output iterator and expand
-        // characters into references (&lt; &gt; &apos; &quot; &amp;)
-        template<class OutIt, class Ch>
-        inline OutIt copy_and_expand_chars(const Ch *begin, const Ch *end, Ch noexpand, OutIt out)
-        {
-            while (begin != end)
-            {
-                if (*begin == noexpand)
-                {
-                    *out++ = *begin;    // No expansion, copy character
-                }
-                else
-                {
-                    switch (*begin)
-                    {
-                    case Ch('<'):
-                        *out++ = Ch('&'); *out++ = Ch('l'); *out++ = Ch('t'); *out++ = Ch(';');
-                        break;
-                    case Ch('>'): 
-                        *out++ = Ch('&'); *out++ = Ch('g'); *out++ = Ch('t'); *out++ = Ch(';');
-                        break;
-                    case Ch('\''): 
-                        *out++ = Ch('&'); *out++ = Ch('a'); *out++ = Ch('p'); *out++ = Ch('o'); *out++ = Ch('s'); *out++ = Ch(';');
-                        break;
-                    case Ch('"'): 
-                        *out++ = Ch('&'); *out++ = Ch('q'); *out++ = Ch('u'); *out++ = Ch('o'); *out++ = Ch('t'); *out++ = Ch(';');
-                        break;
-                    case Ch('&'): 
-                        *out++ = Ch('&'); *out++ = Ch('a'); *out++ = Ch('m'); *out++ = Ch('p'); *out++ = Ch(';'); 
-                        break;
-                    default:
-                        *out++ = *begin;    // No expansion, copy character
-                    }
-                }
-                ++begin;    // Step to next character
-            }
-            return out;
-        }
-
-        // Fill given output iterator with repetitions of the same character
-        template<class OutIt, class Ch>
-        inline OutIt fill_chars(OutIt out, int n, Ch ch)
-        {
-            for (int i = 0; i < n; ++i)
-                *out++ = ch;
-            return out;
-        }
-
-        // Find character
-        template<class Ch, Ch ch>
-        inline bool find_char(const Ch *begin, const Ch *end)
-        {
-            while (begin != end)
-                if (*begin++ == ch)
-                    return true;
-            return false;
-        }
-
-        ///////////////////////////////////////////////////////////////////////////
-        // Internal printing operations
-        // =====================================
-        // fix for clang for this bug in gcc and others: http://sourceforge.net/p/rapidxml/bugs/16/
-
-        template<class OutIt, class Ch> inline OutIt print_children(OutIt out, const xml_node<Ch> *node, int flags, int indent);
-        template<class OutIt, class Ch> inline OutIt print_element_node(OutIt out, const xml_node<Ch> *node, int flags, int indent);
-        template<class OutIt, class Ch> inline OutIt print_data_node(OutIt out, const xml_node<Ch> *node, int flags, int indent);
-        template<class OutIt, class Ch> inline OutIt print_cdata_node(OutIt out, const xml_node<Ch> *node, int flags, int indent);
-        template<class OutIt, class Ch> inline OutIt print_declaration_node(OutIt out, const xml_node<Ch> *node, int flags, int indent);
-        template<class OutIt, class Ch> inline OutIt print_comment_node(OutIt out, const xml_node<Ch> *node, int flags, int indent);
-        template<class OutIt, class Ch> inline OutIt print_doctype_node(OutIt out, const xml_node<Ch> *node, int flags, int indent);
-        template<class OutIt, class Ch> inline OutIt print_pi_node(OutIt out, const xml_node<Ch> *node, int flags, int indent);
-
-        // Print node
-        template<class OutIt, class Ch>
-        inline OutIt print_node(OutIt out, const xml_node<Ch> *node, int flags, int indent)
-        {
-            // Print proper node type
-            switch (node->type())
-            {
-
-            // Document
-            case node_document:
-                out = print_children(out, node, flags, indent);
-                break;
-
-            // Element
-            case node_element:
-                out = print_element_node(out, node, flags, indent);
-                break;
-            
-            // Data
-            case node_data:
-                out = print_data_node(out, node, flags, indent);
-                break;
-            
-            // CDATA
-            case node_cdata:
-                out = print_cdata_node(out, node, flags, indent);
-                break;
-
-            // Declaration
-            case node_declaration:
-                out = print_declaration_node(out, node, flags, indent);
-                break;
-
-            // Comment
-            case node_comment:
-                out = print_comment_node(out, node, flags, indent);
-                break;
-            
-            // Doctype
-            case node_doctype:
-                out = print_doctype_node(out, node, flags, indent);
-                break;
-
-            // Pi
-            case node_pi:
-                out = print_pi_node(out, node, flags, indent);
-                break;
-
-                // Unknown
-            default:
-                assert(0);
-                break;
-            }
-            
-            // If indenting not disabled, add line break after node
-            if (!(flags & print_no_indenting))
-                *out = Ch('\n'), ++out;
-
-            // Return modified iterator
-            return out;
-        }
-        
-        // Print children of the node                               
-        template<class OutIt, class Ch>
-        inline OutIt print_children(OutIt out, const xml_node<Ch> *node, int flags, int indent)
-        {
-            for (xml_node<Ch> *child = node->first_node(); child; child = child->next_sibling())
-                out = print_node(out, child, flags, indent);
-            return out;
-        }
-
-        // Print attributes of the node
-        template<class OutIt, class Ch>
-        inline OutIt print_attributes(OutIt out, const xml_node<Ch> *node, int flags)
-        {
-            for (xml_attribute<Ch> *attribute = node->first_attribute(); attribute; attribute = attribute->next_attribute())
-            {
-                if (attribute->name() && attribute->value())
-                {
-                    // Print attribute name
-                    *out = Ch(' '), ++out;
-                    out = copy_chars(attribute->name(), attribute->name() + attribute->name_size(), out);
-                    *out = Ch('='), ++out;
-                    // Print attribute value using appropriate quote type
-                    if (find_char<Ch, Ch('"')>(attribute->value(), attribute->value() + attribute->value_size()))
-                    {
-                        *out = Ch('\''), ++out;
-                        out = copy_and_expand_chars(attribute->value(), attribute->value() + attribute->value_size(), Ch('"'), out);
-                        *out = Ch('\''), ++out;
-                    }
-                    else
-                    {
-                        *out = Ch('"'), ++out;
-                        out = copy_and_expand_chars(attribute->value(), attribute->value() + attribute->value_size(), Ch('\''), out);
-                        *out = Ch('"'), ++out;
-                    }
-                }
-            }
-            return out;
-        }
-
-        // Print data node
-        template<class OutIt, class Ch>
-        inline OutIt print_data_node(OutIt out, const xml_node<Ch> *node, int flags, int indent)
-        {
-            assert(node->type() == node_data);
-            if (!(flags & print_no_indenting))
-                out = fill_chars(out, indent, Ch('\t'));
-            out = copy_and_expand_chars(node->value(), node->value() + node->value_size(), Ch(0), out);
-            return out;
-        }
-
-        // Print data node
-        template<class OutIt, class Ch>
-        inline OutIt print_cdata_node(OutIt out, const xml_node<Ch> *node, int flags, int indent)
-        {
-            assert(node->type() == node_cdata);
-            if (!(flags & print_no_indenting))
-                out = fill_chars(out, indent, Ch('\t'));
-            *out = Ch('<'); ++out;
-            *out = Ch('!'); ++out;
-            *out = Ch('['); ++out;
-            *out = Ch('C'); ++out;
-            *out = Ch('D'); ++out;
-            *out = Ch('A'); ++out;
-            *out = Ch('T'); ++out;
-            *out = Ch('A'); ++out;
-            *out = Ch('['); ++out;
-            out = copy_chars(node->value(), node->value() + node->value_size(), out);
-            *out = Ch(']'); ++out;
-            *out = Ch(']'); ++out;
-            *out = Ch('>'); ++out;
-            return out;
-        }
-
-        // Print element node
-        template<class OutIt, class Ch>
-        inline OutIt print_element_node(OutIt out, const xml_node<Ch> *node, int flags, int indent)
-        {
-            assert(node->type() == node_element);
-
-            // Print element name and attributes, if any
-            if (!(flags & print_no_indenting))
-                out = fill_chars(out, indent, Ch('\t'));
-            *out = Ch('<'), ++out;
-            out = copy_chars(node->name(), node->name() + node->name_size(), out);
-            out = print_attributes(out, node, flags);
-            
-            // If node is childless
-            if (node->value_size() == 0 && !node->first_node())
-            {
-                // Print childless node tag ending
-                *out = Ch('/'), ++out;
-                *out = Ch('>'), ++out;
-            }
-            else
-            {
-                // Print normal node tag ending
-                *out = Ch('>'), ++out;
-
-                // Test if node contains a single data node only (and no other nodes)
-                xml_node<Ch> *child = node->first_node();
-                if (!child)
-                {
-                    // If node has no children, only print its value without indenting
-                    out = copy_and_expand_chars(node->value(), node->value() + node->value_size(), Ch(0), out);
-                }
-                else if (child->next_sibling() == 0 && child->type() == node_data)
-                {
-                    // If node has a sole data child, only print its value without indenting
-                    out = copy_and_expand_chars(child->value(), child->value() + child->value_size(), Ch(0), out);
-                }
-                else
-                {
-                    // Print all children with full indenting
-                    if (!(flags & print_no_indenting))
-                        *out = Ch('\n'), ++out;
-                    out = print_children(out, node, flags, indent + 1);
-                    if (!(flags & print_no_indenting))
-                        out = fill_chars(out, indent, Ch('\t'));
-                }
-
-                // Print node end
-                *out = Ch('<'), ++out;
-                *out = Ch('/'), ++out;
-                out = copy_chars(node->name(), node->name() + node->name_size(), out);
-                *out = Ch('>'), ++out;
-            }
-            return out;
-        }
-
-        // Print declaration node
-        template<class OutIt, class Ch>
-        inline OutIt print_declaration_node(OutIt out, const xml_node<Ch> *node, int flags, int indent)
-        {
-            // Print declaration start
-            if (!(flags & print_no_indenting))
-                out = fill_chars(out, indent, Ch('\t'));
-            *out = Ch('<'), ++out;
-            *out = Ch('?'), ++out;
-            *out = Ch('x'), ++out;
-            *out = Ch('m'), ++out;
-            *out = Ch('l'), ++out;
-
-            // Print attributes
-            out = print_attributes(out, node, flags);
-            
-            // Print declaration end
-            *out = Ch('?'), ++out;
-            *out = Ch('>'), ++out;
-            
-            return out;
-        }
-
-        // Print comment node
-        template<class OutIt, class Ch>
-        inline OutIt print_comment_node(OutIt out, const xml_node<Ch> *node, int flags, int indent)
-        {
-            assert(node->type() == node_comment);
-            if (!(flags & print_no_indenting))
-                out = fill_chars(out, indent, Ch('\t'));
-            *out = Ch('<'), ++out;
-            *out = Ch('!'), ++out;
-            *out = Ch('-'), ++out;
-            *out = Ch('-'), ++out;
-            out = copy_chars(node->value(), node->value() + node->value_size(), out);
-            *out = Ch('-'), ++out;
-            *out = Ch('-'), ++out;
-            *out = Ch('>'), ++out;
-            return out;
-        }
-
-        // Print doctype node
-        template<class OutIt, class Ch>
-        inline OutIt print_doctype_node(OutIt out, const xml_node<Ch> *node, int flags, int indent)
-        {
-            assert(node->type() == node_doctype);
-            if (!(flags & print_no_indenting))
-                out = fill_chars(out, indent, Ch('\t'));
-            *out = Ch('<'), ++out;
-            *out = Ch('!'), ++out;
-            *out = Ch('D'), ++out;
-            *out = Ch('O'), ++out;
-            *out = Ch('C'), ++out;
-            *out = Ch('T'), ++out;
-            *out = Ch('Y'), ++out;
-            *out = Ch('P'), ++out;
-            *out = Ch('E'), ++out;
-            *out = Ch(' '), ++out;
-            out = copy_chars(node->value(), node->value() + node->value_size(), out);
-            *out = Ch('>'), ++out;
-            return out;
-        }
-
-        // Print pi node
-        template<class OutIt, class Ch>
-        inline OutIt print_pi_node(OutIt out, const xml_node<Ch> *node, int flags, int indent)
-        {
-            assert(node->type() == node_pi);
-            if (!(flags & print_no_indenting))
-                out = fill_chars(out, indent, Ch('\t'));
-            *out = Ch('<'), ++out;
-            *out = Ch('?'), ++out;
-            out = copy_chars(node->name(), node->name() + node->name_size(), out);
-            *out = Ch(' '), ++out;
-            out = copy_chars(node->value(), node->value() + node->value_size(), out);
-            *out = Ch('?'), ++out;
-            *out = Ch('>'), ++out;
-            return out;
-        }
-
-    }
-    //! \endcond
-
-    ///////////////////////////////////////////////////////////////////////////
-    // Printing
-
-    //! Prints XML to given output iterator.
-    //! \param out Output iterator to print to.
-    //! \param node Node to be printed. Pass xml_document to print entire document.
-    //! \param flags Flags controlling how XML is printed.
-    //! \return Output iterator pointing to position immediately after last character of printed text.
-    template<class OutIt, class Ch> 
-    inline OutIt print(OutIt out, const xml_node<Ch> &node, int flags = 0)
-    {
-        return internal::print_node(out, &node, flags, 0);
-    }
-
-#ifndef RAPIDXML_NO_STREAMS
-
-    //! Prints XML to given output stream.
-    //! \param out Output stream to print to.
-    //! \param node Node to be printed. Pass xml_document to print entire document.
-    //! \param flags Flags controlling how XML is printed.
-    //! \return Output stream.
-    template<class Ch> 
-    inline std::basic_ostream<Ch> &print(std::basic_ostream<Ch> &out, const xml_node<Ch> &node, int flags = 0)
-    {
-        print(std::ostream_iterator<Ch>(out), node, flags);
-        return out;
-    }
-
-    //! Prints formatted XML to given output stream. Uses default printing flags. Use print() function to customize printing process.
-    //! \param out Output stream to print to.
-    //! \param node Node to be printed.
-    //! \return Output stream.
-    template<class Ch> 
-    inline std::basic_ostream<Ch> &operator <<(std::basic_ostream<Ch> &out, const xml_node<Ch> &node)
-    {
-        return print(out, node);
-    }
-
-#endif
-
-}
-
-#endif
-=======
-#ifndef RAPIDXML_PRINT_HPP_INCLUDED
-#define RAPIDXML_PRINT_HPP_INCLUDED
-
-// Copyright (C) 2006, 2009 Marcin Kalicinski
-// Version 1.13
-// Revision $DateTime: 2009/05/13 01:46:17 $
-//! \file rapidxml_print.hpp This file contains rapidxml printer implementation
-
-#include "rapidxml.hpp"
-
-// Only include streams if not disabled
-#ifndef RAPIDXML_NO_STREAMS
-    #include <ostream>
-    #include <iterator>
-#endif
-
-namespace rapidxml
-{
-
-    ///////////////////////////////////////////////////////////////////////
-    // Printing flags
-
-    const int print_no_indenting = 0x1;   //!< Printer flag instructing the printer to suppress indenting of XML. See print() function.
-
-    ///////////////////////////////////////////////////////////////////////
-    // Internal
-
-    //! \cond internal
-    namespace internal
-    {
-     // Function decaration
-      template<class OutIt, class Ch>
-      inline OutIt copy_chars(const Ch *begin, const Ch *end, OutIt out);
-
-      template<class OutIt, class Ch>
-      inline OutIt copy_and_expand_chars(const Ch *begin, const Ch *end, Ch noexpand, OutIt out);
-
-      template<class OutIt, class Ch>
-      inline OutIt fill_chars(OutIt out, int n, Ch ch);
-
-      template<class Ch, Ch ch>
-      inline bool find_char(const Ch *begin, const Ch *end);
-
-      template<class OutIt, class Ch>
-      inline OutIt print_node(OutIt out, const xml_node<Ch> *node, int flags, int indent);
-
-      template<class OutIt, class Ch>
-      inline OutIt print_children(OutIt out, const xml_node<Ch> *node, int flags, int indent);
-
-      template<class OutIt, class Ch>
-      inline OutIt print_attributes(OutIt out, const xml_node<Ch> *node, int flags);
-
-      template<class OutIt, class Ch>
-      inline OutIt print_data_node(OutIt out, const xml_node<Ch> *node, int flags, int indent);
-
-      template<class OutIt, class Ch>
-      inline OutIt print_cdata_node(OutIt out, const xml_node<Ch> *node, int flags, int indent);
-
-      template<class OutIt, class Ch>
-      inline OutIt print_element_node(OutIt out, const xml_node<Ch> *node, int flags, int indent);
-
-      template<class OutIt, class Ch>
-      inline OutIt print_declaration_node(OutIt out, const xml_node<Ch> *node, int flags, int indent);
-
-      template<class OutIt, class Ch>
-      inline OutIt print_comment_node(OutIt out, const xml_node<Ch> *node, int flags, int indent);
-
-      template<class OutIt, class Ch>
-      inline OutIt print_doctype_node(OutIt out, const xml_node<Ch> *node, int flags, int indent);
-
-      template<class OutIt, class Ch>
-      inline OutIt print_pi_node(OutIt out, const xml_node<Ch> *node, int flags, int indent);
-
-
-        ///////////////////////////////////////////////////////////////////////////
-        // Internal character operations
-
-        // Copy characters from given range to given output iterator
-        template<class OutIt, class Ch>
-        inline OutIt copy_chars(const Ch *begin, const Ch *end, OutIt out)
-        {
-            while (begin != end)
-                *out++ = *begin++;
-            return out;
-        }
-
-        // Copy characters from given range to given output iterator and expand
-        // characters into references (&lt; &gt; &apos; &quot; &amp;)
-        template<class OutIt, class Ch>
-        inline OutIt copy_and_expand_chars(const Ch *begin, const Ch *end, Ch noexpand, OutIt out)
-        {
-            while (begin != end)
-            {
-                if (*begin == noexpand)
-                {
-                    *out++ = *begin;    // No expansion, copy character
-                }
-                else
-                {
-                    switch (*begin)
-                    {
-                    case Ch('<'):
-                        *out++ = Ch('&'); *out++ = Ch('l'); *out++ = Ch('t'); *out++ = Ch(';');
-                        break;
-                    case Ch('>'):
-                        *out++ = Ch('&'); *out++ = Ch('g'); *out++ = Ch('t'); *out++ = Ch(';');
-                        break;
-                    case Ch('\''):
-                        *out++ = Ch('&'); *out++ = Ch('a'); *out++ = Ch('p'); *out++ = Ch('o'); *out++ = Ch('s'); *out++ = Ch(';');
-                        break;
-                    case Ch('"'):
-                        *out++ = Ch('&'); *out++ = Ch('q'); *out++ = Ch('u'); *out++ = Ch('o'); *out++ = Ch('t'); *out++ = Ch(';');
-                        break;
-                    case Ch('&'):
-                        *out++ = Ch('&'); *out++ = Ch('a'); *out++ = Ch('m'); *out++ = Ch('p'); *out++ = Ch(';');
-                        break;
-                    default:
-                        *out++ = *begin;    // No expansion, copy character
-                    }
-                }
-                ++begin;    // Step to next character
-            }
-            return out;
-        }
-
-        // Fill given output iterator with repetitions of the same character
-        template<class OutIt, class Ch>
-        inline OutIt fill_chars(OutIt out, int n, Ch ch)
-        {
-            for (int i = 0; i < n; ++i)
-                *out++ = ch;
-            return out;
-        }
-
-        // Find character
-        template<class Ch, Ch ch>
-        inline bool find_char(const Ch *begin, const Ch *end)
-        {
-            while (begin != end)
-                if (*begin++ == ch)
-                    return true;
-            return false;
-        }
-
-        ///////////////////////////////////////////////////////////////////////////
-        // Internal printing operations
-
-        // Print node
-        template<class OutIt, class Ch>
-        inline OutIt print_node(OutIt out, const xml_node<Ch> *node, int flags, int indent)
-        {
-            // Print proper node type
-            switch (node->type())
-            {
-
-            // Document
-            case node_document:
-                out = print_children(out, node, flags, indent);
-                break;
-
-            // Element
-            case node_element:
-                out = print_element_node(out, node, flags, indent);
-                break;
-
-            // Data
-            case node_data:
-                out = print_data_node(out, node, flags, indent);
-                break;
-
-            // CDATA
-            case node_cdata:
-                out = print_cdata_node(out, node, flags, indent);
-                break;
-
-            // Declaration
-            case node_declaration:
-                out = print_declaration_node(out, node, flags, indent);
-                break;
-
-            // Comment
-            case node_comment:
-                out = print_comment_node(out, node, flags, indent);
-                break;
-
-            // Doctype
-            case node_doctype:
-                out = print_doctype_node(out, node, flags, indent);
-                break;
-
-            // Pi
-            case node_pi:
-                out = print_pi_node(out, node, flags, indent);
-                break;
-
-                // Unknown
-            default:
-                assert(0);
-                break;
-            }
-
-            // If indenting not disabled, add line break after node
-            if (!(flags & print_no_indenting))
-                *out = Ch('\n'), ++out;
-
-            // Return modified iterator
-            return out;
-        }
-
-        // Print children of the node
-        template<class OutIt, class Ch>
-        inline OutIt print_children(OutIt out, const xml_node<Ch> *node, int flags, int indent)
-        {
-            for (xml_node<Ch> *child = node->first_node(); child; child = child->next_sibling())
-                out = print_node(out, child, flags, indent);
-            return out;
-        }
-
-        // Print attributes of the node
-        template<class OutIt, class Ch>
-        inline OutIt print_attributes(OutIt out, const xml_node<Ch> *node, int flags)
-        {
-            for (xml_attribute<Ch> *attribute = node->first_attribute(); attribute; attribute = attribute->next_attribute())
-            {
-                if (attribute->name() && attribute->value())
-                {
-                    // Print attribute name
-                    *out = Ch(' '), ++out;
-                    out = copy_chars(attribute->name(), attribute->name() + attribute->name_size(), out);
-                    *out = Ch('='), ++out;
-                    // Print attribute value using appropriate quote type
-                    if (find_char<Ch, Ch('"')>(attribute->value(), attribute->value() + attribute->value_size()))
-                    {
-                        *out = Ch('\''), ++out;
-                        out = copy_and_expand_chars(attribute->value(), attribute->value() + attribute->value_size(), Ch('"'), out);
-                        *out = Ch('\''), ++out;
-                    }
-                    else
-                    {
-                        *out = Ch('"'), ++out;
-                        out = copy_and_expand_chars(attribute->value(), attribute->value() + attribute->value_size(), Ch('\''), out);
-                        *out = Ch('"'), ++out;
-                    }
-                }
-            }
-            return out;
-        }
-
-        // Print data node
-        template<class OutIt, class Ch>
-        inline OutIt print_data_node(OutIt out, const xml_node<Ch> *node, int flags, int indent)
-        {
-            assert(node->type() == node_data);
-            if (!(flags & print_no_indenting))
-                out = fill_chars(out, indent, Ch('\t'));
-            out = copy_and_expand_chars(node->value(), node->value() + node->value_size(), Ch(0), out);
-            return out;
-        }
-
-        // Print data node
-        template<class OutIt, class Ch>
-        inline OutIt print_cdata_node(OutIt out, const xml_node<Ch> *node, int flags, int indent)
-        {
-            assert(node->type() == node_cdata);
-            if (!(flags & print_no_indenting))
-                out = fill_chars(out, indent, Ch('\t'));
-            *out = Ch('<'); ++out;
-            *out = Ch('!'); ++out;
-            *out = Ch('['); ++out;
-            *out = Ch('C'); ++out;
-            *out = Ch('D'); ++out;
-            *out = Ch('A'); ++out;
-            *out = Ch('T'); ++out;
-            *out = Ch('A'); ++out;
-            *out = Ch('['); ++out;
-            out = copy_chars(node->value(), node->value() + node->value_size(), out);
-            *out = Ch(']'); ++out;
-            *out = Ch(']'); ++out;
-            *out = Ch('>'); ++out;
-            return out;
-        }
-
-        // Print element node
-        template<class OutIt, class Ch>
-        inline OutIt print_element_node(OutIt out, const xml_node<Ch> *node, int flags, int indent)
-        {
-            assert(node->type() == node_element);
-
-            // Print element name and attributes, if any
-            if (!(flags & print_no_indenting))
-                out = fill_chars(out, indent, Ch('\t'));
-            *out = Ch('<'), ++out;
-            out = copy_chars(node->name(), node->name() + node->name_size(), out);
-            out = print_attributes(out, node, flags);
-
-            // If node is childless
-            if (node->value_size() == 0 && !node->first_node())
-            {
-                // Print childless node tag ending
-                *out = Ch('/'), ++out;
-                *out = Ch('>'), ++out;
-            }
-            else
-            {
-                // Print normal node tag ending
-                *out = Ch('>'), ++out;
-
-                // Test if node contains a single data node only (and no other nodes)
-                xml_node<Ch> *child = node->first_node();
-                if (!child)
-                {
-                    // If node has no children, only print its value without indenting
-                    out = copy_and_expand_chars(node->value(), node->value() + node->value_size(), Ch(0), out);
-                }
-                else if (child->next_sibling() == 0 && child->type() == node_data)
-                {
-                    // If node has a sole data child, only print its value without indenting
-                    out = copy_and_expand_chars(child->value(), child->value() + child->value_size(), Ch(0), out);
-                }
-                else
-                {
-                    // Print all children with full indenting
-                    if (!(flags & print_no_indenting))
-                        *out = Ch('\n'), ++out;
-                    out = print_children(out, node, flags, indent + 1);
-                    if (!(flags & print_no_indenting))
-                        out = fill_chars(out, indent, Ch('\t'));
-                }
-
-                // Print node end
-                *out = Ch('<'), ++out;
-                *out = Ch('/'), ++out;
-                out = copy_chars(node->name(), node->name() + node->name_size(), out);
-                *out = Ch('>'), ++out;
-            }
-            return out;
-        }
-
-        // Print declaration node
-        template<class OutIt, class Ch>
-        inline OutIt print_declaration_node(OutIt out, const xml_node<Ch> *node, int flags, int indent)
-        {
-            // Print declaration start
-            if (!(flags & print_no_indenting))
-                out = fill_chars(out, indent, Ch('\t'));
-            *out = Ch('<'), ++out;
-            *out = Ch('?'), ++out;
-            *out = Ch('x'), ++out;
-            *out = Ch('m'), ++out;
-            *out = Ch('l'), ++out;
-
-            // Print attributes
-            out = print_attributes(out, node, flags);
-
-            // Print declaration end
-            *out = Ch('?'), ++out;
-            *out = Ch('>'), ++out;
-
-            return out;
-        }
-
-        // Print comment node
-        template<class OutIt, class Ch>
-        inline OutIt print_comment_node(OutIt out, const xml_node<Ch> *node, int flags, int indent)
-        {
-            assert(node->type() == node_comment);
-            if (!(flags & print_no_indenting))
-                out = fill_chars(out, indent, Ch('\t'));
-            *out = Ch('<'), ++out;
-            *out = Ch('!'), ++out;
-            *out = Ch('-'), ++out;
-            *out = Ch('-'), ++out;
-            out = copy_chars(node->value(), node->value() + node->value_size(), out);
-            *out = Ch('-'), ++out;
-            *out = Ch('-'), ++out;
-            *out = Ch('>'), ++out;
-            return out;
-        }
-
-        // Print doctype node
-        template<class OutIt, class Ch>
-        inline OutIt print_doctype_node(OutIt out, const xml_node<Ch> *node, int flags, int indent)
-        {
-            assert(node->type() == node_doctype);
-            if (!(flags & print_no_indenting))
-                out = fill_chars(out, indent, Ch('\t'));
-            *out = Ch('<'), ++out;
-            *out = Ch('!'), ++out;
-            *out = Ch('D'), ++out;
-            *out = Ch('O'), ++out;
-            *out = Ch('C'), ++out;
-            *out = Ch('T'), ++out;
-            *out = Ch('Y'), ++out;
-            *out = Ch('P'), ++out;
-            *out = Ch('E'), ++out;
-            *out = Ch(' '), ++out;
-            out = copy_chars(node->value(), node->value() + node->value_size(), out);
-            *out = Ch('>'), ++out;
-            return out;
-        }
-
-        // Print pi node
-        template<class OutIt, class Ch>
-        inline OutIt print_pi_node(OutIt out, const xml_node<Ch> *node, int flags, int indent)
-        {
-            assert(node->type() == node_pi);
-            if (!(flags & print_no_indenting))
-                out = fill_chars(out, indent, Ch('\t'));
-            *out = Ch('<'), ++out;
-            *out = Ch('?'), ++out;
-            out = copy_chars(node->name(), node->name() + node->name_size(), out);
-            *out = Ch(' '), ++out;
-            out = copy_chars(node->value(), node->value() + node->value_size(), out);
-            *out = Ch('?'), ++out;
-            *out = Ch('>'), ++out;
-            return out;
-        }
-
-    }
-    //! \endcond
-
-    ///////////////////////////////////////////////////////////////////////////
-    // Printing
-
-    //! Prints XML to given output iterator.
-    //! \param out Output iterator to print to.
-    //! \param node Node to be printed. Pass xml_document to print entire document.
-    //! \param flags Flags controlling how XML is printed.
-    //! \return Output iterator pointing to position immediately after last character of printed text.
-    template<class OutIt, class Ch>
-    inline OutIt print(OutIt out, const xml_node<Ch> &node, int flags = 0)
-    {
-        return internal::print_node(out, &node, flags, 0);
-    }
-
-#ifndef RAPIDXML_NO_STREAMS
-
-    //! Prints XML to given output stream.
-    //! \param out Output stream to print to.
-    //! \param node Node to be printed. Pass xml_document to print entire document.
-    //! \param flags Flags controlling how XML is printed.
-    //! \return Output stream.
-    template<class Ch>
-    inline std::basic_ostream<Ch> &print(std::basic_ostream<Ch> &out, const xml_node<Ch> &node, int flags = 0)
-    {
-        print(std::ostream_iterator<Ch>(out), node, flags);
-        return out;
-    }
-
-    //! Prints formatted XML to given output stream. Uses default printing flags. Use print() function to customize printing process.
-    //! \param out Output stream to print to.
-    //! \param node Node to be printed.
-    //! \return Output stream.
-    template<class Ch>
-    inline std::basic_ostream<Ch> &operator <<(std::basic_ostream<Ch> &out, const xml_node<Ch> &node)
-    {
-        return print(out, node);
-    }
-
-#endif
-
-}
-
-#endif
->>>>>>> ac84d3bd
+#ifndef RAPIDXML_PRINT_HPP_INCLUDED
+#define RAPIDXML_PRINT_HPP_INCLUDED
+
+// Copyright (C) 2006, 2009 Marcin Kalicinski
+// Version 1.13
+// Revision $DateTime: 2009/05/13 01:46:17 $
+//! \file rapidxml_print.hpp This file contains rapidxml printer implementation
+
+#include "rapidxml.hpp"
+
+// Only include streams if not disabled
+#ifndef RAPIDXML_NO_STREAMS
+    #include <ostream>
+    #include <iterator>
+#endif
+
+namespace rapidxml
+{
+
+    ///////////////////////////////////////////////////////////////////////
+    // Printing flags
+
+    const int print_no_indenting = 0x1;   //!< Printer flag instructing the printer to suppress indenting of XML. See print() function.
+
+    ///////////////////////////////////////////////////////////////////////
+    // Internal
+
+    //! \cond internal
+    namespace internal
+    {
+     // Function decaration
+      template<class OutIt, class Ch>
+      inline OutIt copy_chars(const Ch *begin, const Ch *end, OutIt out);
+
+      template<class OutIt, class Ch>
+      inline OutIt copy_and_expand_chars(const Ch *begin, const Ch *end, Ch noexpand, OutIt out);
+
+      template<class OutIt, class Ch>
+      inline OutIt fill_chars(OutIt out, int n, Ch ch);
+
+      template<class Ch, Ch ch>
+      inline bool find_char(const Ch *begin, const Ch *end);
+
+      template<class OutIt, class Ch>
+      inline OutIt print_node(OutIt out, const xml_node<Ch> *node, int flags, int indent);
+
+      template<class OutIt, class Ch>
+      inline OutIt print_children(OutIt out, const xml_node<Ch> *node, int flags, int indent);
+
+      template<class OutIt, class Ch>
+      inline OutIt print_attributes(OutIt out, const xml_node<Ch> *node, int flags);
+
+      template<class OutIt, class Ch>
+      inline OutIt print_data_node(OutIt out, const xml_node<Ch> *node, int flags, int indent);
+
+      template<class OutIt, class Ch>
+      inline OutIt print_cdata_node(OutIt out, const xml_node<Ch> *node, int flags, int indent);
+
+      template<class OutIt, class Ch>
+      inline OutIt print_element_node(OutIt out, const xml_node<Ch> *node, int flags, int indent);
+
+      template<class OutIt, class Ch>
+      inline OutIt print_declaration_node(OutIt out, const xml_node<Ch> *node, int flags, int indent);
+
+      template<class OutIt, class Ch>
+      inline OutIt print_comment_node(OutIt out, const xml_node<Ch> *node, int flags, int indent);
+
+      template<class OutIt, class Ch>
+      inline OutIt print_doctype_node(OutIt out, const xml_node<Ch> *node, int flags, int indent);
+
+      template<class OutIt, class Ch>
+      inline OutIt print_pi_node(OutIt out, const xml_node<Ch> *node, int flags, int indent);
+
+
+        ///////////////////////////////////////////////////////////////////////////
+        // Internal character operations
+
+        // Copy characters from given range to given output iterator
+        template<class OutIt, class Ch>
+        inline OutIt copy_chars(const Ch *begin, const Ch *end, OutIt out)
+        {
+            while (begin != end)
+                *out++ = *begin++;
+            return out;
+        }
+
+        // Copy characters from given range to given output iterator and expand
+        // characters into references (&lt; &gt; &apos; &quot; &amp;)
+        template<class OutIt, class Ch>
+        inline OutIt copy_and_expand_chars(const Ch *begin, const Ch *end, Ch noexpand, OutIt out)
+        {
+            while (begin != end)
+            {
+                if (*begin == noexpand)
+                {
+                    *out++ = *begin;    // No expansion, copy character
+                }
+                else
+                {
+                    switch (*begin)
+                    {
+                    case Ch('<'):
+                        *out++ = Ch('&'); *out++ = Ch('l'); *out++ = Ch('t'); *out++ = Ch(';');
+                        break;
+                    case Ch('>'):
+                        *out++ = Ch('&'); *out++ = Ch('g'); *out++ = Ch('t'); *out++ = Ch(';');
+                        break;
+                    case Ch('\''):
+                        *out++ = Ch('&'); *out++ = Ch('a'); *out++ = Ch('p'); *out++ = Ch('o'); *out++ = Ch('s'); *out++ = Ch(';');
+                        break;
+                    case Ch('"'):
+                        *out++ = Ch('&'); *out++ = Ch('q'); *out++ = Ch('u'); *out++ = Ch('o'); *out++ = Ch('t'); *out++ = Ch(';');
+                        break;
+                    case Ch('&'):
+                        *out++ = Ch('&'); *out++ = Ch('a'); *out++ = Ch('m'); *out++ = Ch('p'); *out++ = Ch(';');
+                        break;
+                    default:
+                        *out++ = *begin;    // No expansion, copy character
+                    }
+                }
+                ++begin;    // Step to next character
+            }
+            return out;
+        }
+
+        // Fill given output iterator with repetitions of the same character
+        template<class OutIt, class Ch>
+        inline OutIt fill_chars(OutIt out, int n, Ch ch)
+        {
+            for (int i = 0; i < n; ++i)
+                *out++ = ch;
+            return out;
+        }
+
+        // Find character
+        template<class Ch, Ch ch>
+        inline bool find_char(const Ch *begin, const Ch *end)
+        {
+            while (begin != end)
+                if (*begin++ == ch)
+                    return true;
+            return false;
+        }
+
+        ///////////////////////////////////////////////////////////////////////////
+        // Internal printing operations
+
+        // Print node
+        template<class OutIt, class Ch>
+        inline OutIt print_node(OutIt out, const xml_node<Ch> *node, int flags, int indent)
+        {
+            // Print proper node type
+            switch (node->type())
+            {
+
+            // Document
+            case node_document:
+                out = print_children(out, node, flags, indent);
+                break;
+
+            // Element
+            case node_element:
+                out = print_element_node(out, node, flags, indent);
+                break;
+
+            // Data
+            case node_data:
+                out = print_data_node(out, node, flags, indent);
+                break;
+
+            // CDATA
+            case node_cdata:
+                out = print_cdata_node(out, node, flags, indent);
+                break;
+
+            // Declaration
+            case node_declaration:
+                out = print_declaration_node(out, node, flags, indent);
+                break;
+
+            // Comment
+            case node_comment:
+                out = print_comment_node(out, node, flags, indent);
+                break;
+
+            // Doctype
+            case node_doctype:
+                out = print_doctype_node(out, node, flags, indent);
+                break;
+
+            // Pi
+            case node_pi:
+                out = print_pi_node(out, node, flags, indent);
+                break;
+
+                // Unknown
+            default:
+                assert(0);
+                break;
+            }
+
+            // If indenting not disabled, add line break after node
+            if (!(flags & print_no_indenting))
+                *out = Ch('\n'), ++out;
+
+            // Return modified iterator
+            return out;
+        }
+
+        // Print children of the node
+        template<class OutIt, class Ch>
+        inline OutIt print_children(OutIt out, const xml_node<Ch> *node, int flags, int indent)
+        {
+            for (xml_node<Ch> *child = node->first_node(); child; child = child->next_sibling())
+                out = print_node(out, child, flags, indent);
+            return out;
+        }
+
+        // Print attributes of the node
+        template<class OutIt, class Ch>
+        inline OutIt print_attributes(OutIt out, const xml_node<Ch> *node, int flags)
+        {
+            for (xml_attribute<Ch> *attribute = node->first_attribute(); attribute; attribute = attribute->next_attribute())
+            {
+                if (attribute->name() && attribute->value())
+                {
+                    // Print attribute name
+                    *out = Ch(' '), ++out;
+                    out = copy_chars(attribute->name(), attribute->name() + attribute->name_size(), out);
+                    *out = Ch('='), ++out;
+                    // Print attribute value using appropriate quote type
+                    if (find_char<Ch, Ch('"')>(attribute->value(), attribute->value() + attribute->value_size()))
+                    {
+                        *out = Ch('\''), ++out;
+                        out = copy_and_expand_chars(attribute->value(), attribute->value() + attribute->value_size(), Ch('"'), out);
+                        *out = Ch('\''), ++out;
+                    }
+                    else
+                    {
+                        *out = Ch('"'), ++out;
+                        out = copy_and_expand_chars(attribute->value(), attribute->value() + attribute->value_size(), Ch('\''), out);
+                        *out = Ch('"'), ++out;
+                    }
+                }
+            }
+            return out;
+        }
+
+        // Print data node
+        template<class OutIt, class Ch>
+        inline OutIt print_data_node(OutIt out, const xml_node<Ch> *node, int flags, int indent)
+        {
+            assert(node->type() == node_data);
+            if (!(flags & print_no_indenting))
+                out = fill_chars(out, indent, Ch('\t'));
+            out = copy_and_expand_chars(node->value(), node->value() + node->value_size(), Ch(0), out);
+            return out;
+        }
+
+        // Print data node
+        template<class OutIt, class Ch>
+        inline OutIt print_cdata_node(OutIt out, const xml_node<Ch> *node, int flags, int indent)
+        {
+            assert(node->type() == node_cdata);
+            if (!(flags & print_no_indenting))
+                out = fill_chars(out, indent, Ch('\t'));
+            *out = Ch('<'); ++out;
+            *out = Ch('!'); ++out;
+            *out = Ch('['); ++out;
+            *out = Ch('C'); ++out;
+            *out = Ch('D'); ++out;
+            *out = Ch('A'); ++out;
+            *out = Ch('T'); ++out;
+            *out = Ch('A'); ++out;
+            *out = Ch('['); ++out;
+            out = copy_chars(node->value(), node->value() + node->value_size(), out);
+            *out = Ch(']'); ++out;
+            *out = Ch(']'); ++out;
+            *out = Ch('>'); ++out;
+            return out;
+        }
+
+        // Print element node
+        template<class OutIt, class Ch>
+        inline OutIt print_element_node(OutIt out, const xml_node<Ch> *node, int flags, int indent)
+        {
+            assert(node->type() == node_element);
+
+            // Print element name and attributes, if any
+            if (!(flags & print_no_indenting))
+                out = fill_chars(out, indent, Ch('\t'));
+            *out = Ch('<'), ++out;
+            out = copy_chars(node->name(), node->name() + node->name_size(), out);
+            out = print_attributes(out, node, flags);
+
+            // If node is childless
+            if (node->value_size() == 0 && !node->first_node())
+            {
+                // Print childless node tag ending
+                *out = Ch('/'), ++out;
+                *out = Ch('>'), ++out;
+            }
+            else
+            {
+                // Print normal node tag ending
+                *out = Ch('>'), ++out;
+
+                // Test if node contains a single data node only (and no other nodes)
+                xml_node<Ch> *child = node->first_node();
+                if (!child)
+                {
+                    // If node has no children, only print its value without indenting
+                    out = copy_and_expand_chars(node->value(), node->value() + node->value_size(), Ch(0), out);
+                }
+                else if (child->next_sibling() == 0 && child->type() == node_data)
+                {
+                    // If node has a sole data child, only print its value without indenting
+                    out = copy_and_expand_chars(child->value(), child->value() + child->value_size(), Ch(0), out);
+                }
+                else
+                {
+                    // Print all children with full indenting
+                    if (!(flags & print_no_indenting))
+                        *out = Ch('\n'), ++out;
+                    out = print_children(out, node, flags, indent + 1);
+                    if (!(flags & print_no_indenting))
+                        out = fill_chars(out, indent, Ch('\t'));
+                }
+
+                // Print node end
+                *out = Ch('<'), ++out;
+                *out = Ch('/'), ++out;
+                out = copy_chars(node->name(), node->name() + node->name_size(), out);
+                *out = Ch('>'), ++out;
+            }
+            return out;
+        }
+
+        // Print declaration node
+        template<class OutIt, class Ch>
+        inline OutIt print_declaration_node(OutIt out, const xml_node<Ch> *node, int flags, int indent)
+        {
+            // Print declaration start
+            if (!(flags & print_no_indenting))
+                out = fill_chars(out, indent, Ch('\t'));
+            *out = Ch('<'), ++out;
+            *out = Ch('?'), ++out;
+            *out = Ch('x'), ++out;
+            *out = Ch('m'), ++out;
+            *out = Ch('l'), ++out;
+
+            // Print attributes
+            out = print_attributes(out, node, flags);
+
+            // Print declaration end
+            *out = Ch('?'), ++out;
+            *out = Ch('>'), ++out;
+
+            return out;
+        }
+
+        // Print comment node
+        template<class OutIt, class Ch>
+        inline OutIt print_comment_node(OutIt out, const xml_node<Ch> *node, int flags, int indent)
+        {
+            assert(node->type() == node_comment);
+            if (!(flags & print_no_indenting))
+                out = fill_chars(out, indent, Ch('\t'));
+            *out = Ch('<'), ++out;
+            *out = Ch('!'), ++out;
+            *out = Ch('-'), ++out;
+            *out = Ch('-'), ++out;
+            out = copy_chars(node->value(), node->value() + node->value_size(), out);
+            *out = Ch('-'), ++out;
+            *out = Ch('-'), ++out;
+            *out = Ch('>'), ++out;
+            return out;
+        }
+
+        // Print doctype node
+        template<class OutIt, class Ch>
+        inline OutIt print_doctype_node(OutIt out, const xml_node<Ch> *node, int flags, int indent)
+        {
+            assert(node->type() == node_doctype);
+            if (!(flags & print_no_indenting))
+                out = fill_chars(out, indent, Ch('\t'));
+            *out = Ch('<'), ++out;
+            *out = Ch('!'), ++out;
+            *out = Ch('D'), ++out;
+            *out = Ch('O'), ++out;
+            *out = Ch('C'), ++out;
+            *out = Ch('T'), ++out;
+            *out = Ch('Y'), ++out;
+            *out = Ch('P'), ++out;
+            *out = Ch('E'), ++out;
+            *out = Ch(' '), ++out;
+            out = copy_chars(node->value(), node->value() + node->value_size(), out);
+            *out = Ch('>'), ++out;
+            return out;
+        }
+
+        // Print pi node
+        template<class OutIt, class Ch>
+        inline OutIt print_pi_node(OutIt out, const xml_node<Ch> *node, int flags, int indent)
+        {
+            assert(node->type() == node_pi);
+            if (!(flags & print_no_indenting))
+                out = fill_chars(out, indent, Ch('\t'));
+            *out = Ch('<'), ++out;
+            *out = Ch('?'), ++out;
+            out = copy_chars(node->name(), node->name() + node->name_size(), out);
+            *out = Ch(' '), ++out;
+            out = copy_chars(node->value(), node->value() + node->value_size(), out);
+            *out = Ch('?'), ++out;
+            *out = Ch('>'), ++out;
+            return out;
+        }
+
+    }
+    //! \endcond
+
+    ///////////////////////////////////////////////////////////////////////////
+    // Printing
+
+    //! Prints XML to given output iterator.
+    //! \param out Output iterator to print to.
+    //! \param node Node to be printed. Pass xml_document to print entire document.
+    //! \param flags Flags controlling how XML is printed.
+    //! \return Output iterator pointing to position immediately after last character of printed text.
+    template<class OutIt, class Ch>
+    inline OutIt print(OutIt out, const xml_node<Ch> &node, int flags = 0)
+    {
+        return internal::print_node(out, &node, flags, 0);
+    }
+
+#ifndef RAPIDXML_NO_STREAMS
+
+    //! Prints XML to given output stream.
+    //! \param out Output stream to print to.
+    //! \param node Node to be printed. Pass xml_document to print entire document.
+    //! \param flags Flags controlling how XML is printed.
+    //! \return Output stream.
+    template<class Ch>
+    inline std::basic_ostream<Ch> &print(std::basic_ostream<Ch> &out, const xml_node<Ch> &node, int flags = 0)
+    {
+        print(std::ostream_iterator<Ch>(out), node, flags);
+        return out;
+    }
+
+    //! Prints formatted XML to given output stream. Uses default printing flags. Use print() function to customize printing process.
+    //! \param out Output stream to print to.
+    //! \param node Node to be printed.
+    //! \return Output stream.
+    template<class Ch>
+    inline std::basic_ostream<Ch> &operator <<(std::basic_ostream<Ch> &out, const xml_node<Ch> &node)
+    {
+        return print(out, node);
+    }
+
+#endif
+
+}
+
+#endif