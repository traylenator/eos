// ----------------------------------------------------------------------
// File: XrdMgmOfsConfigure.cc
// Author: Andreas-Joachim Peters - CERN
// ----------------------------------------------------------------------

/************************************************************************
 * EOS - the CERN Disk Storage System                                   *
 * Copyright (C) 2011 CERN/Switzerland                                  *
 *                                                                      *
 * This program is free software: you can redistribute it and/or modify *
 * it under the terms of the GNU General Public License as published by *
 * the Free Software Foundation, either version 3 of the License, or    *
 * (at your option) any later version.                                  *
 *                                                                      *
 * This program is distributed in the hope that it will be useful,      *
 * but WITHOUT ANY WARRANTY; without even the implied warranty of       *
 * MERCHANTABILITY or FITNESS FOR A PARTICULAR PURPOSE.  See the        *
 * GNU General Public License for more details.                         *
 *                                                                      *
 * You should have received a copy of the GNU General Public License    *
 * along with this program.  If not, see <http://www.gnu.org/licenses/>.*
 ************************************************************************/

/*----------------------------------------------------------------------------*/
#include <sys/types.h>
#include <sys/stat.h>
#include <fcntl.h>
#include <time.h>
#include <dirent.h>
#include <string.h>
#include <sys/fsuid.h>
/*----------------------------------------------------------------------------*/
#include "mgm/FsView.hh"
#include "mgm/XrdMgmOfs.hh"
#include "mgm/XrdMgmOfsTrace.hh"
#include "mgm/txengine/TransferEngine.hh"
#include "mgm/Quota.hh"
#include "mgm/Access.hh"
#include "mgm/Recycle.hh"
#include "mgm/FileConfigEngine.hh"
#ifdef HAVE_HIREDIS
#include "mgm/RedisConfigEngine.hh"
#endif
#include "common/plugin_manager/PluginManager.hh"
#include "namespace/interface/IChLogFileMDSvc.hh"
#include "namespace/interface/IChLogContainerMDSvc.hh"
/*----------------------------------------------------------------------------*/
#include "XrdCl/XrdClDefaultEnv.hh"
#include "XrdSys/XrdSysDNS.hh"
#include "XrdOuc/XrdOucStream.hh"
#include "XrdOuc/XrdOucTrace.hh"
#include "XrdSys/XrdSysError.hh"
#include "XrdSys/XrdSysPlugin.hh"
/*----------------------------------------------------------------------------*/
extern XrdOucTrace gMgmOfsTrace;
extern void xrdmgmofs_shutdown(int sig);
extern void xrdmgmofs_stacktrace(int sig);

/*----------------------------------------------------------------------------*/

USE_EOSMGMNAMESPACE

//------------------------------------------------------------------------------
// Static method used to start the FileView initialization thread
//------------------------------------------------------------------------------
void*
XrdMgmOfs::StaticInitializeFileView(void* arg)
{
  return reinterpret_cast<XrdMgmOfs*>(arg)->InitializeFileView();
}

//------------------------------------------------------------------------------
// Method ran by the FileView initialization thread
//------------------------------------------------------------------------------
void*
XrdMgmOfs::InitializeFileView()
{
  {
    XrdSysMutexHelper lock(InitializationMutex);
    Initialized = kBooting;
    InitializationTime = time(0);
    RemoveStallRuleAfterBoot = false;
    BootFileId = 0;
  }
  time_t tstart = time(0);
  std::string oldstallrule = "";
  std::string oldstallcomment = "";
  bool oldstallglobal = false;
  // set the client stall
  {
    eos::common::RWMutexWriteLock lock(Access::gAccessMutex);

    if (Access::gStallRules.count(std::string("*"))) {
      if (!RemoveStallRuleAfterBoot) {
        oldstallrule = Access::gStallRules[std::string("*")];
        oldstallcomment = Access::gStallComment[std::string("*")];
        oldstallglobal = Access::gStallGlobal;
      } else {
        RemoveStallRuleAfterBoot = false;
      }
    }

    Access::gStallRules[std::string("*")] = "100";
    Access::gStallGlobal = true;
    Access::gStallComment[std::string("*")] = "namespace is booting";
  }
  eos_notice("starting eos file view initialize2");

  try {
    time_t t1 = time(0);
    eosView->initialize2();
    time_t t2 = time(0);
    {
      eos_notice("eos file view after initialize2");
      eos::common::RWMutexWriteLock view_lock(eosViewRWMutex);
      eos_notice("starting eos file view initialize3");
      eosView->initialize3();
      time_t t3 = time(0);
      eos_notice("eos file view initialize2: %d seconds", t2 - t1);
      eos_notice("eos file view initialize3: %d seconds", t3 - t2);
      BootFileId = gOFS->eosFileService->getFirstFreeId();

      if (MgmMaster.IsMaster()) {
        // create ../proc/<x> files
        XrdOucString procpathwhoami = MgmProcPath;
        procpathwhoami += "/whoami";
        XrdOucString procpathwho = MgmProcPath;
        procpathwho += "/who";
        XrdOucString procpathquota = MgmProcPath;
        procpathquota += "/quota";
        XrdOucString procpathreconnect = MgmProcPath;
        procpathreconnect += "/reconnect";
        XrdOucString procpathmaster = MgmProcPath;
        procpathmaster += "/master";
        XrdOucErrInfo error;
        eos::common::Mapping::VirtualIdentity vid;
        eos::common::Mapping::Root(vid);
        std::shared_ptr<eos::IFileMD> fmd;

        try {
          fmd = eosView->getFile(procpathwhoami.c_str());
          fmd.reset();
        } catch (eos::MDException& e) {
          fmd = eosView->createFile(procpathwhoami.c_str(), 0, 0);
        }

        if (fmd) {
          fmd->setSize(4096);
          eosView->updateFileStore(fmd.get());
        }

        try {
          fmd = eosView->getFile(procpathwho.c_str());
          fmd.reset();
        } catch (eos::MDException& e) {
          fmd = eosView->createFile(procpathwho.c_str(), 0, 0);
        }

        if (fmd) {
          fmd->setSize(4096);
          eosView->updateFileStore(fmd.get());
        }

        try {
          fmd = eosView->getFile(procpathquota.c_str());
          fmd.reset();
        } catch (eos::MDException& e) {
          fmd = eosView->createFile(procpathquota.c_str(), 0, 0);
        }

        if (fmd) {
          fmd->setSize(4096);
          eosView->updateFileStore(fmd.get());
        }

        try {
          fmd = eosView->getFile(procpathreconnect.c_str());
          fmd.reset();
        } catch (eos::MDException& e) {
          fmd = eosView->createFile(procpathreconnect.c_str(), 0, 0);
        }

        if (fmd) {
          fmd->setSize(4096);
          eosView->updateFileStore(fmd.get());
        }

        try {
          fmd = eosView->getFile(procpathmaster.c_str());
          fmd.reset();
        } catch (eos::MDException& e) {
          fmd = eosView->createFile(procpathmaster.c_str(), 0, 0);
        }

        if (fmd) {
          fmd->setSize(4096);
          eosView->updateFileStore(fmd.get());
        }

        {
          XrdSysMutexHelper lock(InitializationMutex);
          Initialized = kBooted;
          eos_static_alert("msg=\"namespace booted (as master)\"");
        }
      }
    }

    if (!MgmMaster.IsMaster()) {
      eos_static_info("msg=\"starting slave listener\"");
      struct stat f_buf;
      struct stat c_buf;
      f_buf.st_size = 0;
      c_buf.st_size = 0;

      if (::stat(gOFS->MgmNsFileChangeLogFile.c_str(), &f_buf) == -1) {
        eos_static_alert("msg=\"failed to stat the file changlog\"");
        Initialized = kFailed;
        return 0;
      }

      if (::stat(gOFS->MgmNsDirChangeLogFile.c_str(), &c_buf) == -1) {
        eos_static_alert("msg=\"failed to stat the container changlog\"");
        Initialized = kFailed;
        return 0;
      }

      eos::IChLogContainerMDSvc* eos_chlog_dirsvc =
        dynamic_cast<eos::IChLogContainerMDSvc*>(gOFS->eosDirectoryService);
      eos::IChLogFileMDSvc* eos_chlog_filesvc =
        dynamic_cast<eos::IChLogFileMDSvc*>(gOFS->eosFileService);

      if (eos_chlog_dirsvc && eos_chlog_filesvc) {
        eos_chlog_filesvc->startSlave();
        eos_chlog_dirsvc->startSlave();

        // Wait that the follower reaches the offset seen now
        while ((eos_chlog_filesvc->getFollowOffset() < (uint64_t) f_buf.st_size) ||
               (eos_chlog_dirsvc->getFollowOffset() < (uint64_t) c_buf.st_size) ||
               (eos_chlog_filesvc->getFollowPending())) {
          XrdSysTimer sleeper;
          sleeper.Wait(5000);
          eos_static_info("msg=\"waiting for the namespace to reach the follow "
                          "point\" is-file-offset=%llu, target-file-offset=%llu, "
                          "is-dir-offset=%llu, target-dir-offset=%llu, files-pending=%llu",
                          eos_chlog_filesvc->getFollowOffset(), (uint64_t) f_buf.st_size,
                          eos_chlog_dirsvc->getFollowOffset(), (uint64_t) c_buf.st_size,
                          eos_chlog_filesvc->getFollowPending());
        }
      }

      {
        XrdSysMutexHelper lock(InitializationMutex);
        Initialized = kBooted;
        eos_static_alert("msg=\"namespace booted (as slave)\"");
      }
    }

    time_t tstop = time(0);
    MgmMaster.MasterLog(eos_notice("eos namespace file loading stopped after %d "
                                   "seconds", (tstop - tstart)));
    {
      eos::common::RWMutexWriteLock lock(Access::gAccessMutex);

      if (oldstallrule.length()) {
        Access::gStallRules[std::string("*")] = oldstallrule;
      } else {
        Access::gStallRules.erase(std::string("*"));
      }

      if (oldstallcomment.length()) {
        Access::gStallComment[std::string("*")] = oldstallcomment;
      } else {
        Access::gStallComment.erase(std::string("*"));
      }

      Access::gStallGlobal = oldstallglobal;
    }
  } catch (eos::MDException& e) {
    {
      XrdSysMutexHelper lock(InitializationMutex);
      Initialized = kFailed;
    }
    time_t tstop = time(0);
    errno = e.getErrno();
    eos_crit("namespace file loading initialization failed after %d seconds",
             (tstop - tstart));
    eos_crit("initialization returnd ec=%d %s\n", e.getErrno(),
             e.getMessage().str().c_str());
  }

  {
    XrdSysMutexHelper lock(InitializationMutex);
    InitializationTime = (time(0) - InitializationTime);

    // grab process status after boot
    if (!eos::common::LinuxStat::GetStat(LinuxStatsStartup)) {
      eos_crit("failed to grab /proc/self/stat information");
    }
  }

  // Load all the quota nodes from the namespace
  Quota::LoadNodes();
  //force refresh the GeoTreeEngine info at the end of the mgm booting process
  gGeoTreeEngine.forceRefresh();
  return 0;
}

void XrdMgmOfs::StartHeapProfiling(int sig)
{
  if (!gOFS->mJeMallocHandler.CanProfile()) {
    eos_static_crit("cannot run heap profiling");
    return;
  }

  if (gOFS->mJeMallocHandler.StartProfiling()) {
    eos_static_warning("started jemalloc heap profiling");
  } else {
    eos_static_warning("failed to start jemalloc heap profiling");
  }
}

void XrdMgmOfs::StopHeapProfiling(int sig)
{
  if (!gOFS->mJeMallocHandler.CanProfile()) {
    eos_static_crit("cannot run heap profiling");
    return;
  }

  if (gOFS->mJeMallocHandler.StopProfiling()) {
    eos_static_warning("stopped jemalloc heap profiling");
  } else {
    eos_static_warning("failed to stop jemalloc heap profiling");
  }
}

void XrdMgmOfs::DumpHeapProfile(int sig)
{
  if (!gOFS->mJeMallocHandler.ProfRunning()) {
    eos_static_crit("profiling is not running");
    return;
  }

  if (gOFS->mJeMallocHandler.DumpProfile()) {
    eos_static_warning("dumped heap profile");
  } else {
    eos_static_warning("failed to sump heap profile");
  }
}

/*----------------------------------------------------------------------------*/
int
XrdMgmOfs::Configure(XrdSysError& Eroute)
{
  // the process run's as root, but acts on the filesystem as daemon
  char* var;
  const char* val;
  int cfgFD, retc, NoGo = 0;
  XrdOucStream Config(&Eroute, getenv("XRDINSTANCE"));
  XrdOucString role = "server";
  bool authorize = false;
  AuthLib = "";
  Authorization = 0;
  pthread_t tid = 0;
  IssueCapability = false;
  MgmRedirector = false;
  StartTime = time(NULL);
  // set short timeouts in the new XrdCl class
  XrdCl::DefaultEnv::GetEnv()->PutInt("TimeoutResolution", 1);
  // set connection window short
  XrdCl::DefaultEnv::GetEnv()->PutInt("ConnectionWindow", 5);
  // set connection retry to one
  XrdCl::DefaultEnv::GetEnv()->PutInt("ConnectionRetry", 1);
  // set stream error window
  XrdCl::DefaultEnv::GetEnv()->PutInt("StreamErrorWindow", 0);
  UTF8 = getenv("EOS_UTF8") ? true : false;
  Shutdown = false;
  setenv("XrdSecPROTOCOL", "sss", 1);
  Eroute.Say("=====> mgmofs enforces SSS authentication for XROOT clients");
  MgmOfsTargetPort = "1094";
  MgmOfsName = "";
  MgmOfsAlias = "";
  MgmOfsBrokerUrl = "root://localhost:1097//eos/";
  MgmOfsInstanceName = "testinstance";
  MgmOfsConfigEngineType = "file";
  MgmOfsConfigEngineRedisHost = "localhost";
  MgmOfsConfigEngineRedisPort = 6379;
  MgmConfigDir = "";
  MgmMetaLogDir = "";
  MgmTxDir = "";
  MgmAuthDir = "";
  MgmArchiveDir = "";
  MgmHealMap.set_deleted_key(0);
  IoReportStorePath = "/var/tmp/eos/report";
  MgmOfsVstBrokerUrl = "";
  MgmArchiveDstUrl = "";
  MgmArchiveSvcClass = "default";
  eos::common::StringConversion::InitLookupTables();

  if (getenv("EOS_VST_BROKER_URL")) {
    MgmOfsVstBrokerUrl = getenv("EOS_VST_BROKER_URL");
  }

  if (getenv("EOS_ARCHIVE_URL")) {
    MgmArchiveDstUrl = getenv("EOS_ARCHIVE_URL");

    // Make sure it ends with a '/'
    if (MgmArchiveDstUrl[MgmArchiveDstUrl.length() - 1] != '/') {
      MgmArchiveDstUrl += '/';
    }
  }

  if (getenv("EOS_ARCHIVE_SVCCLASS")) {
    MgmArchiveSvcClass = getenv("EOS_ARCHIVE_SVCCLASS");
  }

  // configure heap profiling if any
  if (mJeMallocHandler.JeMallocLoaded()) {
    eos_warning("jemalloc is loaded!");
    Eroute.Say("jemalloc is loaded!");

    if (mJeMallocHandler.CanProfile()) {
      Eroute.Say(mJeMallocHandler.ProfRunning() ?
                 "jemalloc heap profiling enabled and running" :
                 "jemalloc heap profiling enabled and NOT running");
      eos_warning("jemalloc heap profiling enabled and %srunning. will start running on signal 40 and will stop running on signal 41",
                  mJeMallocHandler.ProfRunning() ? "" : "NOT ");
    } else {
      eos_warning("jemalloc heap profiling is disabled");
      Eroute.Say("jemalloc heap profiling is disabled");
    }
  } else {
    eos_warning("jemalloc is NOT loaded!");
    Eroute.Say("jemalloc is NOT loaded!");
  }

  if (SIGRTMIN <= 40 && 42 <= SIGRTMAX) {
    signal(40, StartHeapProfiling);
    signal(41, StopHeapProfiling);
    signal(42, DumpHeapProfile);
  } else {
    eos_static_warning("cannot install signal handlers for heap profiling as ports 40,41,42 don't fit in the allowed realtime dignal range. SIGRTMIN=%d  SIGRTMAX=%d",
                       (int)SIGRTMIN, (int)SIGRTMAX);
  }

  // Create and own the output cache directory or clean it up if it exists -
  // this is used to store temporary results for commands like find, backup
  // or achive
  struct stat dir_stat;

  if (!::stat("/tmp/eos.mgm/", &dir_stat) && S_ISDIR(dir_stat.st_mode)) {
    XrdOucString systemline = "rm -rf /tmp/eos.mgm/* >& /dev/null &";
    int rrc = system(systemline.c_str());

    if (WEXITSTATUS(rrc)) {
      eos_err("%s returned %d", systemline.c_str(), rrc);
    }
  } else {
    eos::common::Path out_dir("/tmp/eos.mgm/empty");

    if (!out_dir.MakeParentPath(S_IRWXU)) {
      eos_err("Unable to create temporary output file directory /tmp/eos.mgm/");
      Eroute.Emsg("Config", errno, "create temporary outputfile"
                  " directory /tmp/eos.mgm/");
      NoGo = 1;
      return NoGo;
      ;
    }

    // Own the directory by daemon
    if (::chown(out_dir.GetParentPath(), 2, 2)) {
      eos_err("Unable to own temporary outputfile directory %s",
              out_dir.GetParentPath());
      Eroute.Emsg("Config", errno, "own outputfile directory /tmp/eos.mgm/");
      NoGo = 1;
      return NoGo;
      ;
    }
  }

  ErrorLog = true;
  bool ConfigAutoSave = false;
  MgmConfigAutoLoad = "";
  long myPort = 0;
  std::string ns_lib_path {""};

  if (getenv("XRDDEBUG")) {
    gMgmOfsTrace.What = TRACE_MOST | TRACE_debug;
  }

  {
    // borrowed from XrdOfs
    unsigned int myIPaddr = 0;
    char buff[256], *bp;
    int i;
    // Obtain port number we will be using
    //
    myPort = (bp = getenv("XRDPORT")) ? strtol(bp, (char**) 0, 10) : 0;
    // Establish our hostname and IPV4 address
    //
    char* errtext = 0;
    HostName = XrdSysDNS::getHostName(0, &errtext);

    if (!HostName || std::string(HostName) == "0.0.0.0") {
      return Eroute.Emsg("Config", errno, "cannot get hostname : %s", errtext);
    }

    if (!XrdSysDNS::Host2IP(HostName, &myIPaddr)) {
      myIPaddr = 0x7f000001;
    }

    strcpy(buff, "[::");
    bp = buff + 3;
    bp += XrdSysDNS::IP2String(myIPaddr, 0, bp, 128);
    *bp++ = ']';
    *bp++ = ':';
    sprintf(bp, "%ld", myPort);

    for (i = 0; HostName[i] && HostName[i] != '.'; i++);

    HostName[i] = '\0';
    HostPref = strdup(HostName);
    HostName[i] = '.';
    Eroute.Say("=====> mgmofs.hostname: ", HostName, "");
    Eroute.Say("=====> mgmofs.hostpref: ", HostPref, "");
    ManagerId = HostName;
    ManagerId += ":";
    ManagerId += (int) myPort;
    unsigned int ip = 0;

    if (XrdSysDNS::Host2IP(HostName, &ip)) {
      char buff[1024];
      XrdSysDNS::IP2String(ip, 0, buff, 1024);
      ManagerIp = buff;
      ManagerPort = myPort;
    } else {
      return Eroute.Emsg("Config", errno, "convert hostname to IP address", HostName);
    }

    Eroute.Say("=====> mgmofs.managerid: ", ManagerId.c_str(), "");
  }

  if (!ConfigFN || !*ConfigFN) {
    Eroute.Emsg("Config", "Configuration file not specified.");
  } else {
    // Try to open the configuration file.
    //
    if ((cfgFD = open(ConfigFN, O_RDONLY, 0)) < 0) {
      return Eroute.Emsg("Config", errno, "open config file", ConfigFN);
    }

    Config.Attach(cfgFD);
    // Now start reading records until eof.
    //
    XrdOucString nsin;
    XrdOucString nsout;

    while ((var = Config.GetMyFirstWord())) {
      if (!strncmp(var, "all.", 4)) {
        var += 4;

        if (!strcmp("role", var)) {
          if (!(val = Config.GetWord())) {
            Eroute.Emsg("Config", "argument for all.role missing.");
            NoGo = 1;
          } else {
            XrdOucString lrole = val;

            if ((val = Config.GetWord())) {
              if (!strcmp(val, "if")) {
                if ((val = Config.GetWord())) {
                  if (!strcmp(val, HostName)) {
                    role = lrole;
                  }

                  if (!strcmp(val, HostPref)) {
                    role = lrole;
                  }
                }
              } else {
                role = lrole;
              }
            } else {
              role = lrole;
            }
          }
        }
      }

      if (!strncmp(var, "mgmofs.", 7)) {
        var += 7;

        if (!strcmp("fs", var)) {
          if (!(val = Config.GetWord())) {
            Eroute.Emsg("Config", "argument for fs invalid.");
            NoGo = 1;
          } else {
            Eroute.Say("=====> mgmofs.fs: ", val, "");
            MgmOfsName = val;
          }
        }

        //added conf for ConfigEngine
        if (!strcmp("cfgtype", var)) {
          if (!(val = Config.GetWord())) {
            Eroute.Emsg("Config", "argument for cfgtype invalid.");
            NoGo = 1;
          } else {
            Eroute.Say("=====> mgmofs.cfgtype: ", val, "");
            MgmOfsConfigEngineType = val;
          }
        }

        if (!strcmp("cfgredishost", var)) {
          if (!(val = Config.GetWord())) {
            Eroute.Emsg("Config", "argument for cfgredishost invalid.");
            NoGo = 1;
          } else {
            Eroute.Say("=====> mgmofs.cfgredishost: ", val, "");
            MgmOfsConfigEngineRedisHost = val;
          }
        }

        if (!strcmp("cfgredisport", var)) {
          if (!(val = Config.GetWord())) {
            Eroute.Emsg("Config", "argument for cfgredisport invalid.");
            NoGo = 1;
          } else {
            Eroute.Say("=====> mgmofs.cfgredisport: ", val, "");
            MgmOfsConfigEngineRedisPort = atoi(val);
          }
        }

        if (!strcmp("targetport", var)) {
          if (!(val = Config.GetWord())) {
            Eroute.Emsg("Config", "argument for fs invalid.");
            NoGo = 1;
          } else {
            Eroute.Say("=====> mgmofs.targetport: ", val, "");
            MgmOfsTargetPort = val;
          }
        }

        if (!strcmp("capability", var)) {
          if (!(val = Config.GetWord())) {
            Eroute.Emsg("Config",
                        "argument 2 for capbility missing. Can be true/lazy/1 or false/0");
            NoGo = 1;
          } else {
            if ((!(strcmp(val, "true"))) || (!(strcmp(val, "1")))
                || (!(strcmp(val, "lazy")))) {
              IssueCapability = true;
            } else {
              if ((!(strcmp(val, "false"))) || (!(strcmp(val, "0")))) {
                IssueCapability = false;
              } else {
                Eroute.Emsg("Config",
                            "argument 2 for capbility invalid. Can be <true>/1 or <false>/0");
                NoGo = 1;
              }
            }
          }
        }

        if (!strcmp("broker", var)) {
          if (!(val = Config.GetWord())) {
            Eroute.Emsg("Config",
                        "argument 2 for broker missing. Should be URL like root://<host>/<queue>/");
            NoGo = 1;
          } else {
            if (getenv("EOS_BROKER_URL")) {
              MgmOfsBrokerUrl = getenv("EOS_BROKER_URL");
            } else {
              MgmOfsBrokerUrl = val;
            }
          }
        }

        if (!strcmp("instance", var)) {
          if (!(val = Config.GetWord())) {
            Eroute.Emsg("Config",
                        "argument 2 for instance missing. Should be the name of the EOS cluster");
            NoGo = 1;
          } else {
            if (getenv("EOS_INSTANCE_NAME")) {
              MgmOfsInstanceName = getenv("EOS_INSTANCE_NAME");
            } else {
              MgmOfsInstanceName = val;
            }
          }

          Eroute.Say("=====> mgmofs.instance : ", MgmOfsInstanceName.c_str(), "");
        }

        if (!strcmp("nslib", var)) {
          if (!(val = Config.GetWord())) {
            Eroute.Emsg("Config", "no namespace library path provided");
            NoGo = 1;
          } else {
            ns_lib_path = val;
          }

          Eroute.Say("=====> mgmofs.nslib : ", ns_lib_path.c_str());
        }

        if (!strcmp("authlib", var)) {
          if ((!(val = Config.GetWord())) || (::access(val, R_OK))) {
            Eroute.Emsg("Config", "I cannot acccess you authorization library!");
            NoGo = 1;
          } else {
            AuthLib = val;
          }

          Eroute.Say("=====> mgmofs.authlib : ", AuthLib.c_str());
        }

        if (!strcmp("authorize", var)) {
          if ((!(val = Config.GetWord())) ||
              (strcmp("true", val) && strcmp("false", val) &&
               strcmp("1", val) && strcmp("0", val))) {
            Eroute.Emsg("Config", "argument 2 for authorize illegal or missing. "
                        "Must be <true>, <false>, <1> or <0>!");
            NoGo = 1;
          } else {
            if ((!strcmp("true", val) || (!strcmp("1", val)))) {
              authorize = true;
            }
          }

          if (authorize) {
            Eroute.Say("=====> mgmofs.authorize : true");
          } else {
            Eroute.Say("=====> mgmofs.authorize : false");
          }
        }

        if (!strcmp("errorlog", var)) {
          if ((!(val = Config.GetWord())) ||
              (strcmp("true", val) && strcmp("false", val) &&
               strcmp("1", val) && strcmp("0", val))) {
            Eroute.Emsg("Config", "argument 2 for errorlog illegal or missing. "
                        "Must be <true>, <false>, <1> or <0>!");
            NoGo = 1;
          } else {
            if ((!strcmp("true", val) || (!strcmp("1", val)))) {
              ErrorLog = true;
            } else {
              ErrorLog = false;
            }
          }

          if (ErrorLog) {
            Eroute.Say("=====> mgmofs.errorlog : true");
          } else {
            Eroute.Say("=====> mgmofs.errorlog : false");
          }
        }

        if (!strcmp("redirector", var)) {
          if ((!(val = Config.GetWord())) ||
              (strcmp("true", val) && strcmp("false", val) &&
               strcmp("1", val) && strcmp("0", val))) {
            Eroute.Emsg("Config", "argument 2 for redirector illegal or missing. "
                        "Must be <true>,<false>,<1> or <0>!");
            NoGo = 1;
          } else {
            if ((!strcmp("true", val) || (!strcmp("1", val)))) {
              MgmRedirector = true;
            } else {
              MgmRedirector = false;
            }
          }

          if (MgmRedirector) {
            Eroute.Say("=====> mgmofs.redirector : true");
          } else {
            Eroute.Say("=====> mgmofs.redirector : false");
          }
        }

        if (!strcmp("configdir", var)) {
          if (!(val = Config.GetWord())) {
            Eroute.Emsg("Config", "argument for configdir invalid.");
            NoGo = 1;
          } else {
            MgmConfigDir = val;

            if (!MgmConfigDir.endswith("/")) {
              MgmConfigDir += "/";
            }
          }
        }

        if (!strcmp("archivedir", var)) {
          if (!(val = Config.GetWord())) {
            Eroute.Emsg("Config", "argument for archivedir invalid.");
            NoGo = 1;
          } else {
            MgmArchiveDir = val;

            if (!MgmArchiveDir.endswith("/")) {
              MgmArchiveDir += "/";
            }
          }
        }

        if (!strcmp("autosaveconfig", var)) {
          if (!(val = Config.GetWord())) {
            Eroute.Emsg("Config",
                        "argument 2 for autosaveconfig missing. Can be true/1 or false/0");
            NoGo = 1;
          } else {
            if ((!(strcmp(val, "true"))) || (!(strcmp(val, "1")))) {
              ConfigAutoSave = true;
            } else {
              if ((!(strcmp(val, "false"))) || (!(strcmp(val, "0")))) {
                ConfigAutoSave = false;
              } else {
                Eroute.Emsg("Config",
                            "argument 2 for autosaveconfig invalid. Can be <true>/1 or <false>/0");
                NoGo = 1;
              }
            }
          }
        }

        if (!strcmp("autoloadconfig", var)) {
          if (!(val = Config.GetWord())) {
            Eroute.Emsg("Config", "argument for autoloadconfig invalid.");
            NoGo = 1;
          } else {
            MgmConfigAutoLoad = val;
          }
        }

        if (!strcmp("alias", var)) {
          if (!(val = Config.GetWord())) {
            Eroute.Emsg("Config", "argument for alias missing.");
            NoGo = 1;
          } else {
            MgmOfsAlias = val;
          }
        }

        if (!strcmp("metalog", var)) {
          if (!(val = Config.GetWord())) {
            Eroute.Emsg("Config", "argument 2 for metalog missing");
            NoGo = 1;
          } else {
            MgmMetaLogDir = val;
            // just try to create it in advance
            XrdOucString makeit = "mkdir -p ";
            makeit += MgmMetaLogDir;
            int src = system(makeit.c_str());

            if (src) {
              eos_err("%s returned %d", makeit.c_str(), src);
            }

            XrdOucString chownit = "chown -R daemon ";
            chownit += MgmMetaLogDir;
            src = system(chownit.c_str());

            if (src) {
              eos_err("%s returned %d", chownit.c_str(), src);
            }

            if (::access(MgmMetaLogDir.c_str(), W_OK | R_OK | X_OK)) {
              Eroute.Emsg("Config", "cannot acccess the meta data changelog "
                          "directory for r/w!", MgmMetaLogDir.c_str());
              NoGo = 1;
            } else {
              Eroute.Say("=====> mgmofs.metalog: ", MgmMetaLogDir.c_str(), "");
            }
          }
        }

        if (!strcmp("txdir", var)) {
          if (!(val = Config.GetWord())) {
            Eroute.Emsg("Config", "argument 2 for txdir missing");
            NoGo = 1;
          } else {
            MgmTxDir = val;
            // just try to create it in advance
            XrdOucString makeit = "mkdir -p ";
            makeit += MgmTxDir;
            int src = system(makeit.c_str());

            if (src) {
              eos_err("%s returned %d", makeit.c_str(), src);
            }

            XrdOucString chownit = "chown -R daemon ";
            chownit += MgmTxDir;
            src = system(chownit.c_str());

            if (src) {
              eos_err("%s returned %d", chownit.c_str(), src);
            }

            if (::access(MgmTxDir.c_str(), W_OK | R_OK | X_OK)) {
              Eroute.Emsg("Config", "cannot acccess the transfer directory for r/w:",
                          MgmTxDir.c_str());
              NoGo = 1;
            } else {
              Eroute.Say("=====> mgmofs.txdir:   ", MgmTxDir.c_str(), "");
            }
          }
        }

        if (!strcmp("authdir", var)) {
          if (!(val = Config.GetWord())) {
            Eroute.Emsg("Config", "argument 2 for authdir missing");
            NoGo = 1;
          } else {
            MgmAuthDir = val;
            // just try to create it in advance
            XrdOucString makeit = "mkdir -p ";
            makeit += MgmAuthDir;
            int src = system(makeit.c_str());

            if (src) {
              eos_err("%s returned %d", makeit.c_str(), src);
            }

            XrdOucString chownit = "chown -R daemon ";
            chownit += MgmAuthDir;
            src = system(chownit.c_str());

            if (src) {
              eos_err("%s returned %d", chownit.c_str(), src);
            }

            if ((src = ::chmod(MgmAuthDir.c_str(), S_IRUSR | S_IWUSR | S_IXUSR))) {
              eos_err("chmod 700 %s returned %d", MgmAuthDir.c_str(), src);
              NoGo = 1;
            }

            if (::access(MgmAuthDir.c_str(), W_OK | R_OK | X_OK)) {
              Eroute.Emsg("Config", "cannot acccess the authentication directory "
                          "for r/w:", MgmAuthDir.c_str());
              NoGo = 1;
            } else {
              Eroute.Say("=====> mgmofs.authdir:   ", MgmAuthDir.c_str(), "");
            }
          }
        }

        if (!strcmp("reportstorepath", var)) {
          if (!(val = Config.GetWord())) {
            Eroute.Emsg("Config", "argument 2 for reportstorepath missing");
            NoGo = 1;
          } else {
            IoReportStorePath = val;
            // just try to create it in advance
            XrdOucString makeit = "mkdir -p ";
            makeit += IoReportStorePath;
            int src = system(makeit.c_str());

            if (src) {
              eos_err("%s returned %d", makeit.c_str(), src);
            }

            XrdOucString chownit = "chown -R daemon ";
            chownit += IoReportStorePath;
            src = system(chownit.c_str());

            if (src) {
              eos_err("%s returned %d", chownit.c_str(), src);
            }

            if (::access(IoReportStorePath.c_str(), W_OK | R_OK | X_OK)) {
              Eroute.Emsg("Config", "cannot acccess the reportstore directory "
                          "for r/w:", IoReportStorePath.c_str());
              NoGo = 1;
            } else {
              Eroute.Say("=====> mgmofs.reportstorepath: ", IoReportStorePath.c_str(), "");
            }
          }
        }

        // Get the fst gateway hostname and port
        if (!strcmp("fstgw", var)) {
          if (!(val = Config.GetWord())) {
            Eroute.Emsg("Config", "fst gateway value not specified");
            NoGo = 1;
          } else {
            mFstGwHost = val;
            size_t pos = mFstGwHost.find(':');

            if (pos == std::string::npos) {
              // Use a default value if no port is specified
              mFstGwPort = 1094;
            } else {
              mFstGwPort = atoi(mFstGwHost.substr(pos + 1).c_str());
              mFstGwHost = mFstGwHost.erase(pos);
            }

            Eroute.Say("=====> mgmofs.fstgw: ", mFstGwHost.c_str(), ":",
                       std::to_string((long long int)mFstGwPort).c_str());
          }
        }

        if (!strcmp("trace", var)) {
          static struct traceopts {
            const char* opname;
            int opval;
          } tropts[] = {
            {"aio", TRACE_aio},
            {"all", TRACE_ALL},
            {"chmod", TRACE_chmod},
            {"close", TRACE_close},
            {"closedir", TRACE_closedir},
            {"debug", TRACE_debug},
            {"delay", TRACE_delay},
            {"dir", TRACE_dir},
            {"exists", TRACE_exists},
            {"getstats", TRACE_getstats},
            {"fsctl", TRACE_fsctl},
            {"io", TRACE_IO},
            {"mkdir", TRACE_mkdir},
            {"most", TRACE_MOST},
            {"open", TRACE_open},
            {"opendir", TRACE_opendir},
            {"qscan", TRACE_qscan},
            {"read", TRACE_read},
            {"readdir", TRACE_readdir},
            {"redirect", TRACE_redirect},
            {"remove", TRACE_remove},
            {"rename", TRACE_rename},
            {"sync", TRACE_sync},
            {"truncate", TRACE_truncate},
            {"write", TRACE_write},
            {"authorize", TRACE_authorize},
            {"map", TRACE_map},
            {"role", TRACE_role},
            {"access", TRACE_access},
            {"attributes", TRACE_attributes},
            {"allows", TRACE_allows}
          };
          int i, neg, trval = 0, numopts = sizeof(tropts) / sizeof(struct traceopts);

          if (!(val = Config.GetWord())) {
            Eroute.Emsg("Config", "trace option not specified");
            close(cfgFD);
            return 1;
          }

          while (val) {
            Eroute.Say("=====> mgmofs.trace: ", val, "");

            if (!strcmp(val, "off")) {
              trval = 0;
            } else {
              if ((neg = (val[0] == '-' && val[1]))) {
                val++;
              }

              for (i = 0; i < numopts; i++) {
                if (!strcmp(val, tropts[i].opname)) {
                  if (neg) {
                    trval &= ~tropts[i].opval;
                  } else {
                    trval |= tropts[i].opval;
                  }

                  break;
                }
              }

              if (i >= numopts) {
                Eroute.Say("Config warning: ignoring invalid trace option '", val, "'.");
              }
            }

            val = Config.GetWord();
          }

          gMgmOfsTrace.What = trval;
        }

        if (!strcmp("auththreads", var)) {
          if (!(val = Config.GetWord())) {
            Eroute.Emsg("Config", "argument for number of auth threads is invalid.");
            NoGo = 1;
          } else {
            Eroute.Say("=====> mgmofs.auththreads: ", val, "");
            mNumAuthThreads = atoi(val);
          }
        }

        // Configure frontend port number on which clients submit requests
        if (!strcmp("authport", var)) {
          if (!(val = Config.GetWord())) {
            Eroute.Emsg("Config", "argument for frontend port invalid.");
            NoGo = 1;
          } else {
            Eroute.Say("=====> mgmofs.authport: ", val, "");
            mFrontendPort = atoi(val);
          }
        }
      }
    }

    close(cfgFD);
  }

  if (MgmRedirector) {
    Eroute.Say("=====> mgmofs.redirector : true");
  } else {
    Eroute.Say("=====> mgmofs.redirector : false");
  }

  if (!MgmOfsBrokerUrl.endswith("/")) {
    MgmOfsBrokerUrl += "/";
  }

  if (!MgmOfsBrokerUrl.endswith("//eos/")) {
    Eroute.Say("Config error: the broker url has to be of the form <root://<hostname>[:<port>]//");
    return 1;
  }

  if (MgmOfsVstBrokerUrl.length() && (!MgmOfsVstBrokerUrl.endswith("//eos/"))) {
    Eroute.Say("Config error: the vst broker url has to be of the form <root://<hostname>[:<port>]//");
    return 1;
  }

  if (!MgmConfigDir.length()) {
    Eroute.Say("Config error: configuration directory is not defined : mgm.configdir=</var/eos/config/>");
    return 1;
  }

  if (!MgmMetaLogDir.length()) {
    Eroute.Say("Config error: meta data log directory is not defined : mgm.metalog=</var/eos/md/>");
    return 1;
  }

  if (!MgmTxDir.length()) {
    Eroute.Say("Config error: transfer directory is not defined : mgm.txdir=</var/eos/tx/>");
    return 1;
  }

  if (!MgmAuthDir.length()) {
    Eroute.Say("Config error: auth directory is not defined: mgm.authdir=</var/eos/auth/>");
    return 1;
  }

  if (!MgmArchiveDir.length()) {
    Eroute.Say("Config notice: archive directory is not defined - archiving is disabled");
  }

  if (!ns_lib_path.empty()) {
    eos::common::PluginManager& pm = eos::common::PluginManager::GetInstance();
    pm.LoadByPath(ns_lib_path);
  }

  MgmOfsBroker = MgmOfsBrokerUrl;
  MgmDefaultReceiverQueue = MgmOfsBrokerUrl;
  MgmDefaultReceiverQueue += "*/fst";
  MgmOfsBrokerUrl += HostName;
  MgmOfsBrokerUrl += "/mgm";

  if (MgmOfsVstBrokerUrl.length()) {
    MgmOfsVstBrokerUrl += MgmOfsInstanceName;
    MgmOfsVstBrokerUrl += "/";
    MgmOfsVstBrokerUrl += HostName;
    MgmOfsVstBrokerUrl += "/vst";
  }

  MgmOfsQueue = "/eos/";
  MgmOfsQueue += ManagerId;
  MgmOfsQueue += "/mgm";
  // Setup the circular in-memory logging buffer
  eos::common::Logging& g_logging = eos::common::Logging::GetInstance();
  // Configure log-file fan out
  std::vector<std::string> lFanOutTags;
  lFanOutTags.push_back("Balancer");
  lFanOutTags.push_back("Converter");
  lFanOutTags.push_back("DrainJob");
  lFanOutTags.push_back("Http");
  lFanOutTags.push_back("Master");
  lFanOutTags.push_back("Recycle");
  lFanOutTags.push_back("LRU");
  lFanOutTags.push_back("WFE");
  lFanOutTags.push_back("WFE::Job");
  lFanOutTags.push_back("GroupBalancer");
  lFanOutTags.push_back("GeoBalancer");
  lFanOutTags.push_back("GeoTreeEngine");
  lFanOutTags.push_back("#");
  // get the XRootD log directory
  char* logdir = 0;
  XrdOucEnv::Import("XRDLOGDIR", logdir);

  if (logdir) {
    for (size_t i = 0; i < lFanOutTags.size(); i++) {
      std::string lLogFile = logdir;
      lLogFile += "/";

      if (lFanOutTags[i] == "#") {
        lLogFile += "Clients";
      } else {
        lLogFile += lFanOutTags[i];
      }

      lLogFile += ".log";
      FILE* fp = fopen(lLogFile.c_str(), "a+");

      if (fp) {
        g_logging.AddFanOut(lFanOutTags[i].c_str(), fp);
      } else {
        fprintf(stderr, "error: failed to open sub-logfile=%s", lLogFile.c_str());
      }
    }
  }

  // Add some alias for the logging
  g_logging.AddFanOutAlias("HttpHandler", "Http");
  g_logging.AddFanOutAlias("HttpServer", "Http");
  g_logging.AddFanOutAlias("ProtocolHandler", "Http");
  g_logging.AddFanOutAlias("S3", "Http");
  g_logging.AddFanOutAlias("S3Store", "Http");
  g_logging.AddFanOutAlias("WebDAV", "Http");
  g_logging.AddFanOutAlias("PropFindResponse", "Http");
  g_logging.AddFanOutAlias("WebDAVHandler", "Http");
  g_logging.AddFanOutAlias("WebDAVReponse", "Http");
  g_logging.AddFanOutAlias("S3Handler", "Http");
  g_logging.AddFanOutAlias("S3Store", "Http");
  g_logging.SetUnit(MgmOfsBrokerUrl.c_str());
  Eroute.Say("=====> mgmofs.broker : ", MgmOfsBrokerUrl.c_str(), "");
  XrdOucString ttybroadcastkillline = "pkill -9 -f \"eos-tty-broadcast\"";
  int rrc = system(ttybroadcastkillline.c_str());

  if (WEXITSTATUS(rrc)) {
    eos_info("%s returned %d", ttybroadcastkillline.c_str(), rrc);
  }

  if (getenv("EOS_TTY_BROADCAST_LISTEN_LOGFILE") &&
      getenv("EOS_TTY_BROADCAST_EGREP")) {
    XrdOucString ttybroadcastline = "eos-tty-broadcast ";
    ttybroadcastline += getenv("EOS_TTY_BROADCAST_LISTEN_LOGFILE");
    ttybroadcastline += " ";
    ttybroadcastline += getenv("EOS_TTY_BROADCAST_EGREP");
    ttybroadcastline += " >& /dev/null &";
    eos_info("%s\n", ttybroadcastline.c_str());
    rrc = system(ttybroadcastline.c_str());

    if (WEXITSTATUS(rrc)) {
      eos_info("%s returned %d", ttybroadcastline.c_str(), rrc);
    }
  }

  int pos1 = MgmDefaultReceiverQueue.find("//");
  int pos2 = MgmDefaultReceiverQueue.find("//", pos1 + 2);

  if (pos2 != STR_NPOS) {
    MgmDefaultReceiverQueue.erase(0, pos2 + 1);
  }

  Eroute.Say("=====> mgmofs.defaultreceiverqueue : ",
             MgmDefaultReceiverQueue.c_str(), "");
  // set our Eroute for XrdMqMessage
  XrdMqMessage::Eroute = *eDest;

  // check if mgmofsfs has been set

  if (!MgmOfsName.length())
    Eroute.Say("Config error: no mgmofs fs has been defined (mgmofs.fs /...)", "",
               "");
  else {
    Eroute.Say("=====> mgmofs.fs: ", MgmOfsName.c_str(), "");
  }

  if (ErrorLog) {
    Eroute.Say("=====> mgmofs.errorlog : enabled");
  } else {
    Eroute.Say("=====> mgmofs.errorlog : disabled");
  }

  // we need to specify this if the server was not started with the explicit manager option ... e.g. see XrdOfs
  Eroute.Say("=====> all.role: ", role.c_str(), "");

  if (role == "manager") {
    putenv((char*) "XRDREDIRECT=R");
  }

  if ((AuthLib != "") && (authorize)) {
    // load the authorization plugin
    XrdSysPlugin* myLib;
    XrdAccAuthorize * (*ep)(XrdSysLogger*, const char*, const char*);
    // Authorization comes from the library or we use the default
    //
    Authorization = XrdAccAuthorizeObject(Eroute.logger(), ConfigFN, 0);

    if (!(myLib = new XrdSysPlugin(&Eroute, AuthLib.c_str()))) {
      Eroute.Emsg("Config", "Failed to load authorization library!");
      NoGo = 1;
    } else {
      ep = (XrdAccAuthorize * (*)(XrdSysLogger*, const char*, const char*))
           (myLib->getPlugin("XrdAccAuthorizeObject"));

      if (!ep) {
        Eroute.Emsg("Config", "Failed to get authorization library plugin!");
        NoGo = 1;
      } else {
        Authorization = ep(Eroute.logger(), ConfigFN, 0);
      }
    }
  }

  if ((retc = Config.LastError())) {
    NoGo = Eroute.Emsg("Config", -retc, "read config file", ConfigFN);
  }

  Config.Close();
  XrdOucString unit = "mgm@";
  unit += ManagerId;
  g_logging.SetLogPriority(LOG_INFO);
  g_logging.SetUnit(unit.c_str());
  std::string filter =
    "Process,AddQuota,UpdateHint,Update,UpdateQuotaStatus,SetConfigValue,"
    "Deletion,GetQuota,PrintOut,RegisterNode,SharedHash,"
    "placeNewReplicas,accessReplicas,placeNewReplicasOneGroup,accessReplicasOneGroup,accessHeadReplicaMultipleGroup,listenFsChange,updateTreeInfo,updateAtomicPenalties,updateFastStructures";
  g_logging.SetFilter(filter.c_str());
  Eroute.Say("=====> setting message filter: Process,AddQuota,UpdateHint,Update"
             "UpdateQuotaStatus,SetConfigValue,Deletion,GetQuota,PrintOut,"
             "RegisterNode,SharedHash,"
             "placeNewReplicas,accessReplicas,placeNewReplicasOneGroup,accessReplicasOneGroup,accessHeadReplicaMultipleGroup,listenFsChange,updateTreeInfo,updateAtomicPenalties,updateFastStructures");
  // we automatically append the host name to the config dir
  MgmConfigDir += HostName;
  MgmConfigDir += "/";
  XrdOucString makeit = "mkdir -p ";
  makeit += MgmConfigDir;
  int src = system(makeit.c_str());

  if (src) {
    eos_err("%s returned %d", makeit.c_str(), src);
  }

  XrdOucString chownit = "chown -R daemon ";
  chownit += MgmConfigDir;
  src = system(chownit.c_str());

  if (src) {
    eos_err("%s returned %d", chownit.c_str(), src);
  }

  // check config directory access
  if (::access(MgmConfigDir.c_str(), W_OK | R_OK | X_OK)) {
    Eroute.Emsg("Config", "Cannot acccess the configuration directory for r/w!",
                MgmConfigDir.c_str());
    NoGo = 1;
  } else {
    Eroute.Say("=====> mgmofs.configdir: ", MgmConfigDir.c_str(), "");
  }

  // Start the config engine
  if (MgmOfsConfigEngineType == "file") {
    ConfEngine = new FileConfigEngine(MgmConfigDir.c_str());
  }

#ifdef HAVE_HIREDIS
  else if (MgmOfsConfigEngineType == "redis") {
    ConfEngine = new RedisConfigEngine(MgmConfigDir.c_str(),
                                       MgmOfsConfigEngineRedisHost.c_str(),
                                       MgmOfsConfigEngineRedisPort);
  }

#endif
  else {
    Eroute.Emsg("Config", "Invalid Config Engine Type!",
                MgmOfsConfigEngineType.c_str());
    NoGo = 1;
  }

  commentLog = new eos::common::CommentLog("/var/log/eos/mgm/logbook.log");

  // Create comment log
  if (commentLog && commentLog->IsValid()) {
    Eroute.Say("=====> comment log in /var/log/eos/mgm/logbook.log");
  } else {
    Eroute.Emsg("Config", "Cannot create/open the comment log file "
                "/var/log/eos/mgm/logbook.log");
    NoGo = 1;
  }

  if (ConfigAutoSave && (!getenv("EOS_AUTOSAVE_CONFIG"))) {
    Eroute.Say("=====> mgmofs.autosaveconfig: true", "");
    ConfEngine->SetAutoSave(true);
  } else {
    if (getenv("EOS_AUTOSAVE_CONFIG")) {
      eos_info("autosave config=%s", getenv("EOS_AUTOSAVE_CONFIG"));
      XrdOucString autosave = getenv("EOS_AUTOSAVE_CONFIG");

      if ((autosave == "1") || (autosave == "true")) {
        Eroute.Say("=====> mgmofs.autosaveconfig: true", "");
        ConfEngine->SetAutoSave(true);
      } else {
        Eroute.Say("=====> mgmofs.autosaveconfig: false", "");
        ConfEngine->SetAutoSave(false);
      }
    } else {
      Eroute.Say("=====> mgmofs.autosaveconfig: false", "");
    }
  }

  if (getenv("EOS_MGM_ALIAS")) {
    MgmOfsAlias = getenv("EOS_MGM_ALIAS");
  }

  // we don't put the alias we need call-back's to appear on our node
  if (MgmOfsAlias.length()) {
    Eroute.Say("=====> mgmofs.alias: ", MgmOfsAlias.c_str());
  }

  XrdOucString keytabcks = "unaccessible";
  // ----------------------------------------------------------
  // build the adler & sha1 checksum of the default keytab file
  // ----------------------------------------------------------
  int fd = ::open("/etc/eos.keytab", O_RDONLY);
  XrdOucString symkey = "";

  if (fd >= 0) {
    char buffer[65535];
    char keydigest[SHA_DIGEST_LENGTH + 1];
    SHA_CTX sha1;
    SHA1_Init(&sha1);
    size_t nread = ::read(fd, buffer, sizeof(buffer));

    if (nread > 0) {
      unsigned int adler;
      SHA1_Update(&sha1, (const char*) buffer, nread);
      adler = adler32(0L, Z_NULL, 0);
      adler = adler32(adler, (const Bytef*) buffer, nread);
      char sadler[1024];
      snprintf(sadler, sizeof(sadler) - 1, "%08x", adler);
      keytabcks = sadler;
    }

    SHA1_Final((unsigned char*) keydigest, &sha1);
    eos::common::SymKey::Base64Encode(keydigest, SHA_DIGEST_LENGTH, symkey);
    close(fd);
  }

  eos_notice("MGM_HOST=%s MGM_PORT=%ld VERSION=%s RELEASE=%s KEYTABADLER=%s "
             "SYMKEY=%s", HostName, myPort, VERSION, RELEASE, keytabcks.c_str(),
             symkey.c_str());

  if (!eos::common::gSymKeyStore.SetKey64(symkey.c_str(), 0)) {
    eos_crit("unable to store the created symmetric key %s", symkey.c_str());
    return 1;
  }

  // ----------------------------------------------------------
  // create global visible configuration parameters
  // we create 3 queues
  // "/eos/<instance>/"
  // ----------------------------------------------------------
  XrdOucString configbasequeue = "/config/";
  configbasequeue += MgmOfsInstanceName.c_str();
  MgmConfigQueue = configbasequeue;
  MgmConfigQueue += "/mgm/";
  AllConfigQueue = configbasequeue;
  AllConfigQueue += "/all/";
  FstConfigQueue = configbasequeue;
  FstConfigQueue += "/fst/";
  SpaceConfigQueuePrefix = configbasequeue;
  SpaceConfigQueuePrefix += "/space/";
  NodeConfigQueuePrefix = "/config/";
  NodeConfigQueuePrefix += MgmOfsInstanceName.c_str();
  NodeConfigQueuePrefix += "/node/";
  GroupConfigQueuePrefix = configbasequeue;
  GroupConfigQueuePrefix += "/group/";
  FsNode::gManagerId = ManagerId.c_str();
  FsView::gFsView.SetConfigQueues(MgmConfigQueue.c_str(),
                                  NodeConfigQueuePrefix.c_str(),
                                  GroupConfigQueuePrefix.c_str(),
                                  SpaceConfigQueuePrefix.c_str());
  FsView::gFsView.SetConfigEngine(ConfEngine);
  ObjectNotifier.SetShareObjectManager(&ObjectManager);
  // we need to set the shared object manager to be used
  eos::common::GlobalConfig::gConfig.SetSOM(&ObjectManager);
  // set the object manager to listener only
  ObjectManager.EnableBroadCast(false);
  // setup the modifications which the fs listener thread is waiting for
  ObjectManager.SetDebug(false);

  if (!eos::common::GlobalConfig::gConfig.AddConfigQueue(MgmConfigQueue.c_str(),
      "/eos/*/mgm")) {
    eos_crit("Cannot add global config queue %s\n", MgmConfigQueue.c_str());
  }

  if (!eos::common::GlobalConfig::gConfig.AddConfigQueue(AllConfigQueue.c_str(),
      "/eos/*")) {
    eos_crit("Cannot add global config queue %s\n", AllConfigQueue.c_str());
  }

  if (!eos::common::GlobalConfig::gConfig.AddConfigQueue(FstConfigQueue.c_str(),
      "/eos/*/fst")) {
    eos_crit("Cannot add global config queue %s\n", FstConfigQueue.c_str());
  }

  std::string out = "";
  eos::common::GlobalConfig::gConfig.PrintBroadCastMap(out);
  fprintf(stderr, "%s", out.c_str());

  // eventuall autoload a configuration
  if (getenv("EOS_AUTOLOAD_CONFIG")) {
    MgmConfigAutoLoad = getenv("EOS_AUTOLOAD_CONFIG");
  }

  XrdOucString instancepath = "/eos/";
  MgmProcPath = "/eos/";
  XrdOucString subpath = MgmOfsInstanceName;

  // Remove leading "eos" from the instance name when building the proc path for
  // "aesthetic" reasons.
  if (subpath.beginswith("eos")) {
    subpath.erase(0, 3);
  }

  MgmProcPath += subpath;
  MgmProcPath += "/proc";
  // This path is used for temporary output files for layout conversions
  MgmProcConversionPath = MgmProcPath;
  MgmProcConversionPath += "/conversion";
  MgmProcMasterPath = MgmProcPath;
  MgmProcMasterPath += "/master";
  MgmProcArchivePath = MgmProcPath;
  MgmProcArchivePath += "/archive";
  MgmProcWorkflowPath = MgmProcPath;
  MgmProcWorkflowPath += "/workflow";
  MgmProcLockPath = MgmProcPath;
  MgmProcLockPath += "/lock";
  MgmProcDelegationPath = MgmProcPath;
  MgmProcDelegationPath += "/delegation";
  Recycle::gRecyclingPrefix.insert(0, MgmProcPath.c_str());
  instancepath += subpath;
  //  eos_emerg("%s",(char*)"test emerg");
  //  eos_alert("%s",(char*)"test alert");
  //  eos_crit("%s", (char*)"test crit");
  //  eos_err("%s",  (char*)"test err");
  //  eos_warning("%s",(char*)"test warning");
  //  eos_notice("%s",(char*)"test notice");
  //  eos_info("%s",(char*)"test info");
  //  eos_debug("%s",(char*)"test debug");
  // Initialize user mapping
  eos::common::Mapping::Init();

  // Initialize the master/slave class
  if (!MgmMaster.Init()) {
    return 1;
  }

  // Configure the meta data catalog
  eosViewRWMutex.SetBlocking(true);

  if (!MgmMaster.BootNamespace()) {
    return 1;
  }

  // Check the '/' directory
  std::shared_ptr<eos::IContainerMD> rootmd;

  try {
    rootmd = eosView->getContainer("/");
  } catch (eos::MDException& e) {
    Eroute.Emsg("Config", "cannot get the / directory meta data");
    eos_crit("eos view cannot retrieve the / directory");
    return 1;
  }

  // Check the '/' directory permissions
  if (!rootmd->getMode()) {
    if (MgmMaster.IsMaster()) {
      // no permissions set yet
      try {
        rootmd->setMode(S_IFDIR | S_IRWXU | S_IROTH | S_IXOTH | S_IRGRP |
                        S_IWGRP | S_IXGRP | S_ISGID);
      } catch (eos::MDException& e) {
        Eroute.Emsg("Config", "cannot set the / directory mode to inital mode");
        eos_crit("cannot set the / directory mode to 755");
        return 1;
      }
    } else {
      Eroute.Emsg("Config", "/ directory has no 755 permissions set");
      eos_crit("cannot see / directory with mode to 755");
      return 1;
    }
  }

  eos_info("/ permissions are %o", rootmd->getMode());

  if (MgmMaster.IsMaster()) {
    // create /eos
    std::shared_ptr<eos::IContainerMD> eosmd;

    try {
      eosmd = eosView->getContainer("/eos/");
    } catch (eos::MDException& e) {}

    if (!eosmd) {
      try {
        eosmd = eosView->createContainer("/eos/", true);
        // set attribute inheritance
        eosmd->setMode(S_IFDIR | S_IRWXU | S_IROTH | S_IXOTH | S_IRGRP |
                       S_IWGRP | S_IXGRP | S_ISGID);
        // set default checksum 'adler'
        eosmd->setAttribute("sys.forced.checksum", "adler");
        eosView->updateContainerStore(eosmd.get());
        eos_info("/eos permissions are %o checksum is set <adler>", eosmd->getMode());
        eosmd = eosView->createContainer(instancepath.c_str(), true);
        // set attribute inheritance
        eosmd->setMode(S_IFDIR | S_IRWXU | S_IROTH | S_IXOTH | S_IRGRP |
                       S_IWGRP | S_IXGRP | S_ISGID);
        // set default checksum 'adler'
        eosmd->setAttribute("sys.forced.checksum", "adler");
        eosView->updateContainerStore(eosmd.get());
        eos_info("%s permissions are %o checksum is set <adler>", instancepath.c_str(),
                 eosmd->getMode());
      } catch (eos::MDException& e) {
        Eroute.Emsg("Config", "cannot set the /eos/ directory mode to inital mode");
        eos_crit("cannot set the /eos/ directory mode to 755");
        return 1;
      }
    }

    // check recycle directory
    try {
      eosmd = eosView->getContainer(Recycle::gRecyclingPrefix.c_str());
    } catch (eos::MDException& e) {
      // nothing in this case
      eosmd = std::shared_ptr<eos::IContainerMD>((eos::IContainerMD*)0);
    }

    if (!eosmd) {
      try {
        eosmd = eosView->createContainer(Recycle::gRecyclingPrefix.c_str(), true);
        // set attribute inheritance
        eosmd->setMode(S_IFDIR | S_IRWXU);
        eosView->updateContainerStore(eosmd.get());
        eos_info("%s permissions are %o", Recycle::gRecyclingPrefix.c_str(),
                 eosmd->getMode());
      } catch (eos::MDException& e) {
        Eroute.Emsg("Config", "cannot set the recycle directory mode to inital mode");
        eos_crit("cannot set the %s directory mode to 700",
                 Recycle::gRecyclingPrefix.c_str());
        eos_crit("%s", e.what());
        return 1;
      }
    }

    try {
      eosmd = eosView->getContainer(MgmProcPath.c_str());
    } catch (eos::MDException& e) {
      eosmd = std::shared_ptr<eos::IContainerMD>((eos::IContainerMD*)0);
    }

    if (!eosmd) {
      try {
        eosmd = eosView->createContainer(MgmProcPath.c_str(), true);
        // set attribute inheritance
        eosmd->setMode(S_IFDIR | S_IRWXU | S_IROTH | S_IXOTH | S_IRGRP | S_IXGRP);
        eosView->updateContainerStore(eosmd.get());
      } catch (eos::MDException& e) {
        Eroute.Emsg("Config", "cannot set the /eos/proc directory mode to inital mode");
        eos_crit("cannot set the /eos/proc directory mode to 755");
        return 1;
      }
    }

    // Create output directory layout conversions
    try {
      eosmd = gOFS->eosView->getContainer(MgmProcConversionPath.c_str());
      eosmd->setMode(S_IFDIR | S_IRWXU | S_IRWXG);
      eosmd->setCUid(2); // conversion directory is owned by daemon
      eosmd->setCGid(2);
      gOFS->eosView->updateContainerStore(eosmd.get());
    } catch (eos::MDException& e) {
      eosmd = std::shared_ptr<eos::IContainerMD>((eos::IContainerMD*)0);
    }

    if (!eosmd) {
      try {
        eosmd = gOFS->eosView->createContainer(MgmProcConversionPath.c_str(), true);
        eosmd->setMode(S_IFDIR | S_IRWXU | S_IRWXG);
        eosmd->setCUid(2); // conversion directory is owned by daemon
        eosmd->setCGid(2);
        gOFS->eosView->updateContainerStore(eosmd.get());
      } catch (eos::MDException& e) {
        Eroute.Emsg("Config", "cannot set the /eos/../proc/conversion directory"
                    " mode to inital mode");
        eos_crit("cannot set the /eos/../proc/conversion directory mode to 770");
        return 1;
      }
    }

    // Create directory for fast find functionality of archived dirs
    try {
      eosmd = gOFS->eosView->getContainer(MgmProcArchivePath.c_str());
      eosmd->setMode(S_IFDIR | S_IRWXU | S_IRWXG);
      eosmd->setCUid(2); // archive directory is owned by daemon
      eosmd->setCGid(2);
      gOFS->eosView->updateContainerStore(eosmd.get());
    } catch (eos::MDException& e) {
      eosmd = std::shared_ptr<eos::IContainerMD>((eos::IContainerMD*)0);
    }

    if (!eosmd) {
      try {
        eosmd = gOFS->eosView->createContainer(MgmProcArchivePath.c_str(), true);
        eosmd->setMode(S_IFDIR | S_IRWXU | S_IRWXG);
        eosmd->setCUid(2); // archive directory is owned by daemon
        eosmd->setCGid(2);
        gOFS->eosView->updateContainerStore(eosmd.get());
      } catch (eos::MDException& e) {
        Eroute.Emsg("Config", "cannot set the /eos/../proc/archive directory "
                    "mode to inital mode");
        eos_crit("cannot set the /eos/../proc/archive directory mode to 770");
        return 1;
      }
    }

<<<<<<< HEAD
    // Create workflow directory
    try {
      eosmd = gOFS->eosView->getContainer(MgmProcWorkflowPath.c_str());
      eosmd->setMode(S_IFDIR | S_IRWXU);
      eosmd->setCUid(2); // workflow directory is owned by daemon
      gOFS->eosView->updateContainerStore(eosmd.get());
    } catch (eos::MDException& e) {
      eosmd = std::shared_ptr<eos::IContainerMD>((eos::IContainerMD*)0);
    }

    if (!eosmd) {
      try {
        eosmd = gOFS->eosView->createContainer(MgmProcWorkflowPath.c_str(), true);
        // set attribute inheritance
        eosmd->setMode(S_IFDIR | S_IRWXU | S_IRWXG);
        gOFS->eosView->updateContainerStore(eosmd.get());
      } catch (eos::MDException& e) {
        Eroute.Emsg("Config",
                    "cannot set the /eos/../proc/workflow directory mode to inital mode");
        eos_crit("cannot set the /eos/../proc/workflow directory mode to 700");
        return 1;
      }
    }

    // Create lock directory
    try {
      eosmd = gOFS->eosView->getContainer(MgmProcLockPath.c_str());
      eosmd->setMode(S_IFDIR | S_IRWXU);
      eosmd->setCUid(2); // lock directory is owned by daemon
      gOFS->eosView->updateContainerStore(eosmd.get());
    } catch (eos::MDException& e) {
      eosmd = std::shared_ptr<eos::IContainerMD>((eos::IContainerMD*)0);
    }

    if (!eosmd) {
      try {
        eosmd = gOFS->eosView->createContainer(MgmProcLockPath.c_str(), true);
        // set attribute inheritance
        eosmd->setMode(S_IFDIR | S_IRWXU | S_IRWXG);
        gOFS->eosView->updateContainerStore(eosmd.get());
      } catch (eos::MDException& e) {
        Eroute.Emsg("Config",
                    "cannot set the /eos/../proc/lock directory mode to inital mode");
        eos_crit("cannot set the /eos/../proc/lock directory mode to 700");
        return 1;
      }
    }

    // Create delegation directory
    try {
      eosmd = gOFS->eosView->getContainer(MgmProcDelegationPath.c_str());
      eosmd->setMode(S_IFDIR | S_IRWXU);
      eosmd->setCUid(2); // delegation directory is owned by daemon
      gOFS->eosView->updateContainerStore(eosmd.get());
    } catch (eos::MDException& e) {
      eosmd = std::shared_ptr<eos::IContainerMD>((eos::IContainerMD*)0);
    }

    if (!eosmd) {
      try {
        eosmd = gOFS->eosView->createContainer(MgmProcDelegationPath.c_str(), true);
        // set attribute inheritance
        eosmd->setMode(S_IFDIR | S_IRWXU | S_IRWXG);
        gOFS->eosView->updateContainerStore(eosmd.get());
      } catch (eos::MDException& e) {
        Eroute.Emsg("Config",
                    "cannot set the /eos/../proc/delegation directory mode to inital mode");
        eos_crit("cannot set the /eos/../proc/delegation directory mode to 700");
        return 1;
      }
    }

    // Set also the archiverd ZMQ endpoint were client requests are sent
    std::ostringstream oss;
    oss << "ipc://" << MgmArchiveDir.c_str() << "archive_frontend.ipc";
    mArchiveEndpoint = oss.str();
=======
>>>>>>> 4873c909
  }

<<<<<<< HEAD
  //-------------------------------------------
=======
  // Set also the archiverd ZMQ endpoint were client requests are sent
  std::ostringstream oss;
  oss << "ipc://" << MgmArchiveDir.c_str() << "archive_frontend.ipc";
  mArchiveEndpoint = oss.str();

>>>>>>> 4873c909
  XrdMqSharedHash* hash = 0;

  // Disable some features if we are only a redirector
  if (!MgmRedirector) {
    // create the specific listener class
    MgmOfsMessaging = new Messaging(MgmOfsBrokerUrl.c_str(),
                                    MgmDefaultReceiverQueue.c_str(),
                                    true, true, &ObjectManager);

    if (!MgmOfsMessaging->StartListenerThread()) {
      NoGo = 1;
    }

    MgmOfsMessaging->SetLogId("MgmOfsMessaging");

    if (MgmOfsMessaging->IsZombie()) {
      Eroute.Emsg("Config", "cannot create messaging object(thread)");
      return NoGo;
    }

    if (MgmOfsVstBrokerUrl.length() &&
        (!getenv("EOS_VST_BROKER_DISABLE") ||
         (strcmp(getenv("EOS_VST_BROKER_DISABLE"), "1")))) {
      MgmOfsVstMessaging = new VstMessaging(MgmOfsVstBrokerUrl.c_str(),
                                            "/eos/*/vst", true, true, 0);

      if (!MgmOfsVstMessaging->StartListenerThread()) {
        NoGo = 1;
      }

      MgmOfsMessaging->SetLogId("MgmOfsVstMessaging");

      if (MgmOfsVstMessaging->IsZombie()) {
        Eroute.Emsg("Config", "cannot create vst messaging object(thread)");
        return NoGo;
      }
    }

    ObjectManager.CreateSharedHash("/eos/*", "/eos/*/fst");
    ObjectManager.HashMutex.LockRead();
    hash = ObjectManager.GetHash("/eos/*");
    ObjectManager.HashMutex.UnLockRead();
    XrdOucString dumperfile = MgmMetaLogDir;
    dumperfile += "/so.mgm.dump";
    ObjectManager.StartDumper(dumperfile.c_str());
    ObjectManager.SetAutoReplyQueueDerive(true);
  }

  // hook to the appropiate config file
  XrdOucString stdOut;
  XrdOucString stdErr;

  if (!MgmMaster.ApplyMasterConfig(stdOut, stdErr,
                                   Master::Transition::Type::kMasterToMaster)) {
    Eroute.Emsg("Config", "failed to apply master configuration");
    return 1;
  }

  if (!MgmRedirector) {
    if (ErrorLog) {
      // run the error log console
      XrdOucString errorlogkillline = "pkill -9 -f \"eos -b console log _MGMID_\"";
      int rrc = system(errorlogkillline.c_str());

      if (WEXITSTATUS(rrc)) {
        eos_info("%s returned %d", errorlogkillline.c_str(), rrc);
      }

      XrdOucString errorlogline = "eos -b console log _MGMID_ >& /dev/null &";
      rrc = system(errorlogline.c_str());

      if (WEXITSTATUS(rrc)) {
        eos_info("%s returned %d", errorlogline.c_str(), rrc);
      }
    }

    eos_info("starting file view loader thread");

    if ((XrdSysThread::Run(&tid, XrdMgmOfs::StaticInitializeFileView,
                           static_cast<void*>(this), 0, "File View Loader"))) {
      eos_crit("cannot start file view loader");
      NoGo = 1;
    }
  }

#ifdef EOS_INSTRUMENTED_RWMUTEX
  eos::common::RWMutex::EstimateLatenciesAndCompensation();
  FsView::gFsView.ViewMutex.SetDebugName("FsView");
  FsView::gFsView.ViewMutex.SetTiming(false);
  FsView::gFsView.ViewMutex.SetSampling(true, 0.01);
  Quota::pMapMutex.SetDebugName("QuotaView");
  Quota::pMapMutex.SetTiming(false);
  Quota::pMapMutex.SetSampling(true, 0.01);
  eosViewRWMutex.SetDebugName("eosView");
  eosViewRWMutex.SetTiming(false);
  eosViewRWMutex.SetSampling(true, 0.01);
  std::vector<eos::common::RWMutex*> order;
  order.push_back(&FsView::gFsView.ViewMutex);
  order.push_back(&eosViewRWMutex);
  order.push_back(&Quota::pMapMutex);
  eos::common::RWMutex::AddOrderRule("Eos Mgm Mutexes", order);
#endif
  eos_info("starting statistics thread");

  if ((XrdSysThread::Run(&stats_tid, XrdMgmOfs::StartMgmStats,
                         static_cast<void*>(this), 0, "Statistics Thread"))) {
    eos_crit("cannot start statistics thread");
    NoGo = 1;
  }

  eos_info("starting archive submitter thread");

  if (XrdSysThread::Run(&mSubmitterTid, XrdMgmOfs::StartArchiveSubmitter,
                        static_cast<void*>(this), XRDSYSTHREAD_HOLD,
                        "Archive/backup submitter thread")) {
    eos_crit("cannot start archive/backup submitter thread");
    NoGo = 1;
  }

  if (!MgmRedirector) {
    eos_info("starting fs listener thread");

    if ((XrdSysThread::Run(&fsconfiglistener_tid,
                           XrdMgmOfs::StartMgmFsConfigListener,
                           static_cast<void*>(this), 0, "FsListener Thread"))) {
      eos_crit("cannot start fs listener thread");
      NoGo = 1;
    }
  }

  gGeoTreeEngine.StartUpdater();
  XrdSysTimer sleeper;
  sleeper.Snooze(1);

  if (!ObjectNotifier.Start()) {
    eos_crit("error starting the shared object change notifier");
  }

  // initialize the transfer database
  if (!gTransferEngine.Init("/var/eos/tx")) {
    eos_crit("cannot intialize transfer database");
    NoGo = 1;
  }

  // create the 'default' quota space which is needed if quota is disabled!
  if (!Httpd.Start()) {
    eos_warning("msg=\"cannot start httpd daemon\"");
  }

  // start the Egroup fetching
  if (!gOFS->EgroupRefresh.Start()) {
    eos_warning("msg=\"cannot start egroup thread\"");
  }

  // start the LRU daemon
  if (!LRUd.Start()) {
    eos_warning("msg=\"cannot start LRU thread\"");
  }

  // start the WFE daemon
  if (!gOFS->WFEd.Start()) {
    eos_warning("msg=\"cannot start WFE thread\"");
  }

  // start the recycler garbage collection thread on a master machine
  if ((MgmMaster.IsMaster()) && (!Recycler.Start())) {
    eos_warning("msg=\"cannot start recycle thread\"");
  }

  // add all stat entries with 0
  InitStats();
  // set IO accounting file
  XrdOucString ioaccounting = MgmMetaLogDir;
  ioaccounting += "/iostat.";
  ioaccounting += HostName;
  ioaccounting += ".dump";
  eos_notice("Setting IO dump store file to %s", ioaccounting.c_str());

  if (!IoStats.SetStoreFileName(ioaccounting.c_str()))
    eos_warning("couldn't load anything from the io stat dump file %s",
                ioaccounting.c_str());
  else {
    eos_notice("loaded io stat dump file %s", ioaccounting.c_str());
  }

  // start IO ciruclate thread
  IoStats.StartCirculate();

  if (!MgmRedirector) {
    if (hash) {
      // ask for a broadcast from fst's
      hash->BroadcastRequest("/eos/*/fst");
    }
  }

  if (!getenv("EOS_NO_SHUTDOWN")) {
    // add shutdown handler
    (void) signal(SIGINT, xrdmgmofs_shutdown);
    (void) signal(SIGTERM, xrdmgmofs_shutdown);
    (void) signal(SIGQUIT, xrdmgmofs_shutdown);

    // add SEGV handler
    if (!getenv("EOS_NO_STACKTRACE")) {
      (void) signal(SIGSEGV, xrdmgmofs_stacktrace);
      (void) signal(SIGABRT, xrdmgmofs_stacktrace);
      (void) signal(SIGBUS, xrdmgmofs_stacktrace);
    }
  }

  if (mNumAuthThreads && mFrontendPort) {
    eos_info("starting the authentication master thread");

    if ((XrdSysThread::Run(&auth_tid, XrdMgmOfs::StartAuthMasterThread,
                           static_cast<void*>(this), 0, "Auth Master Thread"))) {
      eos_crit("cannot start the authentication master thread");
      NoGo = 1;
    }

    eos_info("starting the authentication worker threads");

    for (unsigned int i = 0; i < mNumAuthThreads; i++) {
      pthread_t worker_tid;

      if ((XrdSysThread::Run(&worker_tid, XrdMgmOfs::StartAuthWorkerThread,
                             static_cast<void*>(this), 0, "Auth Worker Thread"))) {
        eos_crit("cannot start the authentication thread %i", i);
        NoGo = 1;
      }

      mVectTid.push_back(worker_tid);
    }
  }

  sleeper.Wait(200);
  // to be sure not to miss any notification while everything is starting up
  // we don't check if it succeeds because we might fail because we timeout
  // if there is no FST sending update
  gGeoTreeEngine.forceRefresh();
  return NoGo;
}
/*----------------------------------------------------------------------------*/
void
XrdMgmOfs::InitStats()
{
  MgmStats.Add("HashSet", 0, 0, 0);
  MgmStats.Add("HashSetNoLock", 0, 0, 0);
  MgmStats.Add("HashGet", 0, 0, 0);
  MgmStats.Add("ViewLockR", 0, 0, 0);
  MgmStats.Add("ViewLockW", 0, 0, 0);
  MgmStats.Add("NsLockR", 0, 0, 0);
  MgmStats.Add("NsLockW", 0, 0, 0);
  MgmStats.Add("QuotaLockR", 0, 0, 0);
  MgmStats.Add("QuotaLockW", 0, 0, 0);
  MgmStats.Add("Access", 0, 0, 0);
  MgmStats.Add("AdjustReplica", 0, 0, 0);
  MgmStats.Add("AttrGet", 0, 0, 0);
  MgmStats.Add("AttrLs", 0, 0, 0);
  MgmStats.Add("AttrRm", 0, 0, 0);
  MgmStats.Add("AttrSet", 0, 0, 0);
  MgmStats.Add("Cd", 0, 0, 0);
  MgmStats.Add("Checksum", 0, 0, 0);
  MgmStats.Add("Chmod", 0, 0, 0);
  MgmStats.Add("Chown", 0, 0, 0);
  MgmStats.Add("Commit", 0, 0, 0);
  MgmStats.Add("CommitFailedFid", 0, 0, 0);
  MgmStats.Add("CommitFailedNamespace", 0, 0, 0);
  MgmStats.Add("CommitFailedParameters", 0, 0, 0);
  MgmStats.Add("CommitFailedUnlinked", 0, 0, 0);
  MgmStats.Add("ConversionDone", 0, 0, 0);
  MgmStats.Add("ConversionFailed", 0, 0, 0);
  MgmStats.Add("CopyStripe", 0, 0, 0);
  MgmStats.Add("DumpMd", 0, 0, 0);
  MgmStats.Add("Drop", 0, 0, 0);
  MgmStats.Add("DropStripe", 0, 0, 0);
  MgmStats.Add("Exists", 0, 0, 0);
  MgmStats.Add("Exists", 0, 0, 0);
  MgmStats.Add("FileInfo", 0, 0, 0);
  MgmStats.Add("FindEntries", 0, 0, 0);
  MgmStats.Add("Find", 0, 0, 0);
  MgmStats.Add("Fuse", 0, 0, 0);
  MgmStats.Add("Fuse-Statvfs", 0, 0, 0);
  MgmStats.Add("Fuse-Mkdir", 0, 0, 0);
  MgmStats.Add("Fuse-Stat", 0, 0, 0);
  MgmStats.Add("Fuse-Chmod", 0, 0, 0);
  MgmStats.Add("Fuse-Chown", 0, 0, 0);
  MgmStats.Add("Fuse-Access", 0, 0, 0);
  MgmStats.Add("Fuse-Access", 0, 0, 0);
  MgmStats.Add("Fuse-Checksum", 0, 0, 0);
  MgmStats.Add("Fuse-XAttr", 0, 0, 0);
  MgmStats.Add("Fuse-Utimes", 0, 0, 0);
  MgmStats.Add("GetMdLocation", 0, 0, 0);
  MgmStats.Add("GetMd", 0, 0, 0);
  MgmStats.Add("Http-COPY", 0, 0, 0);
  MgmStats.Add("Http-DELETE", 0, 0, 0);
  MgmStats.Add("Http-GET", 0, 0, 0);
  MgmStats.Add("Http-HEAD", 0, 0, 0);
  MgmStats.Add("Http-LOCK", 0, 0, 0);
  MgmStats.Add("Http-MKCOL", 0, 0, 0);
  MgmStats.Add("Http-MOVE", 0, 0, 0);
  MgmStats.Add("Http-OPTIONS", 0, 0, 0);
  MgmStats.Add("Http-POST", 0, 0, 0);
  MgmStats.Add("Http-PROPFIND", 0, 0, 0);
  MgmStats.Add("Http-PROPPATCH", 0, 0, 0);
  MgmStats.Add("Http-PUT", 0, 0, 0);
  MgmStats.Add("Http-TRACE", 0, 0, 0);
  MgmStats.Add("Http-UNLOCK", 0, 0, 0);
  MgmStats.Add("IdMap", 0, 0, 0);
  MgmStats.Add("Ls", 0, 0, 0);
  MgmStats.Add("LRUFind", 0, 0, 0);
  MgmStats.Add("MarkDirty", 0, 0, 0);
  MgmStats.Add("MarkClean", 0, 0, 0);
  MgmStats.Add("Mkdir", 0, 0, 0);
  MgmStats.Add("Motd", 0, 0, 0);
  MgmStats.Add("MoveStripe", 0, 0, 0);
  MgmStats.Add("OpenDir", 0, 0, 0);
  MgmStats.Add("OpenDir-Entry", 0, 0, 0);
  MgmStats.Add("OpenFailedCreate", 0, 0, 0);
  MgmStats.Add("OpenFailedENOENT", 0, 0, 0);
  MgmStats.Add("OpenFailedExists", 0, 0, 0);
  MgmStats.Add("OpenFailedHeal", 0, 0, 0);
  MgmStats.Add("OpenFailedPermission", 0, 0, 0);
  MgmStats.Add("OpenFailedQuota", 0, 0, 0);
  MgmStats.Add("OpenFailedNoUpdate", 0, 0, 0);
  MgmStats.Add("OpenFailedReconstruct", 0, 0, 0);
  MgmStats.Add("OpenFileOffline", 0, 0, 0);
  MgmStats.Add("OpenProc", 0, 0, 0);
  MgmStats.Add("OpenRead", 0, 0, 0);
  MgmStats.Add("OpenShared", 0, 0, 0);
  MgmStats.Add("OpenStalledHeal", 0, 0, 0);
  MgmStats.Add("OpenStalled", 0, 0, 0);
  MgmStats.Add("OpenStalled", 0, 0, 0);
  MgmStats.Add("Open", 0, 0, 0);
  MgmStats.Add("OpenWriteCreate", 0, 0, 0);
  MgmStats.Add("OpenWriteTruncate", 0, 0, 0);
  MgmStats.Add("OpenWrite", 0, 0, 0);
  MgmStats.Add("ReadLink", 0, 0, 0);
  MgmStats.Add("Recycle", 0, 0, 0);
  MgmStats.Add("ReplicaFailedSize", 0, 0, 0);
  MgmStats.Add("ReplicaFailedChecksum", 0, 0, 0);
  MgmStats.Add("Redirect", 0, 0, 0);
  MgmStats.Add("RedirectR", 0, 0, 0);
  MgmStats.Add("RedirectW", 0, 0, 0);
  MgmStats.Add("RedirectR-Master", 0, 0, 0);
  MgmStats.Add("RedirectENOENT", 0, 0, 0);
  MgmStats.Add("RedirectENONET", 0, 0, 0);
  MgmStats.Add("Rename", 0, 0, 0);
  MgmStats.Add("RmDir", 0, 0, 0);
  MgmStats.Add("Rm", 0, 0, 0);
  MgmStats.Add("Schedule2Drain", 0, 0, 0);
  MgmStats.Add("Schedule2Balance", 0, 0, 0);
  MgmStats.Add("SchedulingFailedBalance", 0, 0, 0);
  MgmStats.Add("SchedulingFailedDrain", 0, 0, 0);
  MgmStats.Add("Scheduled2Balance", 0, 0, 0);
  MgmStats.Add("Scheduled2Drain", 0, 0, 0);
  MgmStats.Add("Schedule2Delete", 0, 0, 0);
  MgmStats.Add("Scheduled2Delete", 0, 0, 0);
  MgmStats.Add("SendResync", 0, 0, 0);
  MgmStats.Add("Stall", 0, 0, 0);
  MgmStats.Add("Stat", 0, 0, 0);
  MgmStats.Add("Symlink", 0, 0, 0);
  MgmStats.Add("Touch", 0, 0, 0);
  MgmStats.Add("TxState", 0, 0, 0);
  MgmStats.Add("Truncate", 0, 0, 0);
  MgmStats.Add("VerifyStripe", 0, 0, 0);
  MgmStats.Add("Version", 0, 0, 0);
  MgmStats.Add("Versioning", 0, 0, 0);
  MgmStats.Add("WhoAmI", 0, 0, 0);
}<|MERGE_RESOLUTION|>--- conflicted
+++ resolved
@@ -1719,7 +1719,6 @@
       }
     }
 
-<<<<<<< HEAD
     // Create workflow directory
     try {
       eosmd = gOFS->eosView->getContainer(MgmProcWorkflowPath.c_str());
@@ -1791,24 +1790,12 @@
         return 1;
       }
     }
-
-    // Set also the archiverd ZMQ endpoint were client requests are sent
-    std::ostringstream oss;
-    oss << "ipc://" << MgmArchiveDir.c_str() << "archive_frontend.ipc";
-    mArchiveEndpoint = oss.str();
-=======
->>>>>>> 4873c909
-  }
-
-<<<<<<< HEAD
-  //-------------------------------------------
-=======
+  }
+
   // Set also the archiverd ZMQ endpoint were client requests are sent
   std::ostringstream oss;
   oss << "ipc://" << MgmArchiveDir.c_str() << "archive_frontend.ipc";
   mArchiveEndpoint = oss.str();
-
->>>>>>> 4873c909
   XrdMqSharedHash* hash = 0;
 
   // Disable some features if we are only a redirector
