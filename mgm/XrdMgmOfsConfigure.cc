--- conflicted
+++ resolved
@@ -1395,29 +1395,18 @@
     eos_warning(tapeGcSpaceWarning.str().c_str());
   }
 
+  // If tape garbage collector is enabled, all R/W must be redirected to the master node
+  if (mTapeEnabled && !getenv("EOS_HA_REDIRECT_READS")) {
+    std::ostringstream msg;
+    msg << "msg="
+        << "Mgm node with tape-aware garbage collection must redirect all write/read traffic to master\"";
+    eos_crit(msg.str().c_str());
+    return 1;
+  }
+  
   // Initialize the HA setup
   mMaster.reset(new eos::mgm::QdbMaster(mQdbContactDetails, ManagerId.c_str()));
 
-<<<<<<< HEAD
-=======
-  if (NsInQDB && getenv("EOS_USE_QDB_MASTER")) {
-    // If tape garbage collector is enabled, all R/W must be redirected to the master node
-    if (mTapeEnabled && !getenv("EOS_HA_REDIRECT_READS")) {
-      std::ostringstream msg;
-      msg << "msg="
-          << "Mgm node with tape-aware garbage collection must redirect all write/read traffic to master\"";
-      eos_crit(msg.str().c_str());
-      return 1;
-    }
-
-    use_qdb_master = true;
-    mMaster.reset(new eos::mgm::QdbMaster(mQdbContactDetails, ManagerId.c_str()));
-  } else {
-    mMaster.reset(new eos::mgm::Master());
-  }
-
-  // Initialize the master/slave class
->>>>>>> 63fccab0
   if (!mMaster->Init()) {
     return 1;
   }
