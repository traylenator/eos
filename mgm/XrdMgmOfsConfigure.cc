// ----------------------------------------------------------------------
// File: XrdMgmOfsConfigure.cc
// Author: Andreas-Joachim Peters - CERN
// ----------------------------------------------------------------------

/************************************************************************
 * EOS - the CERN Disk Storage System                                   *
 * Copyright (C) 2011 CERN/Switzerland                                  *
 *                                                                      *
 * This program is free software: you can redistribute it and/or modify *
 * it under the terms of the GNU General Public License as published by *
 * the Free Software Foundation, either version 3 of the License, or    *
 * (at your option) any later version.                                  *
 *                                                                      *
 * This program is distributed in the hope that it will be useful,      *
 * but WITHOUT ANY WARRANTY; without even the implied warranty of       *
 * MERCHANTABILITY or FITNESS FOR A PARTICULAR PURPOSE.  See the        *
 * GNU General Public License for more details.                         *
 *                                                                      *
 * You should have received a copy of the GNU General Public License    *
 * along with this program.  If not, see <http://www.gnu.org/licenses/>.*
 ************************************************************************/

/*----------------------------------------------------------------------------*/
#include <sys/types.h>
#include <sys/stat.h>
#include <fcntl.h>
#include <time.h>
#include <dirent.h>
#include <string.h>
#include <sys/fsuid.h>
/*----------------------------------------------------------------------------*/
#include "mgm/FsView.hh"
#include "mgm/XrdMgmOfs.hh"
#include "mgm/XrdMgmOfsTrace.hh"
#include "mgm/txengine/TransferEngine.hh"
#include "mgm/Quota.hh"
#include "mgm/Access.hh"
#include "mgm/Recycle.hh"
#include "mgm/FileConfigEngine.hh"
#ifdef HAVE_HIREDIS
#include "mgm/RedisConfigEngine.hh"
#endif
#include "common/plugin_manager/PluginManager.hh"
#include "namespace/interface/IChLogFileMDSvc.hh"
#include "namespace/interface/IChLogContainerMDSvc.hh"
/*----------------------------------------------------------------------------*/
#include "XrdCl/XrdClDefaultEnv.hh"
#include "XrdSys/XrdSysDNS.hh"
#include "XrdOuc/XrdOucStream.hh"
#include "XrdOuc/XrdOucTrace.hh"
#include "XrdSys/XrdSysError.hh"
#include "XrdSys/XrdSysPlugin.hh"
/*----------------------------------------------------------------------------*/
extern XrdOucTrace gMgmOfsTrace;
extern void xrdmgmofs_shutdown(int sig);
extern void xrdmgmofs_stacktrace(int sig);

/*----------------------------------------------------------------------------*/

USE_EOSMGMNAMESPACE

//------------------------------------------------------------------------------
// Static method used to start the FileView initialization thread
//------------------------------------------------------------------------------
void*
XrdMgmOfs::StaticInitializeFileView(void* arg)
{
  return reinterpret_cast<XrdMgmOfs*>(arg)->InitializeFileView();
}

//------------------------------------------------------------------------------
// Method ran by the FileView initialization thread
//------------------------------------------------------------------------------
void*
XrdMgmOfs::InitializeFileView()
{
  {
    XrdSysMutexHelper lock(InitializationMutex);
    Initialized = kBooting;
    InitializationTime = time(0);
    RemoveStallRuleAfterBoot = false;
    BootFileId = 0;
  }
  time_t tstart = time(0);
  std::string oldstallrule = "";
  std::string oldstallcomment = "";
  bool oldstallglobal = false;
  // set the client stall
  {
    eos::common::RWMutexWriteLock lock(Access::gAccessMutex);

    if (Access::gStallRules.count(std::string("*"))) {
      if (!RemoveStallRuleAfterBoot) {
        oldstallrule = Access::gStallRules[std::string("*")];
        oldstallcomment = Access::gStallComment[std::string("*")];
        oldstallglobal = Access::gStallGlobal;
      } else {
        RemoveStallRuleAfterBoot = false;
      }
    }

    Access::gStallRules[std::string("*")] = "100";
    Access::gStallGlobal = true;
    Access::gStallComment[std::string("*")] = "namespace is booting";
  }
  eos_notice("starting eos file view initialize2");

  try {
    time_t t1 = time(0);
    eosView->initialize2();
    time_t t2 = time(0);
    {
      eos_notice("eos file view after initialize2");
      eos::common::RWMutexWriteLock view_lock(eosViewRWMutex);
      eos_notice("starting eos file view initialize3");
      eosView->initialize3();
      time_t t3 = time(0);
      eos_notice("eos file view initialize2: %d seconds", t2 - t1);
      eos_notice("eos file view initialize3: %d seconds", t3 - t2);
      BootFileId = gOFS->eosFileService->getFirstFreeId();

      if (MgmMaster.IsMaster()) {
        // create ../proc/<x> files
        XrdOucString procpathwhoami = MgmProcPath;
        procpathwhoami += "/whoami";
        XrdOucString procpathwho = MgmProcPath;
        procpathwho += "/who";
        XrdOucString procpathquota = MgmProcPath;
        procpathquota += "/quota";
        XrdOucString procpathreconnect = MgmProcPath;
        procpathreconnect += "/reconnect";
        XrdOucString procpathmaster = MgmProcPath;
        procpathmaster += "/master";
        XrdOucErrInfo error;
        eos::common::Mapping::VirtualIdentity vid;
        eos::common::Mapping::Root(vid);
        std::shared_ptr<eos::IFileMD> fmd;

        try {
          fmd = eosView->getFile(procpathwhoami.c_str());
          fmd.reset();
        } catch (eos::MDException& e) {
          fmd = eosView->createFile(procpathwhoami.c_str(), 0, 0);
        }

        if (fmd) {
          fmd->setSize(4096);
          eosView->updateFileStore(fmd.get());
        }

        try {
          fmd = eosView->getFile(procpathwho.c_str());
          fmd.reset();
        } catch (eos::MDException& e) {
          fmd = eosView->createFile(procpathwho.c_str(), 0, 0);
        }

        if (fmd) {
          fmd->setSize(4096);
          eosView->updateFileStore(fmd.get());
        }

        try {
          fmd = eosView->getFile(procpathquota.c_str());
          fmd.reset();
        } catch (eos::MDException& e) {
          fmd = eosView->createFile(procpathquota.c_str(), 0, 0);
        }

        if (fmd) {
          fmd->setSize(4096);
          eosView->updateFileStore(fmd.get());
        }

        try {
          fmd = eosView->getFile(procpathreconnect.c_str());
          fmd.reset();
        } catch (eos::MDException& e) {
          fmd = eosView->createFile(procpathreconnect.c_str(), 0, 0);
        }

        if (fmd) {
          fmd->setSize(4096);
          eosView->updateFileStore(fmd.get());
        }

        try {
          fmd = eosView->getFile(procpathmaster.c_str());
          fmd.reset();
        } catch (eos::MDException& e) {
          fmd = eosView->createFile(procpathmaster.c_str(), 0, 0);
        }

        if (fmd) {
          fmd->setSize(4096);
          eosView->updateFileStore(fmd.get());
        }

        {
          XrdSysMutexHelper lock(InitializationMutex);
          Initialized = kBooted;
          eos_static_alert("msg=\"namespace booted (as master)\"");
        }
      }
    }

    if (!MgmMaster.IsMaster()) {
      eos_static_info("msg=\"starting slave listener\"");
<<<<<<< HEAD
      struct stat buf;
      buf.st_size = 0;
=======

      struct stat f_buf;
      struct stat c_buf;
      f_buf.st_size = 0;
      c_buf.st_size = 0;
      ::stat(gOFS->MgmNsFileChangeLogFile.c_str(), &f_buf);
      ::stat(gOFS->MgmNsDirChangeLogFile.c_str(), &c_buf);
>>>>>>> ff87b862

      if (::stat(gOFS->MgmNsFileChangeLogFile.c_str(), &buf) == -1) {
        eos_static_alert("msg=\"failed to stat the file changlog\"");
        Initialized = kFailed;
        return 0;
      }

<<<<<<< HEAD
      eos::IChLogContainerMDSvc* eos_chlog_dirsvc =
        dynamic_cast<eos::IChLogContainerMDSvc*>(gOFS->eosDirectoryService);
      eos::IChLogFileMDSvc* eos_chlog_filesvc =
        dynamic_cast<eos::IChLogFileMDSvc*>(gOFS->eosFileService);

      if (eos_chlog_dirsvc && eos_chlog_filesvc) {
        eos_chlog_filesvc->startSlave();
        eos_chlog_dirsvc->startSlave();

        // wait that the follower reaches the offset seen now
        while (eos_chlog_filesvc->getFollowOffset() < (uint64_t) buf.st_size) {
          XrdSysTimer sleeper;
          sleeper.Wait(5000);
          eos_static_info("msg=\"waiting for the namespace to reach the follow "
                          "point\" is-offset=%llu follow-offset=%llu",  \
                          eos_chlog_filesvc->getFollowOffset(), (uint64_t) buf.st_size);
        }
=======
      gOFS->eosFileService->startSlave();
      gOFS->eosDirectoryService->startSlave();

      // wait that the follower reaches the offset seen now
      while ( (gOFS->eosFileService->getFollowOffset() < (uint64_t) f_buf.st_size) ||
	      (gOFS->eosDirectoryService->getFollowOffset() < (uint64_t) c_buf.st_size) ||
	      (gOFS->eosFileService->getFollowPending()) )
      {
        XrdSysTimer sleeper;
        sleeper.Wait(5000);
        eos_static_info("msg=\"waiting for the namespace to reach the follow point\" is-file-offset=%llu target-file--offset=%llu is-dir-offset=%llu target-dir-offset=%llu files-pending=%llu", gOFS->eosFileService->getFollowOffset(), (uint64_t) f_buf.st_size, gOFS->eosDirectoryService->getFollowOffset(), (uint64_t) c_buf.st_size, gOFS->eosFileService->getFollowPending());
>>>>>>> ff87b862
      }

      {
        XrdSysMutexHelper lock(InitializationMutex);
        Initialized = kBooted;
        eos_static_alert("msg=\"namespace booted (as slave)\"");
      }
    }

    time_t tstop = time(0);
    MgmMaster.MasterLog(eos_notice("eos namespace file loading stopped after %d "
                                   "seconds", (tstop - tstart)));
    {
      eos::common::RWMutexWriteLock lock(Access::gAccessMutex);

      if (oldstallrule.length()) {
        Access::gStallRules[std::string("*")] = oldstallrule;
      } else {
        Access::gStallRules.erase(std::string("*"));
      }

      if (oldstallcomment.length()) {
        Access::gStallComment[std::string("*")] = oldstallcomment;
      } else {
        Access::gStallComment.erase(std::string("*"));
      }

      Access::gStallGlobal = oldstallglobal;
    }
  } catch (eos::MDException& e) {
    {
      XrdSysMutexHelper lock(InitializationMutex);
      Initialized = kFailed;
    }
    time_t tstop = time(0);
    errno = e.getErrno();
    eos_crit("namespace file loading initialization failed after %d seconds",
             (tstop - tstart));
    eos_crit("initialization returnd ec=%d %s\n", e.getErrno(),
             e.getMessage().str().c_str());
  }

  {
    XrdSysMutexHelper lock(InitializationMutex);
    InitializationTime = (time(0) - InitializationTime);

    // grab process status after boot
    if (!eos::common::LinuxStat::GetStat(LinuxStatsStartup)) {
      eos_crit("failed to grab /proc/self/stat information");
    }
  }

  // Load all the quota nodes from the namespace
  Quota::LoadNodes();
  return 0;
}

void XrdMgmOfs::StartHeapProfiling(int sig)
{
  if (!gOFS->mJeMallocHandler.CanProfile()) {
    eos_static_crit("cannot run heap profiling");
    return;
  }

  if (gOFS->mJeMallocHandler.StartProfiling()) {
    eos_static_warning("started jemalloc heap profiling");
  } else {
    eos_static_warning("failed to start jemalloc heap profiling");
  }
}

void XrdMgmOfs::StopHeapProfiling(int sig)
{
  if (!gOFS->mJeMallocHandler.CanProfile()) {
    eos_static_crit("cannot run heap profiling");
    return;
  }

  if (gOFS->mJeMallocHandler.StopProfiling()) {
    eos_static_warning("stopped jemalloc heap profiling");
  } else {
    eos_static_warning("failed to stop jemalloc heap profiling");
  }
}

void XrdMgmOfs::DumpHeapProfile(int sig)
{
  if (!gOFS->mJeMallocHandler.ProfRunning()) {
    eos_static_crit("profiling is not running");
    return;
  }

  if (gOFS->mJeMallocHandler.DumpProfile()) {
    eos_static_warning("dumped heap profile");
  } else {
    eos_static_warning("failed to sump heap profile");
  }
}

/*----------------------------------------------------------------------------*/
int
XrdMgmOfs::Configure(XrdSysError& Eroute)
{
  // the process run's as root, but acts on the filesystem as daemon
  char* var;
  const char* val;
  int cfgFD, retc, NoGo = 0;
  XrdOucStream Config(&Eroute, getenv("XRDINSTANCE"));
  XrdOucString role = "server";
  bool authorize = false;
  AuthLib = "";
  Authorization = 0;
  pthread_t tid = 0;
  IssueCapability = false;
  MgmRedirector = false;
  StartTime = time(NULL);
  // set short timeouts in the new XrdCl class
  XrdCl::DefaultEnv::GetEnv()->PutInt("TimeoutResolution", 1);
  // set connection window short
  XrdCl::DefaultEnv::GetEnv()->PutInt("ConnectionWindow", 5);
  // set connection retry to one
  XrdCl::DefaultEnv::GetEnv()->PutInt("ConnectionRetry", 1);
  // set stream error window
  XrdCl::DefaultEnv::GetEnv()->PutInt("StreamErrorWindow", 0);
  UTF8 = getenv("EOS_UTF8") ? true : false;
  Shutdown = false;
  setenv("XrdSecPROTOCOL", "sss", 1);
  Eroute.Say("=====> mgmofs enforces SSS authentication for XROOT clients");
  MgmOfsTargetPort = "1094";
  MgmOfsName = "";
  MgmOfsAlias = "";
  MgmOfsBrokerUrl = "root://localhost:1097//eos/";
  MgmOfsInstanceName = "testinstance";
  MgmOfsConfigEngineType = "file";
  MgmOfsConfigEngineRedisHost = "localhost";
  MgmOfsConfigEngineRedisPort = 6379;
  MgmConfigDir = "";
  MgmMetaLogDir = "";
  MgmTxDir = "";
  MgmAuthDir = "";
  MgmArchiveDir = "";
  MgmHealMap.set_deleted_key(0);
  IoReportStorePath = "/var/tmp/eos/report";
  MgmOfsVstBrokerUrl = "";
  MgmArchiveDstUrl = "";
  MgmArchiveSvcClass = "default";
  eos::common::StringConversion::InitLookupTables();

  if (getenv("EOS_VST_BROKER_URL")) {
    MgmOfsVstBrokerUrl = getenv("EOS_VST_BROKER_URL");
  }

  if (getenv("EOS_ARCHIVE_URL")) {
    MgmArchiveDstUrl = getenv("EOS_ARCHIVE_URL");

    // Make sure it ends with a '/'
    if (MgmArchiveDstUrl[MgmArchiveDstUrl.length() - 1] != '/') {
      MgmArchiveDstUrl += '/';
    }
  }

  if (getenv("EOS_ARCHIVE_SVCCLASS")) {
    MgmArchiveSvcClass = getenv("EOS_ARCHIVE_SVCCLASS");
  }

  // configure heap profiling if any
  if (mJeMallocHandler.JeMallocLoaded()) {
    eos_warning("jemalloc is loaded!");
    Eroute.Say("jemalloc is loaded!");

    if (mJeMallocHandler.CanProfile()) {
      Eroute.Say(mJeMallocHandler.ProfRunning() ?
                 "jemalloc heap profiling enabled and running" :
                 "jemalloc heap profiling enabled and NOT running");
      eos_warning("jemalloc heap profiling enabled and %srunning. will start running on signal 40 and will stop running on signal 41",
                  mJeMallocHandler.ProfRunning() ? "" : "NOT ");
    } else {
      eos_warning("jemalloc heap profiling is disabled");
      Eroute.Say("jemalloc heap profiling is disabled");
    }
  } else {
    eos_warning("jemalloc is NOT loaded!");
    Eroute.Say("jemalloc is NOT loaded!");
  }

  if (SIGRTMIN <= 40 && 42 <= SIGRTMAX) {
    signal(40, StartHeapProfiling);
    signal(41, StopHeapProfiling);
    signal(42, DumpHeapProfile);
  } else {
    eos_static_warning("cannot install signal handlers for heap profiling as ports 40,41,42 don't fit in the allowed realtime dignal range. SIGRTMIN=%d  SIGRTMAX=%d",
                       (int)SIGRTMIN, (int)SIGRTMAX);
  }

  // Create and own the output cache directory or clean it up if it exists -
  // this is used to store temporary results for commands like find, backup
  // or achive
  struct stat dir_stat;

  if (!::stat("/tmp/eos.mgm/", &dir_stat) && S_ISDIR(dir_stat.st_mode)) {
    XrdOucString systemline = "rm -rf /tmp/eos.mgm/* >& /dev/null &";
    int rrc = system(systemline.c_str());

    if (WEXITSTATUS(rrc)) {
      eos_err("%s returned %d", systemline.c_str(), rrc);
    }
  } else {
    eos::common::Path out_dir("/tmp/eos.mgm/empty");

    if (!out_dir.MakeParentPath(S_IRWXU)) {
      eos_err("Unable to create temporary output file directory /tmp/eos.mgm/");
      Eroute.Emsg("Config", errno, "create temporary outputfile"
                  " directory /tmp/eos.mgm/");
      NoGo = 1;
      return NoGo;
      ;
    }

    // Own the directory by daemon
    if (::chown(out_dir.GetParentPath(), 2, 2)) {
      eos_err("Unable to own temporary outputfile directory %s",
              out_dir.GetParentPath());
      Eroute.Emsg("Config", errno, "own outputfile directory /tmp/eos.mgm/");
      NoGo = 1;
      return NoGo;
      ;
    }
  }

  ErrorLog = true;
  bool ConfigAutoSave = false;
  MgmConfigAutoLoad = "";
  long myPort = 0;
  std::string ns_lib_path {""};

  if (getenv("XRDDEBUG")) {
    gMgmOfsTrace.What = TRACE_MOST | TRACE_debug;
  }

  {
    // borrowed from XrdOfs
    unsigned int myIPaddr = 0;
    char buff[256], *bp;
    int i;
    // Obtain port number we will be using
    //
    myPort = (bp = getenv("XRDPORT")) ? strtol(bp, (char**) 0, 10) : 0;
    // Establish our hostname and IPV4 address
    //
    char* errtext = 0;
    HostName = XrdSysDNS::getHostName(0, &errtext);

    if (!HostName || std::string(HostName) == "0.0.0.0") {
      return Eroute.Emsg("Config", errno, "cannot get hostname : %s", errtext);
    }

    if (!XrdSysDNS::Host2IP(HostName, &myIPaddr)) {
      myIPaddr = 0x7f000001;
    }

    strcpy(buff, "[::");
    bp = buff + 3;
    bp += XrdSysDNS::IP2String(myIPaddr, 0, bp, 128);
    *bp++ = ']';
    *bp++ = ':';
    sprintf(bp, "%ld", myPort);

    for (i = 0; HostName[i] && HostName[i] != '.'; i++);

    HostName[i] = '\0';
    HostPref = strdup(HostName);
    HostName[i] = '.';
    Eroute.Say("=====> mgmofs.hostname: ", HostName, "");
    Eroute.Say("=====> mgmofs.hostpref: ", HostPref, "");
    ManagerId = HostName;
    ManagerId += ":";
    ManagerId += (int) myPort;
    unsigned int ip = 0;

    if (XrdSysDNS::Host2IP(HostName, &ip)) {
      char buff[1024];
      XrdSysDNS::IP2String(ip, 0, buff, 1024);
      ManagerIp = buff;
      ManagerPort = myPort;
    } else {
      return Eroute.Emsg("Config", errno, "convert hostname to IP address", HostName);
    }

    Eroute.Say("=====> mgmofs.managerid: ", ManagerId.c_str(), "");
  }

  if (!ConfigFN || !*ConfigFN) {
    Eroute.Emsg("Config", "Configuration file not specified.");
  } else {
    // Try to open the configuration file.
    //
    if ((cfgFD = open(ConfigFN, O_RDONLY, 0)) < 0) {
      return Eroute.Emsg("Config", errno, "open config file", ConfigFN);
    }

    Config.Attach(cfgFD);
    // Now start reading records until eof.
    //
    XrdOucString nsin;
    XrdOucString nsout;

    while ((var = Config.GetMyFirstWord())) {
      if (!strncmp(var, "all.", 4)) {
        var += 4;

        if (!strcmp("role", var)) {
          if (!(val = Config.GetWord())) {
            Eroute.Emsg("Config", "argument for all.role missing.");
            NoGo = 1;
          } else {
            XrdOucString lrole = val;

            if ((val = Config.GetWord())) {
              if (!strcmp(val, "if")) {
                if ((val = Config.GetWord())) {
                  if (!strcmp(val, HostName)) {
                    role = lrole;
                  }

                  if (!strcmp(val, HostPref)) {
                    role = lrole;
                  }
                }
              } else {
                role = lrole;
              }
            } else {
              role = lrole;
            }
          }
        }
      }

      if (!strncmp(var, "mgmofs.", 7)) {
        var += 7;

        if (!strcmp("fs", var)) {
          if (!(val = Config.GetWord())) {
            Eroute.Emsg("Config", "argument for fs invalid.");
            NoGo = 1;
          } else {
            Eroute.Say("=====> mgmofs.fs: ", val, "");
            MgmOfsName = val;
          }
        }

        //added conf for ConfigEngine
        if (!strcmp("cfgtype", var)) {
          if (!(val = Config.GetWord())) {
            Eroute.Emsg("Config", "argument for cfgtype invalid.");
            NoGo = 1;
          } else {
            Eroute.Say("=====> mgmofs.cfgtype: ", val, "");
            MgmOfsConfigEngineType = val;
          }
        }

        if (!strcmp("cfgredishost", var)) {
          if (!(val = Config.GetWord())) {
            Eroute.Emsg("Config", "argument for cfgredishost invalid.");
            NoGo = 1;
          } else {
            Eroute.Say("=====> mgmofs.cfgredishost: ", val, "");
            MgmOfsConfigEngineRedisHost = val;
          }
        }

        if (!strcmp("cfgredisport", var)) {
          if (!(val = Config.GetWord())) {
            Eroute.Emsg("Config", "argument for cfgredisport invalid.");
            NoGo = 1;
          } else {
            Eroute.Say("=====> mgmofs.cfgredisport: ", val, "");
            MgmOfsConfigEngineRedisPort = atoi(val);
          }
        }

        if (!strcmp("targetport", var)) {
          if (!(val = Config.GetWord())) {
            Eroute.Emsg("Config", "argument for fs invalid.");
            NoGo = 1;
          } else {
            Eroute.Say("=====> mgmofs.targetport: ", val, "");
            MgmOfsTargetPort = val;
          }
        }

        if (!strcmp("capability", var)) {
          if (!(val = Config.GetWord())) {
            Eroute.Emsg("Config",
                        "argument 2 for capbility missing. Can be true/lazy/1 or false/0");
            NoGo = 1;
          } else {
            if ((!(strcmp(val, "true"))) || (!(strcmp(val, "1")))
                || (!(strcmp(val, "lazy")))) {
              IssueCapability = true;
            } else {
              if ((!(strcmp(val, "false"))) || (!(strcmp(val, "0")))) {
                IssueCapability = false;
              } else {
                Eroute.Emsg("Config",
                            "argument 2 for capbility invalid. Can be <true>/1 or <false>/0");
                NoGo = 1;
              }
            }
          }
        }

        if (!strcmp("broker", var)) {
          if (!(val = Config.GetWord())) {
            Eroute.Emsg("Config",
                        "argument 2 for broker missing. Should be URL like root://<host>/<queue>/");
            NoGo = 1;
          } else {
            if (getenv("EOS_BROKER_URL")) {
              MgmOfsBrokerUrl = getenv("EOS_BROKER_URL");
            } else {
              MgmOfsBrokerUrl = val;
            }
          }
        }

        if (!strcmp("instance", var)) {
          if (!(val = Config.GetWord())) {
            Eroute.Emsg("Config",
                        "argument 2 for instance missing. Should be the name of the EOS cluster");
            NoGo = 1;
          } else {
            if (getenv("EOS_INSTANCE_NAME")) {
              MgmOfsInstanceName = getenv("EOS_INSTANCE_NAME");
            } else {
              MgmOfsInstanceName = val;
            }
          }

          Eroute.Say("=====> mgmofs.instance : ", MgmOfsInstanceName.c_str(), "");
        }

        if (!strcmp("nslib", var)) {
          if (!(val = Config.GetWord())) {
            Eroute.Emsg("Config", "no namespace library path provided");
            NoGo = 1;
          } else {
            ns_lib_path = val;
          }

          Eroute.Say("=====> mgmofs.nslib : ", ns_lib_path.c_str());
        }

        if (!strcmp("authlib", var)) {
          if ((!(val = Config.GetWord())) || (::access(val, R_OK))) {
            Eroute.Emsg("Config", "I cannot acccess you authorization library!");
            NoGo = 1;
          } else {
            AuthLib = val;
          }

          Eroute.Say("=====> mgmofs.authlib : ", AuthLib.c_str());
        }

        if (!strcmp("authorize", var)) {
          if ((!(val = Config.GetWord())) ||
              (strcmp("true", val) && strcmp("false", val) &&
               strcmp("1", val) && strcmp("0", val))) {
            Eroute.Emsg("Config", "argument 2 for authorize illegal or missing. "
                        "Must be <true>, <false>, <1> or <0>!");
            NoGo = 1;
          } else {
            if ((!strcmp("true", val) || (!strcmp("1", val)))) {
              authorize = true;
            }
          }

          if (authorize) {
            Eroute.Say("=====> mgmofs.authorize : true");
          } else {
            Eroute.Say("=====> mgmofs.authorize : false");
          }
        }

        if (!strcmp("errorlog", var)) {
          if ((!(val = Config.GetWord())) ||
              (strcmp("true", val) && strcmp("false", val) &&
               strcmp("1", val) && strcmp("0", val))) {
            Eroute.Emsg("Config", "argument 2 for errorlog illegal or missing. "
                        "Must be <true>, <false>, <1> or <0>!");
            NoGo = 1;
          } else {
            if ((!strcmp("true", val) || (!strcmp("1", val)))) {
              ErrorLog = true;
            } else {
              ErrorLog = false;
            }
          }

          if (ErrorLog) {
            Eroute.Say("=====> mgmofs.errorlog : true");
          } else {
            Eroute.Say("=====> mgmofs.errorlog : false");
          }
        }

        if (!strcmp("redirector", var)) {
          if ((!(val = Config.GetWord())) ||
              (strcmp("true", val) && strcmp("false", val) &&
               strcmp("1", val) && strcmp("0", val))) {
            Eroute.Emsg("Config", "argument 2 for redirector illegal or missing. "
                        "Must be <true>,<false>,<1> or <0>!");
            NoGo = 1;
          } else {
            if ((!strcmp("true", val) || (!strcmp("1", val)))) {
              MgmRedirector = true;
            } else {
              MgmRedirector = false;
            }
          }

          if (MgmRedirector) {
            Eroute.Say("=====> mgmofs.redirector : true");
          } else {
            Eroute.Say("=====> mgmofs.redirector : false");
          }
        }

        if (!strcmp("configdir", var)) {
          if (!(val = Config.GetWord())) {
            Eroute.Emsg("Config", "argument for configdir invalid.");
            NoGo = 1;
          } else {
            MgmConfigDir = val;

            if (!MgmConfigDir.endswith("/")) {
              MgmConfigDir += "/";
            }
          }
        }

        if (!strcmp("archivedir", var)) {
          if (!(val = Config.GetWord())) {
            Eroute.Emsg("Config", "argument for archivedir invalid.");
            NoGo = 1;
          } else {
            MgmArchiveDir = val;

            if (!MgmArchiveDir.endswith("/")) {
              MgmArchiveDir += "/";
            }
          }
        }

        if (!strcmp("autosaveconfig", var)) {
          if (!(val = Config.GetWord())) {
            Eroute.Emsg("Config",
                        "argument 2 for autosaveconfig missing. Can be true/1 or false/0");
            NoGo = 1;
          } else {
            if ((!(strcmp(val, "true"))) || (!(strcmp(val, "1")))) {
              ConfigAutoSave = true;
            } else {
              if ((!(strcmp(val, "false"))) || (!(strcmp(val, "0")))) {
                ConfigAutoSave = false;
              } else {
                Eroute.Emsg("Config",
                            "argument 2 for autosaveconfig invalid. Can be <true>/1 or <false>/0");
                NoGo = 1;
              }
            }
          }
        }

        if (!strcmp("autoloadconfig", var)) {
          if (!(val = Config.GetWord())) {
            Eroute.Emsg("Config", "argument for autoloadconfig invalid.");
            NoGo = 1;
          } else {
            MgmConfigAutoLoad = val;
          }
        }

        if (!strcmp("alias", var)) {
          if (!(val = Config.GetWord())) {
            Eroute.Emsg("Config", "argument for alias missing.");
            NoGo = 1;
          } else {
            MgmOfsAlias = val;
          }
        }

        if (!strcmp("metalog", var)) {
          if (!(val = Config.GetWord())) {
            Eroute.Emsg("Config", "argument 2 for metalog missing");
            NoGo = 1;
          } else {
            MgmMetaLogDir = val;
            // just try to create it in advance
            XrdOucString makeit = "mkdir -p ";
            makeit += MgmMetaLogDir;
            int src = system(makeit.c_str());

            if (src) {
              eos_err("%s returned %d", makeit.c_str(), src);
            }

            XrdOucString chownit = "chown -R daemon ";
            chownit += MgmMetaLogDir;
            src = system(chownit.c_str());

            if (src) {
              eos_err("%s returned %d", chownit.c_str(), src);
            }

            if (::access(MgmMetaLogDir.c_str(), W_OK | R_OK | X_OK)) {
              Eroute.Emsg("Config", "cannot acccess the meta data changelog "
                          "directory for r/w!", MgmMetaLogDir.c_str());
              NoGo = 1;
            } else {
              Eroute.Say("=====> mgmofs.metalog: ", MgmMetaLogDir.c_str(), "");
            }
          }
        }

        if (!strcmp("txdir", var)) {
          if (!(val = Config.GetWord())) {
            Eroute.Emsg("Config", "argument 2 for txdir missing");
            NoGo = 1;
          } else {
            MgmTxDir = val;
            // just try to create it in advance
            XrdOucString makeit = "mkdir -p ";
            makeit += MgmTxDir;
            int src = system(makeit.c_str());

            if (src) {
              eos_err("%s returned %d", makeit.c_str(), src);
            }

            XrdOucString chownit = "chown -R daemon ";
            chownit += MgmTxDir;
            src = system(chownit.c_str());

            if (src) {
              eos_err("%s returned %d", chownit.c_str(), src);
            }

            if (::access(MgmTxDir.c_str(), W_OK | R_OK | X_OK)) {
              Eroute.Emsg("Config", "cannot acccess the transfer directory for r/w:",
                          MgmTxDir.c_str());
              NoGo = 1;
            } else {
              Eroute.Say("=====> mgmofs.txdir:   ", MgmTxDir.c_str(), "");
            }
          }
        }

        if (!strcmp("authdir", var)) {
          if (!(val = Config.GetWord())) {
            Eroute.Emsg("Config", "argument 2 for authdir missing");
            NoGo = 1;
          } else {
            MgmAuthDir = val;
            // just try to create it in advance
            XrdOucString makeit = "mkdir -p ";
            makeit += MgmAuthDir;
            int src = system(makeit.c_str());

            if (src) {
              eos_err("%s returned %d", makeit.c_str(), src);
            }

            XrdOucString chownit = "chown -R daemon ";
            chownit += MgmAuthDir;
            src = system(chownit.c_str());

            if (src) {
              eos_err("%s returned %d", chownit.c_str(), src);
            }

            if ((src = ::chmod(MgmAuthDir.c_str(), S_IRUSR | S_IWUSR | S_IXUSR))) {
              eos_err("chmod 700 %s returned %d", MgmAuthDir.c_str(), src);
              NoGo = 1;
            }

            if (::access(MgmAuthDir.c_str(), W_OK | R_OK | X_OK)) {
              Eroute.Emsg("Config", "cannot acccess the authentication directory "
                          "for r/w:", MgmAuthDir.c_str());
              NoGo = 1;
            } else {
              Eroute.Say("=====> mgmofs.authdir:   ", MgmAuthDir.c_str(), "");
            }
          }
        }

        if (!strcmp("reportstorepath", var)) {
          if (!(val = Config.GetWord())) {
            Eroute.Emsg("Config", "argument 2 for reportstorepath missing");
            NoGo = 1;
          } else {
            IoReportStorePath = val;
            // just try to create it in advance
            XrdOucString makeit = "mkdir -p ";
            makeit += IoReportStorePath;
            int src = system(makeit.c_str());

            if (src) {
              eos_err("%s returned %d", makeit.c_str(), src);
            }

            XrdOucString chownit = "chown -R daemon ";
            chownit += IoReportStorePath;
            src = system(chownit.c_str());

            if (src) {
              eos_err("%s returned %d", chownit.c_str(), src);
            }

            if (::access(IoReportStorePath.c_str(), W_OK | R_OK | X_OK)) {
              Eroute.Emsg("Config", "cannot acccess the reportstore directory "
                          "for r/w:", IoReportStorePath.c_str());
              NoGo = 1;
            } else {
              Eroute.Say("=====> mgmofs.reportstorepath: ", IoReportStorePath.c_str(), "");
            }
          }
        }

        // Get the fst gateway hostname and port
        if (!strcmp("fstgw", var)) {
          if (!(val = Config.GetWord())) {
            Eroute.Emsg("Config", "fst gateway value not specified");
            NoGo = 1;
          } else {
            mFstGwHost = val;
            size_t pos = mFstGwHost.find(':');

            if (pos == std::string::npos) {
              // Use a default value if no port is specified
              mFstGwPort = 1094;
            } else {
              mFstGwPort = atoi(mFstGwHost.substr(pos + 1).c_str());
              mFstGwHost = mFstGwHost.erase(pos);
            }

            Eroute.Say("=====> mgmofs.fstgw: ", mFstGwHost.c_str(), ":",
                       std::to_string((long long int)mFstGwPort).c_str());
          }
        }

        if (!strcmp("trace", var)) {
          static struct traceopts {
            const char* opname;
            int opval;
          } tropts[] = {
            {"aio", TRACE_aio},
            {"all", TRACE_ALL},
            {"chmod", TRACE_chmod},
            {"close", TRACE_close},
            {"closedir", TRACE_closedir},
            {"debug", TRACE_debug},
            {"delay", TRACE_delay},
            {"dir", TRACE_dir},
            {"exists", TRACE_exists},
            {"getstats", TRACE_getstats},
            {"fsctl", TRACE_fsctl},
            {"io", TRACE_IO},
            {"mkdir", TRACE_mkdir},
            {"most", TRACE_MOST},
            {"open", TRACE_open},
            {"opendir", TRACE_opendir},
            {"qscan", TRACE_qscan},
            {"read", TRACE_read},
            {"readdir", TRACE_readdir},
            {"redirect", TRACE_redirect},
            {"remove", TRACE_remove},
            {"rename", TRACE_rename},
            {"sync", TRACE_sync},
            {"truncate", TRACE_truncate},
            {"write", TRACE_write},
            {"authorize", TRACE_authorize},
            {"map", TRACE_map},
            {"role", TRACE_role},
            {"access", TRACE_access},
            {"attributes", TRACE_attributes},
            {"allows", TRACE_allows}
          };
          int i, neg, trval = 0, numopts = sizeof(tropts) / sizeof(struct traceopts);

          if (!(val = Config.GetWord())) {
            Eroute.Emsg("Config", "trace option not specified");
            close(cfgFD);
            return 1;
          }

          while (val) {
            Eroute.Say("=====> mgmofs.trace: ", val, "");

            if (!strcmp(val, "off")) {
              trval = 0;
            } else {
              if ((neg = (val[0] == '-' && val[1]))) {
                val++;
              }

              for (i = 0; i < numopts; i++) {
                if (!strcmp(val, tropts[i].opname)) {
                  if (neg) {
                    trval &= ~tropts[i].opval;
                  } else {
                    trval |= tropts[i].opval;
                  }

                  break;
                }
              }

              if (i >= numopts) {
                Eroute.Say("Config warning: ignoring invalid trace option '", val, "'.");
              }
            }

            val = Config.GetWord();
          }

          gMgmOfsTrace.What = trval;
        }

        if (!strcmp("auththreads", var)) {
          if (!(val = Config.GetWord())) {
            Eroute.Emsg("Config", "argument for number of auth threads is invalid.");
            NoGo = 1;
          } else {
            Eroute.Say("=====> mgmofs.auththreads: ", val, "");
            mNumAuthThreads = atoi(val);
          }
        }

        // Configure frontend port number on which clients submit requests
        if (!strcmp("authport", var)) {
          if (!(val = Config.GetWord())) {
            Eroute.Emsg("Config", "argument for frontend port invalid.");
            NoGo = 1;
          } else {
            Eroute.Say("=====> mgmofs.authport: ", val, "");
            mFrontendPort = atoi(val);
          }
        }
      }
    }

    close(cfgFD);
  }

  if (MgmRedirector) {
    Eroute.Say("=====> mgmofs.redirector : true");
  } else {
    Eroute.Say("=====> mgmofs.redirector : false");
  }

  if (!MgmOfsBrokerUrl.endswith("/")) {
    MgmOfsBrokerUrl += "/";
  }

  if (!MgmOfsBrokerUrl.endswith("//eos/")) {
    Eroute.Say("Config error: the broker url has to be of the form <root://<hostname>[:<port>]//");
    return 1;
  }

  if (MgmOfsVstBrokerUrl.length() && (!MgmOfsVstBrokerUrl.endswith("//eos/"))) {
    Eroute.Say("Config error: the vst broker url has to be of the form <root://<hostname>[:<port>]//");
    return 1;
  }

  if (!MgmConfigDir.length()) {
    Eroute.Say("Config error: configuration directory is not defined : mgm.configdir=</var/eos/config/>");
    return 1;
  }

  if (!MgmMetaLogDir.length()) {
    Eroute.Say("Config error: meta data log directory is not defined : mgm.metalog=</var/eos/md/>");
    return 1;
  }

  if (!MgmTxDir.length()) {
    Eroute.Say("Config error: transfer directory is not defined : mgm.txdir=</var/eos/tx/>");
    return 1;
  }

  if (!MgmAuthDir.length()) {
    Eroute.Say("Config error: auth directory is not defined: mgm.authdir=</var/eos/auth/>");
    return 1;
  }

  if (!MgmArchiveDir.length()) {
    Eroute.Say("Config notice: archive directory is not defined - archiving is disabled");
  }

  if (!ns_lib_path.empty()) {
    eos::common::PluginManager& pm = eos::common::PluginManager::GetInstance();
    pm.LoadByPath(ns_lib_path);
  }

  MgmOfsBroker = MgmOfsBrokerUrl;
  MgmDefaultReceiverQueue = MgmOfsBrokerUrl;
  MgmDefaultReceiverQueue += "*/fst";
  MgmOfsBrokerUrl += HostName;
  MgmOfsBrokerUrl += "/mgm";

  if (MgmOfsVstBrokerUrl.length()) {
    MgmOfsVstBrokerUrl += MgmOfsInstanceName;
    MgmOfsVstBrokerUrl += "/";
    MgmOfsVstBrokerUrl += HostName;
    MgmOfsVstBrokerUrl += "/vst";
  }

  MgmOfsQueue = "/eos/";
  MgmOfsQueue += ManagerId;
  MgmOfsQueue += "/mgm";
  // setup the circular in-memory logging buffer
  eos::common::Logging::Init();
  // configure log-file fan out
  std::vector<std::string> lFanOutTags;
  lFanOutTags.push_back("Balancer");
  lFanOutTags.push_back("Converter");
  lFanOutTags.push_back("DrainJob");
  lFanOutTags.push_back("Http");
  lFanOutTags.push_back("Master");
  lFanOutTags.push_back("Recycle");
  lFanOutTags.push_back("LRU");
  lFanOutTags.push_back("WFE");
  lFanOutTags.push_back("WFE::Job");
  lFanOutTags.push_back("GroupBalancer");
  lFanOutTags.push_back("GeoBalancer");
  lFanOutTags.push_back("GeoTreeEngine");
  lFanOutTags.push_back("#");
  // get the XRootD log directory
  char* logdir = 0;
  XrdOucEnv::Import("XRDLOGDIR", logdir);

  if (logdir) {
    for (size_t i = 0; i < lFanOutTags.size(); i++) {
      std::string lLogFile = logdir;
      lLogFile += "/";

      if (lFanOutTags[i] == "#") {
        lLogFile += "Clients";
      } else {
        lLogFile += lFanOutTags[i];
      }

      lLogFile += ".log";
      FILE* fp = fopen(lLogFile.c_str(), "a+");

      if (fp) {
        eos::common::Logging::AddFanOut(lFanOutTags[i].c_str(), fp);
      } else {
        fprintf(stderr, "error: failed to open sub-logfile=%s", lLogFile.c_str());
      }
    }
  }

  // ---------------------------------------------------------------------------
  // add some alias for the logging
  // ---------------------------------------------------------------------------
  // ---------------------------------------------------------------------------
  // HTTP module
  // ---------------------------------------------------------------------------
  eos::common::Logging::AddFanOutAlias("HttpHandler", "Http");
  eos::common::Logging::AddFanOutAlias("HttpServer", "Http");
  eos::common::Logging::AddFanOutAlias("ProtocolHandler", "Http");
  eos::common::Logging::AddFanOutAlias("S3", "Http");
  eos::common::Logging::AddFanOutAlias("S3Store", "Http");
  eos::common::Logging::AddFanOutAlias("WebDAV", "Http");
  eos::common::Logging::AddFanOutAlias("PropFindResponse", "Http");
  eos::common::Logging::AddFanOutAlias("WebDAVHandler", "Http");
  eos::common::Logging::AddFanOutAlias("WebDAVReponse", "Http");
  eos::common::Logging::AddFanOutAlias("S3Handler", "Http");
  eos::common::Logging::AddFanOutAlias("S3Store", "Http");
  eos::common::Logging::SetUnit(MgmOfsBrokerUrl.c_str());
  Eroute.Say("=====> mgmofs.broker : ", MgmOfsBrokerUrl.c_str(), "");
  XrdOucString ttybroadcastkillline = "pkill -9 -f \"eos-tty-broadcast\"";
  int rrc = system(ttybroadcastkillline.c_str());

  if (WEXITSTATUS(rrc)) {
    eos_info("%s returned %d", ttybroadcastkillline.c_str(), rrc);
  }

  if (getenv("EOS_TTY_BROADCAST_LISTEN_LOGFILE") &&
      getenv("EOS_TTY_BROADCAST_EGREP")) {
    XrdOucString ttybroadcastline = "eos-tty-broadcast ";
    ttybroadcastline += getenv("EOS_TTY_BROADCAST_LISTEN_LOGFILE");
    ttybroadcastline += " ";
    ttybroadcastline += getenv("EOS_TTY_BROADCAST_EGREP");
    ttybroadcastline += " >& /dev/null &";
    eos_info("%s\n", ttybroadcastline.c_str());
    rrc = system(ttybroadcastline.c_str());

    if (WEXITSTATUS(rrc)) {
      eos_info("%s returned %d", ttybroadcastline.c_str(), rrc);
    }
  }

  int pos1 = MgmDefaultReceiverQueue.find("//");
  int pos2 = MgmDefaultReceiverQueue.find("//", pos1 + 2);

  if (pos2 != STR_NPOS) {
    MgmDefaultReceiverQueue.erase(0, pos2 + 1);
  }

  Eroute.Say("=====> mgmofs.defaultreceiverqueue : ",
             MgmDefaultReceiverQueue.c_str(), "");
  // set our Eroute for XrdMqMessage
  XrdMqMessage::Eroute = *eDest;

  // check if mgmofsfs has been set

  if (!MgmOfsName.length())
    Eroute.Say("Config error: no mgmofs fs has been defined (mgmofs.fs /...)", "",
               "");
  else {
    Eroute.Say("=====> mgmofs.fs: ", MgmOfsName.c_str(), "");
  }

  if (ErrorLog) {
    Eroute.Say("=====> mgmofs.errorlog : enabled");
  } else {
    Eroute.Say("=====> mgmofs.errorlog : disabled");
  }

  // we need to specify this if the server was not started with the explicit manager option ... e.g. see XrdOfs
  Eroute.Say("=====> all.role: ", role.c_str(), "");

  if (role == "manager") {
    putenv((char*) "XRDREDIRECT=R");
  }

  if ((AuthLib != "") && (authorize)) {
    // load the authorization plugin
    XrdSysPlugin* myLib;
    XrdAccAuthorize * (*ep)(XrdSysLogger*, const char*, const char*);
    // Authorization comes from the library or we use the default
    //
    Authorization = XrdAccAuthorizeObject(Eroute.logger(), ConfigFN, 0);

    if (!(myLib = new XrdSysPlugin(&Eroute, AuthLib.c_str()))) {
      Eroute.Emsg("Config", "Failed to load authorization library!");
      NoGo = 1;
    } else {
      ep = (XrdAccAuthorize * (*)(XrdSysLogger*, const char*, const char*))
           (myLib->getPlugin("XrdAccAuthorizeObject"));

      if (!ep) {
        Eroute.Emsg("Config", "Failed to get authorization library plugin!");
        NoGo = 1;
      } else {
        Authorization = ep(Eroute.logger(), ConfigFN, 0);
      }
    }
  }

  if ((retc = Config.LastError())) {
    NoGo = Eroute.Emsg("Config", -retc, "read config file", ConfigFN);
  }

  Config.Close();
  XrdOucString unit = "mgm@";
  unit += ManagerId;
  eos::common::Logging::SetLogPriority(LOG_INFO);
  eos::common::Logging::SetUnit(unit.c_str());
  std::string filter =
    "Process,AddQuota,UpdateHint,Update,UpdateQuotaStatus,SetConfigValue,"
    "Deletion,GetQuota,PrintOut,RegisterNode,SharedHash,"
    "placeNewReplicas,accessReplicas,placeNewReplicasOneGroup,accessReplicasOneGroup,accessHeadReplicaMultipleGroup,listenFsChange,updateTreeInfo,updateAtomicPenalties,updateFastStructures";
  eos::common::Logging::SetFilter(filter.c_str());
  Eroute.Say("=====> setting message filter: Process,AddQuota,UpdateHint,Update"
             "UpdateQuotaStatus,SetConfigValue,Deletion,GetQuota,PrintOut,"
             "RegisterNode,SharedHash,"
             "placeNewReplicas,accessReplicas,placeNewReplicasOneGroup,accessReplicasOneGroup,accessHeadReplicaMultipleGroup,listenFsChange,updateTreeInfo,updateAtomicPenalties,updateFastStructures");
  // we automatically append the host name to the config dir
  MgmConfigDir += HostName;
  MgmConfigDir += "/";
  XrdOucString makeit = "mkdir -p ";
  makeit += MgmConfigDir;
  int src = system(makeit.c_str());

  if (src) {
    eos_err("%s returned %d", makeit.c_str(), src);
  }

  XrdOucString chownit = "chown -R daemon ";
  chownit += MgmConfigDir;
  src = system(chownit.c_str());

  if (src) {
    eos_err("%s returned %d", chownit.c_str(), src);
  }

  // check config directory access
  if (::access(MgmConfigDir.c_str(), W_OK | R_OK | X_OK)) {
    Eroute.Emsg("Config", "Cannot acccess the configuration directory for r/w!",
                MgmConfigDir.c_str());
    NoGo = 1;
  } else {
    Eroute.Say("=====> mgmofs.configdir: ", MgmConfigDir.c_str(), "");
  }

  // Start the config engine
  if (MgmOfsConfigEngineType == "file") {
    ConfEngine = new FileConfigEngine(MgmConfigDir.c_str());
  }

#ifdef HAVE_HIREDIS
  else if (MgmOfsConfigEngineType == "redis") {
    ConfEngine = new RedisConfigEngine(MgmConfigDir.c_str(),
                                       MgmOfsConfigEngineRedisHost.c_str(),
                                       MgmOfsConfigEngineRedisPort);
  }

#endif
  else {
    Eroute.Emsg("Config", "Invalid Config Engine Type!",
                MgmOfsConfigEngineType.c_str());
    NoGo = 1;
  }

  commentLog = new eos::common::CommentLog("/var/log/eos/mgm/logbook.log");

  // Create comment log
  if (commentLog && commentLog->IsValid()) {
    Eroute.Say("=====> comment log in /var/log/eos/mgm/logbook.log");
  } else {
    Eroute.Emsg("Config", "Cannot create/open the comment log file "
                "/var/log/eos/mgm/logbook.log");
    NoGo = 1;
  }

  if (ConfigAutoSave && (!getenv("EOS_AUTOSAVE_CONFIG"))) {
    Eroute.Say("=====> mgmofs.autosaveconfig: true", "");
    ConfEngine->SetAutoSave(true);
  } else {
    if (getenv("EOS_AUTOSAVE_CONFIG")) {
      eos_info("autosave config=%s", getenv("EOS_AUTOSAVE_CONFIG"));
      XrdOucString autosave = getenv("EOS_AUTOSAVE_CONFIG");

      if ((autosave == "1") || (autosave == "true")) {
        Eroute.Say("=====> mgmofs.autosaveconfig: true", "");
        ConfEngine->SetAutoSave(true);
      } else {
        Eroute.Say("=====> mgmofs.autosaveconfig: false", "");
        ConfEngine->SetAutoSave(false);
      }
    } else {
      Eroute.Say("=====> mgmofs.autosaveconfig: false", "");
    }
  }

  if (getenv("EOS_MGM_ALIAS")) {
    MgmOfsAlias = getenv("EOS_MGM_ALIAS");
  }

  // we don't put the alias we need call-back's to appear on our node
  if (MgmOfsAlias.length()) {
    Eroute.Say("=====> mgmofs.alias: ", MgmOfsAlias.c_str());
  }

  XrdOucString keytabcks = "unaccessible";
  // ----------------------------------------------------------
  // build the adler & sha1 checksum of the default keytab file
  // ----------------------------------------------------------
  int fd = ::open("/etc/eos.keytab", O_RDONLY);
  XrdOucString symkey = "";

  if (fd >= 0) {
    char buffer[65535];
    char keydigest[SHA_DIGEST_LENGTH + 1];
    SHA_CTX sha1;
    SHA1_Init(&sha1);
    size_t nread = ::read(fd, buffer, sizeof(buffer));

    if (nread > 0) {
      unsigned int adler;
      SHA1_Update(&sha1, (const char*) buffer, nread);
      adler = adler32(0L, Z_NULL, 0);
      adler = adler32(adler, (const Bytef*) buffer, nread);
      char sadler[1024];
      snprintf(sadler, sizeof(sadler) - 1, "%08x", adler);
      keytabcks = sadler;
    }

    SHA1_Final((unsigned char*) keydigest, &sha1);
    eos::common::SymKey::Base64Encode(keydigest, SHA_DIGEST_LENGTH, symkey);
    close(fd);
  }

  eos_notice("MGM_HOST=%s MGM_PORT=%ld VERSION=%s RELEASE=%s KEYTABADLER=%s "
             "SYMKEY=%s", HostName, myPort, VERSION, RELEASE, keytabcks.c_str(),
             symkey.c_str());

  if (!eos::common::gSymKeyStore.SetKey64(symkey.c_str(), 0)) {
    eos_crit("unable to store the created symmetric key %s", symkey.c_str());
    return 1;
  }

  // ----------------------------------------------------------
  // create global visible configuration parameters
  // we create 3 queues
  // "/eos/<instance>/"
  // ----------------------------------------------------------
  XrdOucString configbasequeue = "/config/";
  configbasequeue += MgmOfsInstanceName.c_str();
  MgmConfigQueue = configbasequeue;
  MgmConfigQueue += "/mgm/";
  AllConfigQueue = configbasequeue;
  AllConfigQueue += "/all/";
  FstConfigQueue = configbasequeue;
  FstConfigQueue += "/fst/";
  SpaceConfigQueuePrefix = configbasequeue;
  SpaceConfigQueuePrefix += "/space/";
  NodeConfigQueuePrefix = "/config/";
  NodeConfigQueuePrefix += MgmOfsInstanceName.c_str();
  NodeConfigQueuePrefix += "/node/";
  GroupConfigQueuePrefix = configbasequeue;
  GroupConfigQueuePrefix += "/group/";
  FsNode::gManagerId = ManagerId.c_str();
  FsView::gFsView.SetConfigQueues(MgmConfigQueue.c_str(),
                                  NodeConfigQueuePrefix.c_str(),
                                  GroupConfigQueuePrefix.c_str(),
                                  SpaceConfigQueuePrefix.c_str());
  FsView::gFsView.SetConfigEngine(ConfEngine);
  ObjectNotifier.SetShareObjectManager(&ObjectManager);
  // we need to set the shared object manager to be used
  eos::common::GlobalConfig::gConfig.SetSOM(&ObjectManager);
  // set the object manager to listener only
  ObjectManager.EnableBroadCast(false);
  // setup the modifications which the fs listener thread is waiting for
  ObjectManager.SetDebug(false);

  if (!eos::common::GlobalConfig::gConfig.AddConfigQueue(MgmConfigQueue.c_str(),
      "/eos/*/mgm")) {
    eos_crit("Cannot add global config queue %s\n", MgmConfigQueue.c_str());
  }

  if (!eos::common::GlobalConfig::gConfig.AddConfigQueue(AllConfigQueue.c_str(),
      "/eos/*")) {
    eos_crit("Cannot add global config queue %s\n", AllConfigQueue.c_str());
  }

  if (!eos::common::GlobalConfig::gConfig.AddConfigQueue(FstConfigQueue.c_str(),
      "/eos/*/fst")) {
    eos_crit("Cannot add global config queue %s\n", FstConfigQueue.c_str());
  }

  std::string out = "";
  eos::common::GlobalConfig::gConfig.PrintBroadCastMap(out);
  fprintf(stderr, "%s", out.c_str());

  // eventuall autoload a configuration
  if (getenv("EOS_AUTOLOAD_CONFIG")) {
    MgmConfigAutoLoad = getenv("EOS_AUTOLOAD_CONFIG");
  }

  XrdOucString instancepath = "/eos/";
  MgmProcPath = "/eos/";
  XrdOucString subpath = MgmOfsInstanceName;

  // Remove leading "eos" from the instance name when building the proc path for
  // "aesthetic" reasons.
  if (subpath.beginswith("eos")) {
    subpath.erase(0, 3);
  }

  MgmProcPath += subpath;
  MgmProcPath += "/proc";
  // This path is used for temporary output files for layout conversions
  MgmProcConversionPath = MgmProcPath;
  MgmProcConversionPath += "/conversion";
  MgmProcMasterPath = MgmProcPath;
  MgmProcMasterPath += "/master";
  MgmProcArchivePath = MgmProcPath;
  MgmProcArchivePath += "/archive";
  MgmProcWorkflowPath = MgmProcPath;
  MgmProcWorkflowPath += "/workflow";
  MgmProcLockPath = MgmProcPath;
  MgmProcLockPath += "/lock";
  MgmProcDelegationPath = MgmProcPath;
  MgmProcDelegationPath += "/delegation";
  Recycle::gRecyclingPrefix.insert(0, MgmProcPath.c_str());
  instancepath += subpath;
  //  eos_emerg("%s",(char*)"test emerg");
  //  eos_alert("%s",(char*)"test alert");
  //  eos_crit("%s", (char*)"test crit");
  //  eos_err("%s",  (char*)"test err");
  //  eos_warning("%s",(char*)"test warning");
  //  eos_notice("%s",(char*)"test notice");
  //  eos_info("%s",(char*)"test info");
  //  eos_debug("%s",(char*)"test debug");
  // Initialize user mapping
  eos::common::Mapping::Init();

  // Initialize the master/slave class
  if (!MgmMaster.Init()) {
    return 1;
  }

  // Configure the meta data catalog
  eosViewRWMutex.SetBlocking(true);

  if (!MgmMaster.BootNamespace()) {
    return 1;
  }

  // Check the '/' directory
  std::shared_ptr<eos::IContainerMD> rootmd;

  try {
    rootmd = eosView->getContainer("/");
  } catch (eos::MDException& e) {
    Eroute.Emsg("Config", "cannot get the / directory meta data");
    eos_crit("eos view cannot retrieve the / directory");
    return 1;
  }

  // Check the '/' directory permissions
  if (!rootmd->getMode()) {
    if (MgmMaster.IsMaster()) {
      // no permissions set yet
      try {
        rootmd->setMode(S_IFDIR | S_IRWXU | S_IROTH | S_IXOTH | S_IRGRP |
                        S_IWGRP | S_IXGRP | S_ISGID);
      } catch (eos::MDException& e) {
        Eroute.Emsg("Config", "cannot set the / directory mode to inital mode");
        eos_crit("cannot set the / directory mode to 755");
        return 1;
      }
    } else {
      Eroute.Emsg("Config", "/ directory has no 755 permissions set");
      eos_crit("cannot see / directory with mode to 755");
      return 1;
    }
  }

  eos_info("/ permissions are %o", rootmd->getMode());

  if (MgmMaster.IsMaster()) {
    // create /eos
    std::shared_ptr<eos::IContainerMD> eosmd;

    try {
      eosmd = eosView->getContainer("/eos/");
    } catch (eos::MDException& e) {}

    if (!eosmd) {
      try {
        eosmd = eosView->createContainer("/eos/", true);
        // set attribute inheritance
        eosmd->setMode(S_IFDIR | S_IRWXU | S_IROTH | S_IXOTH | S_IRGRP |
                       S_IWGRP | S_IXGRP | S_ISGID);
        // set default checksum 'adler'
        eosmd->setAttribute("sys.forced.checksum", "adler");
        eosView->updateContainerStore(eosmd.get());
        eos_info("/eos permissions are %o checksum is set <adler>", eosmd->getMode());
        eosmd = eosView->createContainer(instancepath.c_str(), true);
        // set attribute inheritance
        eosmd->setMode(S_IFDIR | S_IRWXU | S_IROTH | S_IXOTH | S_IRGRP |
                       S_IWGRP | S_IXGRP | S_ISGID);
        // set default checksum 'adler'
        eosmd->setAttribute("sys.forced.checksum", "adler");
        eosView->updateContainerStore(eosmd.get());
        eos_info("%s permissions are %o checksum is set <adler>", instancepath.c_str(),
                 eosmd->getMode());
      } catch (eos::MDException& e) {
        Eroute.Emsg("Config", "cannot set the /eos/ directory mode to inital mode");
        eos_crit("cannot set the /eos/ directory mode to 755");
        return 1;
      }
    }

    // check recycle directory
    try {
      eosmd = eosView->getContainer(Recycle::gRecyclingPrefix.c_str());
    } catch (eos::MDException& e) {
      // nothing in this case
      eosmd = std::shared_ptr<eos::IContainerMD>((eos::IContainerMD*)0);
    }

    if (!eosmd) {
      try {
        eosmd = eosView->createContainer(Recycle::gRecyclingPrefix.c_str(), true);
        // set attribute inheritance
        eosmd->setMode(S_IFDIR | S_IRWXU);
        eosView->updateContainerStore(eosmd.get());
        eos_info("%s permissions are %o", Recycle::gRecyclingPrefix.c_str(),
                 eosmd->getMode());
      } catch (eos::MDException& e) {
        Eroute.Emsg("Config", "cannot set the recycle directory mode to inital mode");
        eos_crit("cannot set the %s directory mode to 700",
                 Recycle::gRecyclingPrefix.c_str());
        eos_crit("%s", e.what());
        return 1;
      }
    }

    try {
      eosmd = eosView->getContainer(MgmProcPath.c_str());
    } catch (eos::MDException& e) {
      eosmd = std::shared_ptr<eos::IContainerMD>((eos::IContainerMD*)0);
    }

    if (!eosmd) {
      try {
        eosmd = eosView->createContainer(MgmProcPath.c_str(), true);
        // set attribute inheritance
        eosmd->setMode(S_IFDIR | S_IRWXU | S_IROTH | S_IXOTH | S_IRGRP | S_IXGRP);
        eosView->updateContainerStore(eosmd.get());
      } catch (eos::MDException& e) {
        Eroute.Emsg("Config", "cannot set the /eos/proc directory mode to inital mode");
        eos_crit("cannot set the /eos/proc directory mode to 755");
        return 1;
      }
    }

    // Create output directory layout conversions
    try {
      eosmd = gOFS->eosView->getContainer(MgmProcConversionPath.c_str());
      eosmd->setMode(S_IFDIR | S_IRWXU | S_IRWXG);
      eosmd->setCUid(2); // conversion directory is owned by daemon
      eosmd->setCGid(2);
      gOFS->eosView->updateContainerStore(eosmd.get());
    } catch (eos::MDException& e) {
      eosmd = std::shared_ptr<eos::IContainerMD>((eos::IContainerMD*)0);
    }

    if (!eosmd) {
      try {
        eosmd = gOFS->eosView->createContainer(MgmProcConversionPath.c_str(), true);
        eosmd->setMode(S_IFDIR | S_IRWXU | S_IRWXG);
        eosmd->setCUid(2); // conversion directory is owned by daemon
        eosmd->setCGid(2);
        gOFS->eosView->updateContainerStore(eosmd.get());
      } catch (eos::MDException& e) {
        Eroute.Emsg("Config", "cannot set the /eos/../proc/conversion directory"
                    " mode to inital mode");
        eos_crit("cannot set the /eos/../proc/conversion directory mode to 770");
        return 1;
      }
    }

    // Create directory for fast find functionality of archived dirs
    try {
      eosmd = gOFS->eosView->getContainer(MgmProcArchivePath.c_str());
      eosmd->setMode(S_IFDIR | S_IRWXU | S_IRWXG);
      eosmd->setCUid(2); // archive directory is owned by daemon
      eosmd->setCGid(2);
      gOFS->eosView->updateContainerStore(eosmd.get());
    } catch (eos::MDException& e) {
      eosmd = std::shared_ptr<eos::IContainerMD>((eos::IContainerMD*)0);
    }

    if (!eosmd) {
      try {
        eosmd = gOFS->eosView->createContainer(MgmProcArchivePath.c_str(), true);
        eosmd->setMode(S_IFDIR | S_IRWXU | S_IRWXG);
        eosmd->setCUid(2); // archive directory is owned by daemon
        eosmd->setCGid(2);
        gOFS->eosView->updateContainerStore(eosmd.get());
      } catch (eos::MDException& e) {
        Eroute.Emsg("Config", "cannot set the /eos/../proc/archive directory "
                    "mode to inital mode");
        eos_crit("cannot set the /eos/../proc/archive directory mode to 770");
        return 1;
      }
    }

    // Create workflow directory
    try {
      eosmd = gOFS->eosView->getContainer(MgmProcWorkflowPath.c_str());
      eosmd->setMode(S_IFDIR | S_IRWXU);
      eosmd->setCUid(2); // workflow directory is owned by daemon
      gOFS->eosView->updateContainerStore(eosmd.get());
    } catch (eos::MDException& e) {
      eosmd = std::shared_ptr<eos::IContainerMD>((eos::IContainerMD*)0);
    }

    if (!eosmd) {
      try {
        eosmd = gOFS->eosView->createContainer(MgmProcWorkflowPath.c_str(), true);
        // set attribute inheritance
        eosmd->setMode(S_IFDIR | S_IRWXU | S_IRWXG);
        gOFS->eosView->updateContainerStore(eosmd.get());
      } catch (eos::MDException& e) {
        Eroute.Emsg("Config",
                    "cannot set the /eos/../proc/workflow directory mode to inital mode");
        eos_crit("cannot set the /eos/../proc/workflow directory mode to 700");
        return 1;
      }
    }

    // Create lock directory
    try {
      eosmd = gOFS->eosView->getContainer(MgmProcLockPath.c_str());
      eosmd->setMode(S_IFDIR | S_IRWXU);
      eosmd->setCUid(2); // lock directory is owned by daemon
      gOFS->eosView->updateContainerStore(eosmd.get());
    } catch (eos::MDException& e) {
      eosmd = std::shared_ptr<eos::IContainerMD>((eos::IContainerMD*)0);
    }

    if (!eosmd) {
      try {
        eosmd = gOFS->eosView->createContainer(MgmProcLockPath.c_str(), true);
        // set attribute inheritance
        eosmd->setMode(S_IFDIR | S_IRWXU | S_IRWXG);
        gOFS->eosView->updateContainerStore(eosmd.get());
      } catch (eos::MDException& e) {
        Eroute.Emsg("Config",
                    "cannot set the /eos/../proc/lock directory mode to inital mode");
        eos_crit("cannot set the /eos/../proc/lock directory mode to 700");
        return 1;
      }
    }

    // Create delegation directory
    try {
      eosmd = gOFS->eosView->getContainer(MgmProcDelegationPath.c_str());
      eosmd->setMode(S_IFDIR | S_IRWXU);
      eosmd->setCUid(2); // delegation directory is owned by daemon
      gOFS->eosView->updateContainerStore(eosmd.get());
    } catch (eos::MDException& e) {
      eosmd = std::shared_ptr<eos::IContainerMD>((eos::IContainerMD*)0);
    }

    if (!eosmd) {
      try {
        eosmd = gOFS->eosView->createContainer(MgmProcDelegationPath.c_str(), true);
        // set attribute inheritance
        eosmd->setMode(S_IFDIR | S_IRWXU | S_IRWXG);
        gOFS->eosView->updateContainerStore(eosmd.get());
      } catch (eos::MDException& e) {
        Eroute.Emsg("Config",
                    "cannot set the /eos/../proc/delegation directory mode to inital mode");
        eos_crit("cannot set the /eos/../proc/delegation directory mode to 700");
        return 1;
      }
    }

    // Set also the archiverd ZMQ endpoint were client requests are sent
    std::ostringstream oss;
    oss << "ipc://" << MgmArchiveDir.c_str() << "archive_frontend.ipc";
    mArchiveEndpoint = oss.str();
  }

  //-------------------------------------------
  XrdMqSharedHash* hash = 0;

  // Disable some features if we are only a redirector
  if (!MgmRedirector) {
    // create the specific listener class
    MgmOfsMessaging = new Messaging(MgmOfsBrokerUrl.c_str(),
                                    MgmDefaultReceiverQueue.c_str(),
                                    true, true, &ObjectManager);

    if (!MgmOfsMessaging->StartListenerThread()) {
      NoGo = 1;
    }

    MgmOfsMessaging->SetLogId("MgmOfsMessaging");

    if (MgmOfsMessaging->IsZombie()) {
      Eroute.Emsg("Config", "cannot create messaging object(thread)");
      return NoGo;
    }

    if (MgmOfsVstBrokerUrl.length() &&
        (!getenv("EOS_VST_BROKER_DISABLE") ||
         (strcmp(getenv("EOS_VST_BROKER_DISABLE"), "1")))) {
      MgmOfsVstMessaging = new VstMessaging(MgmOfsVstBrokerUrl.c_str(),
                                            "/eos/*/vst", true, true, 0);

      if (!MgmOfsVstMessaging->StartListenerThread()) {
        NoGo = 1;
      }

      MgmOfsMessaging->SetLogId("MgmOfsVstMessaging");

      if (MgmOfsVstMessaging->IsZombie()) {
        Eroute.Emsg("Config", "cannot create vst messaging object(thread)");
        return NoGo;
      }
    }

    ObjectManager.CreateSharedHash("/eos/*", "/eos/*/fst");
    ObjectManager.HashMutex.LockRead();
    hash = ObjectManager.GetHash("/eos/*");
    ObjectManager.HashMutex.UnLockRead();
    XrdOucString dumperfile = MgmMetaLogDir;
    dumperfile += "/so.mgm.dump";
    ObjectManager.StartDumper(dumperfile.c_str());
    ObjectManager.SetAutoReplyQueueDerive(true);
  }

  // hook to the appropiate config file
  XrdOucString stdOut;
  XrdOucString stdErr;

  if (!MgmMaster.ApplyMasterConfig(stdOut, stdErr,
                                   Master::Transition::Type::kMasterToMaster)) {
    Eroute.Emsg("Config", "failed to apply master configuration");
    return 1;
  }

  if (!MgmRedirector) {
    if (ErrorLog) {
      // run the error log console
      XrdOucString errorlogkillline = "pkill -9 -f \"eos -b console log _MGMID_\"";
      int rrc = system(errorlogkillline.c_str());

      if (WEXITSTATUS(rrc)) {
        eos_info("%s returned %d", errorlogkillline.c_str(), rrc);
      }

      XrdOucString errorlogline = "eos -b console log _MGMID_ >& /dev/null &";
      rrc = system(errorlogline.c_str());

      if (WEXITSTATUS(rrc)) {
        eos_info("%s returned %d", errorlogline.c_str(), rrc);
      }
    }

    if (MgmMaster.IsMaster()) {
      eos_info("starting file view loader thread");

      if ((XrdSysThread::Run(&tid, XrdMgmOfs::StaticInitializeFileView,
                             static_cast<void*>(this), 0, "File View Loader"))) {
        eos_crit("cannot start file view loader");
        NoGo = 1;
      }
    }
  }

#ifdef EOS_INSTRUMENTED_RWMUTEX
  eos::common::RWMutex::EstimateLatenciesAndCompensation();
  FsView::gFsView.ViewMutex.SetDebugName("FsView");
  FsView::gFsView.ViewMutex.SetTiming(false);
  FsView::gFsView.ViewMutex.SetSampling(true, 0.01);
  Quota::pMapMutex.SetDebugName("QuotaView");
  Quota::pMapMutex.SetTiming(false);
  Quota::pMapMutex.SetSampling(true, 0.01);
  eosViewRWMutex.SetDebugName("eosView");
  eosViewRWMutex.SetTiming(false);
  eosViewRWMutex.SetSampling(true, 0.01);
  std::vector<eos::common::RWMutex*> order;
  order.push_back(&FsView::gFsView.ViewMutex);
  order.push_back(&eosViewRWMutex);
  order.push_back(&Quota::pMapMutex);
  eos::common::RWMutex::AddOrderRule("Eos Mgm Mutexes", order);
#endif
  eos_info("starting statistics thread");

  if ((XrdSysThread::Run(&stats_tid, XrdMgmOfs::StartMgmStats,
                         static_cast<void*>(this), 0, "Statistics Thread"))) {
    eos_crit("cannot start statistics thread");
    NoGo = 1;
  }

  eos_info("starting archive submitter thread");

  if (XrdSysThread::Run(&mSubmitterTid, XrdMgmOfs::StartArchiveSubmitter,
                        static_cast<void*>(this), XRDSYSTHREAD_HOLD,
                        "Archive/backup submitter thread")) {
    eos_crit("cannot start archive/backup submitter thread");
    NoGo = 1;
  }

  if (!MgmRedirector) {
    eos_info("starting fs listener thread");

    if ((XrdSysThread::Run(&fsconfiglistener_tid,
                           XrdMgmOfs::StartMgmFsConfigListener,
                           static_cast<void*>(this), 0, "FsListener Thread"))) {
      eos_crit("cannot start fs listener thread");
      NoGo = 1;
    }
  }

  gGeoTreeEngine.StartUpdater();
  XrdSysTimer sleeper;
  sleeper.Snooze(1);

  if (!ObjectNotifier.Start()) {
    eos_crit("error starting the shared object change notifier");
  }

  // initialize the transfer database
  if (!gTransferEngine.Init("/var/eos/tx")) {
    eos_crit("cannot intialize transfer database");
    NoGo = 1;
  }

  // create the 'default' quota space which is needed if quota is disabled!
  if (!Httpd.Start()) {
    eos_warning("msg=\"cannot start httpd daemon\"");
  }

  // start the Egroup fetching
  if (!gOFS->EgroupRefresh.Start()) {
    eos_warning("msg=\"cannot start egroup thread\"");
  }

  // start the LRU daemon
  if (!LRUd.Start()) {
    eos_warning("msg=\"cannot start LRU thread\"");
  }

  // start the WFE daemon
  if (!gOFS->WFEd.Start()) {
    eos_warning("msg=\"cannot start WFE thread\"");
  }

  // start the recycler garbage collection thread on a master machine
  if ((MgmMaster.IsMaster()) && (!Recycler.Start())) {
    eos_warning("msg=\"cannot start recycle thread\"");
  }

  // add all stat entries with 0
  InitStats();
  // set IO accounting file
  XrdOucString ioaccounting = MgmMetaLogDir;
  ioaccounting += "/iostat.";
  ioaccounting += HostName;
  ioaccounting += ".dump";
  eos_notice("Setting IO dump store file to %s", ioaccounting.c_str());

  if (!IoStats.SetStoreFileName(ioaccounting.c_str()))
    eos_warning("couldn't load anything from the io stat dump file %s",
                ioaccounting.c_str());
  else {
    eos_notice("loaded io stat dump file %s", ioaccounting.c_str());
  }

  // start IO ciruclate thread
  IoStats.StartCirculate();

  if (!MgmRedirector) {
    if (hash) {
      // ask for a broadcast from fst's
      hash->BroadcastRequest("/eos/*/fst");
    }
  }

  if (!getenv("EOS_NO_SHUTDOWN")) {
    // add shutdown handler
    (void) signal(SIGINT, xrdmgmofs_shutdown);
    (void) signal(SIGTERM, xrdmgmofs_shutdown);
    (void) signal(SIGQUIT, xrdmgmofs_shutdown);

    // add SEGV handler
    if (!getenv("EOS_NO_STACKTRACE")) {
      (void) signal(SIGSEGV, xrdmgmofs_stacktrace);
      (void) signal(SIGABRT, xrdmgmofs_stacktrace);
      (void) signal(SIGBUS, xrdmgmofs_stacktrace);
    }
  }

  if (mNumAuthThreads && mFrontendPort) {
    eos_info("starting the authentication master thread");

    if ((XrdSysThread::Run(&auth_tid, XrdMgmOfs::StartAuthMasterThread,
                           static_cast<void*>(this), 0, "Auth Master Thread"))) {
      eos_crit("cannot start the authentication master thread");
      NoGo = 1;
    }

    eos_info("starting the authentication worker threads");

    for (unsigned int i = 0; i < mNumAuthThreads; i++) {
      pthread_t worker_tid;

      if ((XrdSysThread::Run(&worker_tid, XrdMgmOfs::StartAuthWorkerThread,
                             static_cast<void*>(this), 0, "Auth Worker Thread"))) {
        eos_crit("cannot start the authentication thread %i", i);
        NoGo = 1;
      }

      mVectTid.push_back(worker_tid);
    }
  }

  // to be sure not to miss any notification while everything is starting up
  // we don't check if it succeeds because we might fail because we timeout
  // if there is no FST sending update
  gGeoTreeEngine.forceRefresh();
  return NoGo;
}
/*----------------------------------------------------------------------------*/
void
XrdMgmOfs::InitStats()
{
  MgmStats.Add("HashSet", 0, 0, 0);
  MgmStats.Add("HashSetNoLock", 0, 0, 0);
  MgmStats.Add("HashGet", 0, 0, 0);
  MgmStats.Add("ViewLockR", 0, 0, 0);
  MgmStats.Add("ViewLockW", 0, 0, 0);
  MgmStats.Add("NsLockR", 0, 0, 0);
  MgmStats.Add("NsLockW", 0, 0, 0);
  MgmStats.Add("QuotaLockR", 0, 0, 0);
  MgmStats.Add("QuotaLockW", 0, 0, 0);
  MgmStats.Add("Access", 0, 0, 0);
  MgmStats.Add("AdjustReplica", 0, 0, 0);
  MgmStats.Add("AttrGet", 0, 0, 0);
  MgmStats.Add("AttrLs", 0, 0, 0);
  MgmStats.Add("AttrRm", 0, 0, 0);
  MgmStats.Add("AttrSet", 0, 0, 0);
  MgmStats.Add("Cd", 0, 0, 0);
  MgmStats.Add("Checksum", 0, 0, 0);
  MgmStats.Add("Chmod", 0, 0, 0);
  MgmStats.Add("Chown", 0, 0, 0);
  MgmStats.Add("Commit", 0, 0, 0);
  MgmStats.Add("CommitFailedFid", 0, 0, 0);
  MgmStats.Add("CommitFailedNamespace", 0, 0, 0);
  MgmStats.Add("CommitFailedParameters", 0, 0, 0);
  MgmStats.Add("CommitFailedUnlinked", 0, 0, 0);
  MgmStats.Add("ConversionDone", 0, 0, 0);
  MgmStats.Add("ConversionFailed", 0, 0, 0);
  MgmStats.Add("CopyStripe", 0, 0, 0);
  MgmStats.Add("DumpMd", 0, 0, 0);
  MgmStats.Add("Drop", 0, 0, 0);
  MgmStats.Add("DropStripe", 0, 0, 0);
  MgmStats.Add("Exists", 0, 0, 0);
  MgmStats.Add("Exists", 0, 0, 0);
  MgmStats.Add("FileInfo", 0, 0, 0);
  MgmStats.Add("FindEntries", 0, 0, 0);
  MgmStats.Add("Find", 0, 0, 0);
  MgmStats.Add("Fuse", 0, 0, 0);
  MgmStats.Add("Fuse-Statvfs", 0, 0, 0);
  MgmStats.Add("Fuse-Mkdir", 0, 0, 0);
  MgmStats.Add("Fuse-Stat", 0, 0, 0);
  MgmStats.Add("Fuse-Chmod", 0, 0, 0);
  MgmStats.Add("Fuse-Chown", 0, 0, 0);
  MgmStats.Add("Fuse-Access", 0, 0, 0);
  MgmStats.Add("Fuse-Access", 0, 0, 0);
  MgmStats.Add("Fuse-Checksum", 0, 0, 0);
  MgmStats.Add("Fuse-XAttr", 0, 0, 0);
  MgmStats.Add("Fuse-Utimes", 0, 0, 0);
  MgmStats.Add("GetMdLocation", 0, 0, 0);
  MgmStats.Add("GetMd", 0, 0, 0);
  MgmStats.Add("Http-COPY", 0, 0, 0);
  MgmStats.Add("Http-DELETE", 0, 0, 0);
  MgmStats.Add("Http-GET", 0, 0, 0);
  MgmStats.Add("Http-HEAD", 0, 0, 0);
  MgmStats.Add("Http-LOCK", 0, 0, 0);
  MgmStats.Add("Http-MKCOL", 0, 0, 0);
  MgmStats.Add("Http-MOVE", 0, 0, 0);
  MgmStats.Add("Http-OPTIONS", 0, 0, 0);
  MgmStats.Add("Http-POST", 0, 0, 0);
  MgmStats.Add("Http-PROPFIND", 0, 0, 0);
  MgmStats.Add("Http-PROPPATCH", 0, 0, 0);
  MgmStats.Add("Http-PUT", 0, 0, 0);
  MgmStats.Add("Http-TRACE", 0, 0, 0);
  MgmStats.Add("Http-UNLOCK", 0, 0, 0);
  MgmStats.Add("IdMap", 0, 0, 0);
  MgmStats.Add("Ls", 0, 0, 0);
  MgmStats.Add("LRUFind", 0, 0, 0);
  MgmStats.Add("MarkDirty", 0, 0, 0);
  MgmStats.Add("MarkClean", 0, 0, 0);
  MgmStats.Add("Mkdir", 0, 0, 0);
  MgmStats.Add("Motd", 0, 0, 0);
  MgmStats.Add("MoveStripe", 0, 0, 0);
  MgmStats.Add("OpenDir", 0, 0, 0);
  MgmStats.Add("OpenDir-Entry", 0, 0, 0);
  MgmStats.Add("OpenFailedCreate", 0, 0, 0);
  MgmStats.Add("OpenFailedENOENT", 0, 0, 0);
  MgmStats.Add("OpenFailedExists", 0, 0, 0);
  MgmStats.Add("OpenFailedHeal", 0, 0, 0);
  MgmStats.Add("OpenFailedPermission", 0, 0, 0);
  MgmStats.Add("OpenFailedQuota", 0, 0, 0);
  MgmStats.Add("OpenFailedNoUpdate", 0, 0, 0);
  MgmStats.Add("OpenFailedReconstruct", 0, 0, 0);
  MgmStats.Add("OpenFileOffline", 0, 0, 0);
  MgmStats.Add("OpenProc", 0, 0, 0);
  MgmStats.Add("OpenRead", 0, 0, 0);
  MgmStats.Add("OpenShared", 0, 0, 0);
  MgmStats.Add("OpenStalledHeal", 0, 0, 0);
  MgmStats.Add("OpenStalled", 0, 0, 0);
  MgmStats.Add("OpenStalled", 0, 0, 0);
  MgmStats.Add("Open", 0, 0, 0);
  MgmStats.Add("OpenWriteCreate", 0, 0, 0);
  MgmStats.Add("OpenWriteTruncate", 0, 0, 0);
  MgmStats.Add("OpenWrite", 0, 0, 0);
  MgmStats.Add("ReadLink", 0, 0, 0);
  MgmStats.Add("Recycle", 0, 0, 0);
  MgmStats.Add("ReplicaFailedSize", 0, 0, 0);
  MgmStats.Add("ReplicaFailedChecksum", 0, 0, 0);
  MgmStats.Add("Redirect", 0, 0, 0);
  MgmStats.Add("RedirectR", 0, 0, 0);
  MgmStats.Add("RedirectW", 0, 0, 0);
  MgmStats.Add("RedirectR-Master", 0, 0, 0);
  MgmStats.Add("RedirectENOENT", 0, 0, 0);
  MgmStats.Add("RedirectENONET", 0, 0, 0);
  MgmStats.Add("Rename", 0, 0, 0);
  MgmStats.Add("RmDir", 0, 0, 0);
  MgmStats.Add("Rm", 0, 0, 0);
  MgmStats.Add("Schedule2Drain", 0, 0, 0);
  MgmStats.Add("Schedule2Balance", 0, 0, 0);
  MgmStats.Add("SchedulingFailedBalance", 0, 0, 0);
  MgmStats.Add("SchedulingFailedDrain", 0, 0, 0);
  MgmStats.Add("Scheduled2Balance", 0, 0, 0);
  MgmStats.Add("Scheduled2Drain", 0, 0, 0);
  MgmStats.Add("Schedule2Delete", 0, 0, 0);
  MgmStats.Add("Scheduled2Delete", 0, 0, 0);
  MgmStats.Add("SendResync", 0, 0, 0);
  MgmStats.Add("Stall", 0, 0, 0);
  MgmStats.Add("Stat", 0, 0, 0);
  MgmStats.Add("Symlink", 0, 0, 0);
  MgmStats.Add("Touch", 0, 0, 0);
  MgmStats.Add("TxState", 0, 0, 0);
  MgmStats.Add("Truncate", 0, 0, 0);
  MgmStats.Add("VerifyStripe", 0, 0, 0);
  MgmStats.Add("Version", 0, 0, 0);
  MgmStats.Add("Versioning", 0, 0, 0);
  MgmStats.Add("WhoAmI", 0, 0, 0);
}<|MERGE_RESOLUTION|>--- conflicted
+++ resolved
@@ -207,26 +207,23 @@
 
     if (!MgmMaster.IsMaster()) {
       eos_static_info("msg=\"starting slave listener\"");
-<<<<<<< HEAD
-      struct stat buf;
-      buf.st_size = 0;
-=======
-
       struct stat f_buf;
       struct stat c_buf;
       f_buf.st_size = 0;
       c_buf.st_size = 0;
-      ::stat(gOFS->MgmNsFileChangeLogFile.c_str(), &f_buf);
-      ::stat(gOFS->MgmNsDirChangeLogFile.c_str(), &c_buf);
->>>>>>> ff87b862
-
-      if (::stat(gOFS->MgmNsFileChangeLogFile.c_str(), &buf) == -1) {
+
+      if (::stat(gOFS->MgmNsFileChangeLogFile.c_str(), &f_buf) == -1) {
         eos_static_alert("msg=\"failed to stat the file changlog\"");
         Initialized = kFailed;
         return 0;
       }
 
-<<<<<<< HEAD
+      if (::stat(gOFS->MgmNsDirChangeLogFile.c_str(), &c_buf) == -1) {
+        eos_static_alert("msg=\"failed to stat the container changlog\"");
+        Initialized = kFailed;
+        return 0;
+      }
+
       eos::IChLogContainerMDSvc* eos_chlog_dirsvc =
         dynamic_cast<eos::IChLogContainerMDSvc*>(gOFS->eosDirectoryService);
       eos::IChLogFileMDSvc* eos_chlog_filesvc =
@@ -236,27 +233,19 @@
         eos_chlog_filesvc->startSlave();
         eos_chlog_dirsvc->startSlave();
 
-        // wait that the follower reaches the offset seen now
-        while (eos_chlog_filesvc->getFollowOffset() < (uint64_t) buf.st_size) {
+        // Wait that the follower reaches the offset seen now
+        while ((eos_chlog_filesvc->getFollowOffset() < (uint64_t) f_buf.st_size) ||
+               (eos_chlog_dirsvc->getFollowOffset() < (uint64_t) c_buf.st_size) ||
+               (eos_chlog_filesvc->getFollowPending())) {
           XrdSysTimer sleeper;
           sleeper.Wait(5000);
           eos_static_info("msg=\"waiting for the namespace to reach the follow "
-                          "point\" is-offset=%llu follow-offset=%llu",  \
-                          eos_chlog_filesvc->getFollowOffset(), (uint64_t) buf.st_size);
-        }
-=======
-      gOFS->eosFileService->startSlave();
-      gOFS->eosDirectoryService->startSlave();
-
-      // wait that the follower reaches the offset seen now
-      while ( (gOFS->eosFileService->getFollowOffset() < (uint64_t) f_buf.st_size) ||
-	      (gOFS->eosDirectoryService->getFollowOffset() < (uint64_t) c_buf.st_size) ||
-	      (gOFS->eosFileService->getFollowPending()) )
-      {
-        XrdSysTimer sleeper;
-        sleeper.Wait(5000);
-        eos_static_info("msg=\"waiting for the namespace to reach the follow point\" is-file-offset=%llu target-file--offset=%llu is-dir-offset=%llu target-dir-offset=%llu files-pending=%llu", gOFS->eosFileService->getFollowOffset(), (uint64_t) f_buf.st_size, gOFS->eosDirectoryService->getFollowOffset(), (uint64_t) c_buf.st_size, gOFS->eosFileService->getFollowPending());
->>>>>>> ff87b862
+                          "point\" is-file-offset=%llu, target-file-offset=%llu, "
+                          "is-dir-offset=%llu, target-dir-offset=%llu, files-pending=%llu",
+                          eos_chlog_filesvc->getFollowOffset(), (uint64_t) f_buf.st_size,
+                          eos_chlog_dirsvc->getFollowOffset(), (uint64_t) c_buf.st_size,
+                          eos_chlog_filesvc->getFollowPending());
+        }
       }
 
       {
