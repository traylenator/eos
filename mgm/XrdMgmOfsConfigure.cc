--- conflicted
+++ resolved
@@ -37,6 +37,8 @@
 #include "mgm/Access.hh"
 #include "mgm/Recycle.hh"
 #include "common/plugin_manager/PluginManager.hh"
+#include "namespace/interface/IChLogFileMDSvc.hh"
+#include "namespace/interface/IChLogContainerMDSvc.hh"
 /*----------------------------------------------------------------------------*/
 #include "XrdCl/XrdClDefaultEnv.hh"
 #include "XrdSys/XrdSysDNS.hh"
@@ -217,35 +219,36 @@
     if (!MgmMaster.IsMaster())
     {
       eos_static_info("msg=\"starting slave listener\"");
-<<<<<<< HEAD
-      MgmMaster.StartSlaveFollower(std::string(MgmNsFileChangeLogFile.c_str()));
-      XrdSysMutexHelper lock(InitializationMutex);
-      Initialized = kBooted;
-      eos_static_alert("msg=\"namespace booted (as slave)\"");
-=======
-
       struct stat buf;
       buf.st_size = 0;
       ::stat(gOFS->MgmNsFileChangeLogFile.c_str(), &buf);
 
-
-      gOFS->eosFileService->startSlave();
-      gOFS->eosDirectoryService->startSlave();
-
-      // wait that the follower reaches the offset seen now
-      while (gOFS->eosFileService->getFollowOffset() < (uint64_t) buf.st_size)
-      {
-        XrdSysTimer sleeper;
-        sleeper.Wait(5000);
-        eos_static_info("msg=\"waiting for the namespace to reach the follow point\" is-offset=%llu follow-offset=%llu", gOFS->eosFileService->getFollowOffset(), (uint64_t) buf.st_size);
-      }
-
+      eos::IChLogContainerMDSvc* eos_chlog_dirsvc =
+          dynamic_cast<eos::IChLogContainerMDSvc*>(gOFS->eosDirectoryService);
+      eos::IChLogFileMDSvc* eos_chlog_filesvc =
+          dynamic_cast<eos::IChLogFileMDSvc*>(gOFS->eosFileService);
+
+      if (eos_chlog_dirsvc && eos_chlog_filesvc)
+      {
+        eos_chlog_filesvc->startSlave();
+        eos_chlog_dirsvc->startSlave();
+
+        // Wait that the follower reaches the offset seen now
+        while (eos_chlog_filesvc->getFollowOffset() < (uint64_t) buf.st_size)
+        {
+          XrdSysTimer sleeper;
+          sleeper.Wait(5000);
+          eos_static_info("msg=\"waiting for the namespace to reach the follow "
+                          "point\" is-offset=%llu follow-offset=%llu",  \
+                          eos_chlog_filesvc->getFollowOffset(), (uint64_t) buf.st_size);
+        }
+      }
+      
       {
         XrdSysMutexHelper lock(InitializationMutex);
         Initialized = kBooted;
 	eos_static_alert("msg=\"namespace booted (as slave)\"");
       }
->>>>>>> e4fb0d6d
     }
 
     time_t tstop = time(0);
@@ -1927,142 +1930,10 @@
   if ((MgmMaster.IsMaster()) && (!Recycler.Start()))
     eos_warning("msg=\"cannot start recycle thread\"");
 
-<<<<<<< HEAD
   // Initialize statistics
   InitStats();
+
   // Set IO accounting file
-=======
-  // add all stat entries with 0
-  gOFS->MgmStats.Add("HashSet", 0, 0, 0);
-  gOFS->MgmStats.Add("HashSetNoLock", 0, 0, 0);
-  gOFS->MgmStats.Add("HashGet", 0, 0, 0);
-
-  gOFS->MgmStats.Add("ViewLockR", 0, 0, 0);
-  gOFS->MgmStats.Add("ViewLockW", 0, 0, 0);
-  gOFS->MgmStats.Add("NsLockR", 0, 0, 0);
-  gOFS->MgmStats.Add("NsLockW", 0, 0, 0);
-  gOFS->MgmStats.Add("QuotaLockR", 0, 0, 0);
-  gOFS->MgmStats.Add("QuotaLockW", 0, 0, 0);
-
-  gOFS->MgmStats.Add("Access", 0, 0, 0);
-  gOFS->MgmStats.Add("AdjustReplica", 0, 0, 0);
-  gOFS->MgmStats.Add("AttrGet", 0, 0, 0);
-  gOFS->MgmStats.Add("AttrLs", 0, 0, 0);
-  gOFS->MgmStats.Add("AttrRm", 0, 0, 0);
-  gOFS->MgmStats.Add("AttrSet", 0, 0, 0);
-  gOFS->MgmStats.Add("Cd", 0, 0, 0);
-  gOFS->MgmStats.Add("Checksum", 0, 0, 0);
-  gOFS->MgmStats.Add("Chmod", 0, 0, 0);
-  gOFS->MgmStats.Add("Chown", 0, 0, 0);
-  gOFS->MgmStats.Add("Commit", 0, 0, 0);
-  gOFS->MgmStats.Add("CommitFailedFid", 0, 0, 0);
-  gOFS->MgmStats.Add("CommitFailedNamespace", 0, 0, 0);
-  gOFS->MgmStats.Add("CommitFailedParameters", 0, 0, 0);
-  gOFS->MgmStats.Add("CommitFailedUnlinked", 0, 0, 0);
-  gOFS->MgmStats.Add("ConversionDone", 0, 0, 0);
-  gOFS->MgmStats.Add("ConversionFailed", 0, 0, 0);
-  gOFS->MgmStats.Add("CopyStripe", 0, 0, 0);
-  gOFS->MgmStats.Add("DumpMd", 0, 0, 0);
-  gOFS->MgmStats.Add("Drop", 0, 0, 0);
-  gOFS->MgmStats.Add("DropStripe", 0, 0, 0);
-  gOFS->MgmStats.Add("Exists", 0, 0, 0);
-  gOFS->MgmStats.Add("Exists", 0, 0, 0);
-  gOFS->MgmStats.Add("FileInfo", 0, 0, 0);
-  gOFS->MgmStats.Add("FindEntries", 0, 0, 0);
-  gOFS->MgmStats.Add("Find", 0, 0, 0);
-  gOFS->MgmStats.Add("Fuse", 0, 0, 0);
-  gOFS->MgmStats.Add("Fuse-Statvfs", 0, 0, 0);
-  gOFS->MgmStats.Add("Fuse-Mkdir", 0, 0, 0);
-  gOFS->MgmStats.Add("Fuse-Stat", 0, 0, 0);
-  gOFS->MgmStats.Add("Fuse-Chmod", 0, 0, 0);
-  gOFS->MgmStats.Add("Fuse-Chown", 0, 0, 0);
-  gOFS->MgmStats.Add("Fuse-Access", 0, 0, 0);
-  gOFS->MgmStats.Add("Fuse-Access", 0, 0, 0);
-  gOFS->MgmStats.Add("Fuse-Checksum", 0, 0, 0);
-  gOFS->MgmStats.Add("Fuse-XAttr", 0, 0, 0);
-  gOFS->MgmStats.Add("Fuse-Utimes", 0, 0, 0);
-  gOFS->MgmStats.Add("Fuse-Symlink", 0, 0, 0);
-  gOFS->MgmStats.Add("Fuse-Readlink", 0, 0, 0);
-  gOFS->MgmStats.Add("GetMdLocation", 0, 0, 0);
-  gOFS->MgmStats.Add("GetMd", 0, 0, 0);
-  gOFS->MgmStats.Add("Http-COPY", 0, 0, 0);
-  gOFS->MgmStats.Add("Http-DELETE", 0, 0, 0);
-  gOFS->MgmStats.Add("Http-GET", 0, 0, 0);
-  gOFS->MgmStats.Add("Http-HEAD", 0, 0, 0);
-  gOFS->MgmStats.Add("Http-LOCK", 0, 0, 0);
-  gOFS->MgmStats.Add("Http-MKCOL", 0, 0, 0);
-  gOFS->MgmStats.Add("Http-MOVE", 0, 0, 0);
-  gOFS->MgmStats.Add("Http-OPTIONS", 0, 0, 0);
-  gOFS->MgmStats.Add("Http-POST", 0, 0, 0);
-  gOFS->MgmStats.Add("Http-PROPFIND", 0, 0, 0);
-  gOFS->MgmStats.Add("Http-PROPPATCH", 0, 0, 0);
-  gOFS->MgmStats.Add("Http-PUT", 0, 0, 0);
-  gOFS->MgmStats.Add("Http-TRACE", 0, 0, 0);
-  gOFS->MgmStats.Add("Http-UNLOCK", 0, 0, 0);
-  gOFS->MgmStats.Add("IdMap", 0, 0, 0);
-  gOFS->MgmStats.Add("Ls", 0, 0, 0);
-  gOFS->MgmStats.Add("LRUFind", 0, 0, 0);
-  gOFS->MgmStats.Add("MarkDirty", 0, 0, 0);
-  gOFS->MgmStats.Add("MarkClean", 0, 0, 0);
-  gOFS->MgmStats.Add("Mkdir", 0, 0, 0);
-  gOFS->MgmStats.Add("Motd", 0, 0, 0);
-  gOFS->MgmStats.Add("MoveStripe", 0, 0, 0);
-  gOFS->MgmStats.Add("OpenDir", 0, 0, 0);
-  gOFS->MgmStats.Add("OpenDir-Entry", 0, 0, 0);
-  gOFS->MgmStats.Add("OpenFailedCreate", 0, 0, 0);
-  gOFS->MgmStats.Add("OpenFailedENOENT", 0, 0, 0);
-  gOFS->MgmStats.Add("OpenFailedExists", 0, 0, 0);
-  gOFS->MgmStats.Add("OpenFailedHeal", 0, 0, 0);
-  gOFS->MgmStats.Add("OpenFailedPermission", 0, 0, 0);
-  gOFS->MgmStats.Add("OpenFailedQuota", 0, 0, 0);
-  gOFS->MgmStats.Add("OpenFailedNoUpdate", 0, 0, 0);
-  gOFS->MgmStats.Add("OpenFailedReconstruct", 0, 0, 0);
-  gOFS->MgmStats.Add("OpenFileOffline", 0, 0, 0);
-  gOFS->MgmStats.Add("OpenProc", 0, 0, 0);
-  gOFS->MgmStats.Add("OpenRead", 0, 0, 0);
-  gOFS->MgmStats.Add("OpenShared", 0, 0, 0);
-  gOFS->MgmStats.Add("OpenStalledHeal", 0, 0, 0);
-  gOFS->MgmStats.Add("OpenStalled", 0, 0, 0);
-  gOFS->MgmStats.Add("OpenStalled", 0, 0, 0);
-  gOFS->MgmStats.Add("Open", 0, 0, 0);
-  gOFS->MgmStats.Add("OpenWriteCreate", 0, 0, 0);
-  gOFS->MgmStats.Add("OpenWriteTruncate", 0, 0, 0);
-  gOFS->MgmStats.Add("OpenWrite", 0, 0, 0);
-  gOFS->MgmStats.Add("ReadLink", 0, 0, 0);
-  gOFS->MgmStats.Add("Recycle", 0, 0, 0);
-  gOFS->MgmStats.Add("ReplicaFailedSize", 0, 0, 0);
-  gOFS->MgmStats.Add("ReplicaFailedChecksum", 0, 0, 0);
-  gOFS->MgmStats.Add("Redirect", 0, 0, 0);
-  gOFS->MgmStats.Add("RedirectR", 0, 0, 0);
-  gOFS->MgmStats.Add("RedirectW", 0, 0, 0);
-  gOFS->MgmStats.Add("RedirectR-Master", 0, 0, 0);
-  gOFS->MgmStats.Add("RedirectENOENT", 0, 0, 0);
-  gOFS->MgmStats.Add("RedirectENONET", 0, 0, 0);
-  gOFS->MgmStats.Add("Rename", 0, 0, 0);
-  gOFS->MgmStats.Add("RmDir", 0, 0, 0);
-  gOFS->MgmStats.Add("Rm", 0, 0, 0);
-  gOFS->MgmStats.Add("Schedule2Drain", 0, 0, 0);
-  gOFS->MgmStats.Add("Schedule2Balance", 0, 0, 0);
-  gOFS->MgmStats.Add("SchedulingFailedBalance", 0, 0, 0);
-  gOFS->MgmStats.Add("SchedulingFailedDrain", 0, 0, 0);
-  gOFS->MgmStats.Add("Scheduled2Balance", 0, 0, 0);
-  gOFS->MgmStats.Add("Scheduled2Drain", 0, 0, 0);
-  gOFS->MgmStats.Add("Schedule2Delete", 0, 0, 0);
-  gOFS->MgmStats.Add("Scheduled2Delete", 0, 0, 0);
-  gOFS->MgmStats.Add("SendResync", 0, 0, 0);
-  gOFS->MgmStats.Add("Stall", 0, 0, 0);
-  gOFS->MgmStats.Add("Stat", 0, 0, 0);
-  gOFS->MgmStats.Add("SymLink", 0, 0, 0);
-  gOFS->MgmStats.Add("Touch", 0, 0, 0);
-  gOFS->MgmStats.Add("TxState", 0, 0, 0);
-  gOFS->MgmStats.Add("Truncate", 0, 0, 0);
-  gOFS->MgmStats.Add("VerifyStripe", 0, 0, 0);
-  gOFS->MgmStats.Add("Version", 0, 0, 0);
-  gOFS->MgmStats.Add("Versioning", 0, 0, 0);
-  gOFS->MgmStats.Add("WhoAmI", 0, 0, 0);
-
-  // set IO accounting file
->>>>>>> e4fb0d6d
   XrdOucString ioaccounting = MgmMetaLogDir;
   ioaccounting += "/iostat.";
   ioaccounting += HostName;
