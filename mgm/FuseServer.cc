--- conflicted
+++ resolved
@@ -118,12 +118,7 @@
           it->second.set_state(Client::ONLINE);
         }
 
-<<<<<<< HEAD
-        if (it->second.heartbeat().protversion() != it->second.heartbeat().PROTOCOLV1) {
-=======
-        if (it->second.heartbeat().protversion() != it->second.heartbeat().PROTOCOLV2)
-        {
->>>>>>> a94e0220
+        if (it->second.heartbeat().protversion() != it->second.heartbeat().PROTOCOLV2) {
           // protocol version mismatch, evict this client
           evictversionmap[it->second.heartbeat().uuid()] = it->first;
           it->second.set_state(Client::EVICTED);
@@ -138,14 +133,8 @@
     }
 
     // delete client ot be evicted because of a version mismatch
-<<<<<<< HEAD
     for (auto it = evictversionmap.begin(); it != evictversionmap.end(); ++it) {
-      std::string versionerror = "Server supports only PROTOCOLV1";
-=======
-    for (auto it = evictversionmap.begin(); it != evictversionmap.end(); ++it)
-    {
       std::string versionerror = "Server supports only PROTOCOLV2";
->>>>>>> a94e0220
       std::string uuid = it->first;
       Evict(uuid, versionerror);
       mMap.erase(it->second);
@@ -195,8 +184,7 @@
     }
   }
 
-  if (rc)
-  {
+  if (rc) {
     // ask a client to drop all caps when we see him the first time because we might have lost our caps due to a restart/failover
     BroadcastDropAllCaps(identity, hb);
     // communicate our current heart-beat interval
@@ -409,11 +397,6 @@
 FuseServer::Clients::Dropcaps(const std::string& uuid, std::string& out)
 {
   XrdSysMutexHelper lock(gOFS->zMQ->gFuseServer.Cap());
-<<<<<<< HEAD
-  std::string id = mUUIDView[uuid];
-=======
-
->>>>>>> a94e0220
   out += " dropping caps of '";
   out += uuid;
   out += "' : ";
@@ -491,11 +474,7 @@
                                 const std::string& clientid
                                )
 {
-<<<<<<< HEAD
-  // prepare eviction message
-=======
-  // prepare release cap message 
->>>>>>> a94e0220
+  // prepare release cap message
   eos::fusex::response rsp;
   rsp.set_type(rsp.LEASE);
   rsp.mutable_lease_()->set_type(eos::fusex::lease::RELEASECAP);
@@ -651,20 +630,19 @@
 {
   mHeartBeatInterval = interval;
   // broadcast to all clients
-
   XrdSysMutexHelper lLock(this);
 
-  for (auto it = this->map().begin(); it != this->map().end(); ++it)
-  {
+  for (auto it = this->map().begin(); it != this->map().end(); ++it) {
     std::string uuid = it->second.heartbeat().uuid();
     std::string id = mUUIDView[uuid];
-    if (id.length())
-    {
+
+    if (id.length()) {
       eos::fusex::config cfg;
       cfg.set_hbrate(interval);
-      BroadcastConfig( id, cfg );
-    }
-  }
+      BroadcastConfig(id, cfg);
+    }
+  }
+
   return 0;
 }
 
@@ -674,21 +652,17 @@
 /*----------------------------------------------------------------------------*/
 int
 FuseServer::Clients::BroadcastConfig(const std::string& identity,
-				     eos::fusex::config& cfg)
+                                     eos::fusex::config& cfg)
 /*----------------------------------------------------------------------------*/
 {
   // prepare new heartbeat interval message
   eos::fusex::response rsp;
   rsp.set_type(rsp.CONFIG);
-
   *(rsp.mutable_config_()) = cfg;
-
   std::string rspstream;
   rsp.SerializeToString(&rspstream);
-
   eos_static_info("msg=\"broadcast config to client\" name=%s heartbeat-rate=%d",
                   identity.c_str(), cfg.hbrate());
-
   gOFS->zMQ->task->reply(identity, rspstream);
   return 0;
 }
@@ -696,19 +670,16 @@
 /*----------------------------------------------------------------------------*/
 int
 FuseServer::Clients::BroadcastDropAllCaps(const std::string& identity,
-					  eos::fusex::heartbeat& hb)
+    eos::fusex::heartbeat& hb)
 /*----------------------------------------------------------------------------*/
 {
-  // prepare drop all caps message 
+  // prepare drop all caps message
   eos::fusex::response rsp;
   rsp.set_type(rsp.DROPCAPS);
-
   std::string rspstream;
   rsp.SerializeToString(&rspstream);
-
   eos_static_info("msg=\"broadcast drop-all-caps to  client\" uuid=%s name=%s",
                   hb.uuid().c_str(), identity.c_str());
-
   gOFS->zMQ->task->reply(identity, rspstream);
   return 0;
 }
@@ -1686,15 +1657,8 @@
   // wrong cap - go away
   if ((cap->id() != md.md_ino()) && (cap->id() != md.md_pino())) {
     eos_static_err("wrong cap for authid=%s cap-id=%lx md-ino=%lx md-pino=%lx",
-                   md.authid().c_str(),
-                   md.md_ino(),
-                   md.md_pino()
-<<<<<<< HEAD
-                  );
-=======
-                   );
+                   md.authid().c_str(), md.md_ino(), md.md_pino());
     errno = EINVAL;
->>>>>>> a94e0220
     return 0;
   }
 
@@ -1713,10 +1677,7 @@
     return cap;
   }
 
-<<<<<<< HEAD
-=======
   errno = EPERM;
->>>>>>> a94e0220
   return 0;
 }
 
@@ -1750,78 +1711,63 @@
   return std::string("[") + hex + std::string("]");
 }
 
-<<<<<<< HEAD
-//------------------------------------------------------------------------------
-//
-//------------------------------------------------------------------------------
-=======
 /*----------------------------------------------------------------------------*/
 bool
-FuseServer::ValidatePERM(const eos::fusex::md & md, const std::string& mode, eos::common::Mapping::VirtualIdentity * vid)
+FuseServer::ValidatePERM(const eos::fusex::md& md, const std::string& mode,
+                         eos::common::Mapping::VirtualIdentity* vid)
 {
   // -------------------------------------------------------------------------------------------------------------
   // - when an MGM was restarted it does not know anymore any client CAPs, but we can fallback to validate
-  //   permissions on the fly by path 
-  // - this uses the 'classic' access permission check based on the client identity and by path 
+  //   permissions on the fly by path
+  // - this uses the 'classic' access permission check based on the client identity and by path
   // -------------------------------------------------------------------------------------------------------------
-
-  if (!vid)
+  if (!vid) {
     return false;
+  }
 
   std::string path;
-  eos::ContainerMD* cmd = 0 ;
-  eos::FileMD* fmd =  0;
-  uint64_t clock=0;
-
+  std::shared_ptr<eos::IContainerMD> cmd;
+  std::shared_ptr<eos::IFileMD> fmd;
+  uint64_t clock = 0;
   eos::common::RWMutexReadLock(gOFS->eosViewRWMutex);
-  // the traditional access method is by path - need to translate inode to path                                                  
-  if (!eos::common::FileId::IsFileInode(md.md_ino()) )
-  {
-    try
-    {
+
+  // the traditional access method is by path - need to translate inode to path
+  if (!eos::common::FileId::IsFileInode(md.md_ino())) {
+    try {
       cmd = gOFS->eosDirectoryService->getContainerMD(md.md_ino(), &clock);
-      path = gOFS->eosView->getUri(cmd);
-    }
-    catch (eos::MDException &e)
-    {
+      path = gOFS->eosView->getUri(cmd.get());
+    } catch (eos::MDException& e) {
       return false;
     }
-  }
-  else
-  {
-    try
-    {
-      fmd = gOFS->eosFileService->getFileMD(eos::common::FileId::InodeToFid(md.md_ino()), &clock);
-      path = gOFS->eosView->getUri(fmd);
-    }
-    catch (eos::MDException &e)
-    {
+  } else {
+    try {
+      fmd = gOFS->eosFileService->getFileMD(eos::common::FileId::InodeToFid(
+                                              md.md_ino()), &clock);
+      path = gOFS->eosView->getUri(fmd.get());
+    } catch (eos::MDException& e) {
       return false;
     }
   }
-  
+
   std::string ac_perms;
   XrdOucErrInfo error;
 
-  if (!gOFS->acc_access (path.c_str(),
-                      error,
-                      *vid,
-                      ac_perms))
-  {
-    if (ac_perms.find(mode) != std::string::npos)
+  if (!gOFS->acc_access(path.c_str(),
+                        error,
+                        *vid,
+                        ac_perms)) {
+    if (ac_perms.find(mode) != std::string::npos) {
       return true;
-    else
+    } else {
       return false;
-  }
-  else
-  {
+    }
+  } else {
     return false;
   }
 }
 
 
 /*----------------------------------------------------------------------------*/
->>>>>>> a94e0220
 int
 FuseServer::HandleMD(const std::string& id,
                      const eos::fusex::md& md,
@@ -2021,25 +1967,17 @@
       md_pino = InodeFromCAP(md);
     }
 
-<<<<<<< HEAD
     if (!ValidateCAP(md, W_OK | SA_OK)) {
-      return EPERM;
-=======
-    if (!ValidateCAP(md, W_OK | SA_OK))
-    {
       std::string perm = "W";
+
       // a CAP might have gone or timedout, let's check again the permissions
-      if ( ((errno == ENOENT) ||
-	    (errno = ETIMEDOUT)) &&
-	   ValidatePERM(md, perm, vid))
-      {
-	// this can pass on ... permissions are fine
-      }
-      else
-      {
-	return EPERM;
-      }
->>>>>>> a94e0220
+      if (((errno == ENOENT) ||
+           (errno = ETIMEDOUT)) &&
+          ValidatePERM(md, perm, vid)) {
+        // this can pass on ... permissions are fine
+      } else {
+        return EPERM;
+      }
     }
 
     enum set_type {
@@ -2456,27 +2394,19 @@
     }
   }
 
-<<<<<<< HEAD
   if (md.operation() == md.DELETE) {
     if (!ValidateCAP(md, D_OK)) {
-=======
-  if (md.operation() == md.DELETE)
-  {
-    if (!ValidateCAP(md, D_OK))
-    {
       std::string perm = "D";
+
       // a CAP might have gone or timedout, let's check again the permissions
-      if ( ((errno == ENOENT) ||
-	    (errno = ETIMEDOUT)) &&
-	   ValidatePERM(md, perm, vid))
-      {
-	// this can pass on ... permissions are fine
-      }
-      else
-      {
-	return EPERM;
-      }
->>>>>>> a94e0220
+      if (((errno == ENOENT) ||
+           (errno = ETIMEDOUT)) &&
+          ValidatePERM(md, perm, vid)) {
+        // this can pass on ... permissions are fine
+      } else {
+        return EPERM;
+      }
+
       eos_static_err("ino=%lx delete has wrong cap");
       return EPERM;
     }
