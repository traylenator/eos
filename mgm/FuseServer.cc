//------------------------------------------------------------------------------
// File: FuseServer.cc
// Author: Andreas-Joachim Peters - CERN
//------------------------------------------------------------------------------

/************************************************************************
 * EOS - the CERN Disk Storage System                                   *
 * Copyright (C) 2017 CERN/Switzerland                                  *
 *                                                                      *
 * This program is free software: you can redistribute it and/or modify *
 * it under the terms of the GNU General Public License as published by *
 * the Free Software Foundation, either version 3 of the License, or    *
 * (at your option) any later version.                                  *
 *                                                                      *
 * This program is distributed in the hope that it will be useful,      *
 * but WITHOUT ANY WARRANTY; without even the implied warranty of       *
 * MERCHANTABILITY or FITNESS FOR A PARTICULAR PURPOSE.  See the        *
 * GNU General Public License for more details.                         *
 *                                                                      *
 * You should have received a copy of the GNU General Public License    *
 * along with this program.  If not, see <http://www.gnu.org/licenses/>.*
 ************************************************************************/

#include "mgm/FuseServer.hh"
#include "mgm/Acl.hh"
#include "mgm/Policy.hh"
#include "mgm/Quota.hh"
#include <thread>
#include <regex.h>
#include "common/Logging.hh"
#include "XrdMgmOfs.hh"

EOSMGMNAMESPACE_BEGIN

#define D_OK 8     // delete
#define M_OK 16    // chmod
#define C_OK 32    // chown
#define SA_OK 64   // set xattr
#define U_OK 128   // can update


//------------------------------------------------------------------------------
// Constructor
//------------------------------------------------------------------------------
FuseServer::FuseServer()
{
  eos_static_info("msg=\"starting fuse server\"");
  std::thread monitorthread(&FuseServer::Clients::MonitorHeartBeat,
                            &(this->mClients));
  monitorthread.detach();
  std::thread capthread(&FuseServer::MonitorCaps, this);
  capthread.detach();
}

//------------------------------------------------------------------------------
// Destructor
//------------------------------------------------------------------------------
FuseServer::~FuseServer()
{
  shutdown();
}

//------------------------------------------------------------------------------
// Shutdown method
//------------------------------------------------------------------------------
void
FuseServer::shutdown()
{
  Clients().terminate();
  terminate();
}

//------------------------------------------------------------------------------
// Dump message contents as json string
//------------------------------------------------------------------------------
std::string
FuseServer::dump_message(const google::protobuf::Message& message)
{
  google::protobuf::util::JsonPrintOptions options;
  options.add_whitespace = true;
  options.always_print_primitive_fields = true;
  std::string jsonstring;
  google::protobuf::util::MessageToJsonString(message, &jsonstring, options);
  return jsonstring;
}

//------------------------------------------------------------------------------
// Monitor heart beat
//------------------------------------------------------------------------------
void
FuseServer::Clients::MonitorHeartBeat()
{
  XrdSysTimer sleeper;
  eos_static_info("msg=\"starting fusex heart beat thread\"");

  while (1) {
    client_uuid_t evictmap;
    client_uuid_t evictversionmap;
    {
      XrdSysMutexHelper lLock(this);
      struct timespec tsnow;
      eos::common::Timing::GetTimeSpec(tsnow);
<<<<<<< HEAD

      for (auto it = map().begin(); it != map().end(); ++it) {
        double last_heartbeat = tsnow.tv_sec - it->second.heartbeat().clock() + (((
                                  int64_t) tsnow.tv_nsec - (int64_t) it->second.heartbeat().clock_ns()) * 1.0 /
                                1000000000.0);

        if (last_heartbeat > mHeartBeatWindow) {
          if (last_heartbeat > mHeartBeatEvictWindow) {
            evictmap[it->second.heartbeat().uuid()] = it->first;
            it->second.set_state(Client::EVICTED);
            gOFS->zMQ->gFuseServer.Locks().dropLocks(it->second.heartbeat().uuid());
          } else {
            it->second.set_state(Client::OFFLINE);
=======
      for (auto it = map().begin(); it != map().end(); ++it)
      {
        double last_heartbeat = tsnow.tv_sec - it->second.heartbeat().clock() + (((int64_t) tsnow.tv_nsec - (int64_t) it->second.heartbeat().clock_ns())*1.0 / 1000000000.0);
        if (last_heartbeat > mHeartBeatWindow)
        {
          if (last_heartbeat > mHeartBeatOfflineWindow)
          {

	    if (last_heartbeat > mHeartBeatRemoveWindow)
	    {
	      evictmap[it->second.heartbeat().uuid()] = it->first;
	      it->second.set_state(Client::EVICTED);
	    }
	    else
	    {
	      it->second.set_state(Client::OFFLINE);
	      gOFS->zMQ->gFuseServer.Locks().dropLocks(it->second.heartbeat().uuid());
	    }
          }
          else
          {
            it->second.set_state(Client::VOLATILE);
>>>>>>> aa1683df
          }
        } else {
          it->second.set_state(Client::ONLINE);
        }

        if (it->second.heartbeat().protversion() != it->second.heartbeat().PROTOCOLV2) {
          // protocol version mismatch, evict this client
          evictversionmap[it->second.heartbeat().uuid()] = it->first;
          it->second.set_state(Client::EVICTED);
        }
      }

      // delete clients to be evicted
      for (auto it = evictmap.begin(); it != evictmap.end(); ++it) {
        mMap.erase(it->second);
        mUUIDView.erase(it->first);
      }
    }

    // delete client ot be evicted because of a version mismatch
    for (auto it = evictversionmap.begin(); it != evictversionmap.end(); ++it) {
      std::string versionerror = "Server supports only PROTOCOLV2";
      std::string uuid = it->first;
      Evict(uuid, versionerror);
      mMap.erase(it->second);
      mUUIDView.erase(it->first);
    }

    gOFS->zMQ->gFuseServer.Flushs().expireFlush();
    sleeper.Snooze(1);

    if (should_terminate()) {
      break;
    }
  }

  return ;
}

//------------------------------------------------------------------------------
//
//------------------------------------------------------------------------------
bool
FuseServer::Clients::Dispatch(const std::string identity,
                              eos::fusex::heartbeat& hb)
{
  bool rc = true;
  XrdSysMutexHelper lLock(this);

  if (this->map().count(identity)) {
    rc = false;
  }

  (this->map())[identity].heartbeat() = hb;
  (this->uuidview())[hb.uuid()] = identity;
  {
    // apply lifetime extensions requested by the client
    auto map = hb.mutable_authextension();

    for (auto it = map->begin(); it != map->end(); ++it) {
      Caps::shared_cap cap = gOFS->zMQ->gFuseServer.Cap().Get(it->first);

      if (cap && cap->vtime()) {
        eos_static_info("cap-extension: authid=%s vtime:= %u => %u",
                        it->first.c_str(),
                        cap->vtime(), cap->vtime() + it->second);
        cap->set_vtime(cap->vtime() + it->second);
      }
    }
  }

  if (rc) {
    // ask a client to drop all caps when we see him the first time because we might have lost our caps due to a restart/failover
    BroadcastDropAllCaps(identity, hb);
    // communicate our current heart-beat interval
    eos::fusex::config cfg;
    cfg.set_hbrate(mHeartBeatInterval);
    BroadcastConfig(identity, cfg);
  }

  return rc;
}

//------------------------------------------------------------------------------
//
//------------------------------------------------------------------------------
void
FuseServer::MonitorCaps()
{
  XrdSysTimer sleeper;
  eos_static_info("msg=\"starting fusex monitor caps thread\"");

  while (1) {
    do {
      if (Cap().expire()) {
        Cap().pop();
      } else {
        break;
      }
    } while (1);

    sleeper.Snooze(1);

    if (should_terminate()) {
      break;
    }
  }

  return ;
}

//------------------------------------------------------------------------------
//
//------------------------------------------------------------------------------
void
FuseServer::Print(std::string& out, std::string options, bool monitoring)
{
  if ((options.find("l") != std::string::npos) ||
      !options.length()) {
    Client().Print(out, options, monitoring);
  }

  if (options.find("f") != std::string::npos) {
    std::string flushout;
    gOFS->zMQ->gFuseServer.Flushs().Print(flushout);
    out += flushout;
  }
}

//------------------------------------------------------------------------------
//
//------------------------------------------------------------------------------
void
FuseServer::Clients::Print(std::string& out, std::string options,
                           bool monitoring)
{
  XrdSysMutexHelper lLock(this);
  struct timespec tsnow;
  eos::common::Timing::GetTimeSpec(tsnow);
  std::map<std::string, size_t> clientcaps;
  {
    XrdSysMutexHelper lock(gOFS->zMQ->gFuseServer.Cap());

    // count caps per client uuid
    for (auto it = gOFS->zMQ->gFuseServer.Cap().InodeCaps().begin();
         it != gOFS->zMQ->gFuseServer.Cap().InodeCaps().end(); ++it) {
      for (auto sit = it->second.begin(); sit != it->second.end(); ++sit) {
        if (gOFS->zMQ->gFuseServer.Cap().GetCaps().count(*sit)) {
          FuseServer::Caps::shared_cap cap = gOFS->zMQ->gFuseServer.Cap().GetCaps()[*sit];
          clientcaps[cap->clientuuid()]++;
        }
      }
    }
  }

  for (auto it = this->map().begin(); it != this->map().end(); ++it) {
    char formatline[4096];

    if (!monitoring) {
      if (!options.length() || (options.find("l") != std::string::npos))
        snprintf(formatline, sizeof(formatline),
                 "client : %-8s %32s %-8s %-8s %s %.02f %.02f %36s caps=%lu\n",
                 it->second.heartbeat().name().c_str(),
                 it->second.heartbeat().host().c_str(),
                 it->second.heartbeat().version().c_str(),
                 it->second.status[it->second.state()],
                 eos::common::Timing::utctime(it->second.heartbeat().starttime()).c_str(),
                 tsnow.tv_sec - it->second.heartbeat().clock() +
                 (((int64_t) tsnow.tv_nsec -
                   (int64_t) it->second.heartbeat().clock_ns()) * 1.0 / 1000000000.0),
                 it->second.heartbeat().delta() * 1000,
                 it->second.heartbeat().uuid().c_str(),
                 clientcaps[it->second.heartbeat().uuid()]
                );

      out += formatline;

      if (options.find("l") != std::string::npos) {
        snprintf(formatline, sizeof(formatline),
                 "......   ino          : %ld\n"
                 "......   ino-to-del   : %ld\n"
                 "......   ino-backlog  : %ld\n"
                 "......   ino-ever     : %ld\n"
                 "......   ino-ever-del : %ld\n"
                 "......   threads      : %d\n"
                 "......   vsize        : %.03f GB\n"
                 "......   rsize        : %.03f GB\n",
                 it->second.statistics().inodes(),
                 it->second.statistics().inodes_todelete(),
                 it->second.statistics().inodes_backlog(),
                 it->second.statistics().inodes_ever(),
                 it->second.statistics().inodes_ever_deleted(),
                 it->second.statistics().threads(),
                 it->second.statistics().vsize_mb() / 1024.0,
                 it->second.statistics().rss_mb() / 1024.0);
        out += formatline;
      }

      std::map<uint64_t, std::set < pid_t>> rlocks;
      std::map<uint64_t, std::set < pid_t>> wlocks;
      gOFS->zMQ->gFuseServer.Locks().lsLocks(it->second.heartbeat().uuid(), rlocks,
                                             wlocks);

      for (auto rit = rlocks.begin(); rit != rlocks.end(); ++rit) {
        if (rit->second.size()) {
          snprintf(formatline, sizeof(formatline), "      t:rlock i:%016lx p:",
                   rit->first);
          out += formatline;
          std::string pidlocks;

          for (auto pit = rit->second.begin(); pit != rit->second.end(); ++pit) {
            if (pidlocks.length()) {
              pidlocks += ",";
            }

            char spid[16];
            snprintf(spid, sizeof(spid), "%u", *pit);
            pidlocks += spid;
          }

          out += pidlocks;
          out += "\n";
        }
      }

      for (auto wit = wlocks.begin(); wit != wlocks.end(); ++wit) {
        if (wit->second.size()) {
          snprintf(formatline, sizeof(formatline), "      t:wlock i:%016lx p:",
                   wit->first);
          out += formatline;
          std::string pidlocks;

          for (auto pit = wit->second.begin(); pit != wit->second.end(); ++pit) {
            if (pidlocks.length()) {
              pidlocks += ",";
            }

            char spid[16];
            snprintf(spid, sizeof(spid), "%u", *pit);
            pidlocks += spid;
          }

          out += pidlocks;
          out += "\n";
        }
      }
    } else {
      snprintf(formatline, sizeof(formatline) - 1, "_");
    }
  }
}

//------------------------------------------------------------------------------
//
//------------------------------------------------------------------------------
int
FuseServer::Clients::Evict(std::string& uuid, std::string reason)
{
  // prepare eviction message
  eos::fusex::response rsp;
  rsp.set_type(rsp.EVICT);
  rsp.mutable_evict_()->set_reason(reason);
  std::string rspstream;
  rsp.SerializeToString(&rspstream);
  XrdSysMutexHelper lLock(this);

  if (!mUUIDView.count(uuid)) {
    return ENOENT;
  }

  std::string id = mUUIDView[uuid];
  eos_static_info("msg=\"evicting client\" uuid=%s name=%s",
                  uuid.c_str(), id.c_str());
  gOFS->zMQ->task->reply(id, rspstream);
  return 0;
}

//------------------------------------------------------------------------------
//
//------------------------------------------------------------------------------
int
FuseServer::Clients::Dropcaps(const std::string& uuid, std::string& out)
{
  XrdSysMutexHelper lock(gOFS->zMQ->gFuseServer.Cap());
  out += " dropping caps of '";
  out += uuid;
  out += "' : ";

  if (!mUUIDView.count(uuid)) {
    return ENOENT;
  }

  std::string id = mUUIDView[uuid];

  for (auto it = gOFS->zMQ->gFuseServer.Cap().InodeCaps().begin();
       it != gOFS->zMQ->gFuseServer.Cap().InodeCaps().end(); ++it) {
    std::set<FuseServer::Caps::shared_cap> cap2delete;

    for (auto sit = it->second.begin(); sit != it->second.end(); ++sit) {
      if (gOFS->zMQ->gFuseServer.Cap().GetCaps().count(*sit)) {
        FuseServer::Caps::shared_cap cap = gOFS->zMQ->gFuseServer.Cap().GetCaps()[*sit];

        if (cap->clientuuid() == uuid) {
          cap2delete.insert(cap);
          out += "\n ";
          char ahex[20];
          snprintf(ahex, sizeof(ahex), "%016lx", (unsigned long) cap->id());
          std::string match = "";
          match += "# i:";
          match += ahex;
          match += " a:";
          match += cap->authid();
          out += match;
        }
      }
    }

    for (auto scap = cap2delete.begin(); scap != cap2delete.end(); ++scap) {
      gOFS->zMQ->gFuseServer.Client().ReleaseCAP((uint64_t)(*scap)->id(),
          (*scap)->clientuuid(),
          (*scap)->clientid());
      eos_static_info("erasing %llx %s %s", (*scap)->id(),
                      (*scap)->clientid().c_str(), (*scap)->authid().c_str());
      // erase cap by auth id
      gOFS->zMQ->gFuseServer.Cap().GetCaps().erase((*scap)->authid());
      // erase cap by inode
      gOFS->zMQ->gFuseServer.Cap().InodeCaps()[(*scap)->id()].erase((
            *scap)->authid());

      if (!gOFS->zMQ->gFuseServer.Cap().InodeCaps()[(*scap)->id()].size()) {
        gOFS->zMQ->gFuseServer.Cap().InodeCaps().erase((*scap)->id());
      }

      gOFS->zMQ->gFuseServer.Cap().ClientCaps()[(*scap)->clientid()].erase((
            *scap)->authid());

      if (!gOFS->zMQ->gFuseServer.Cap().ClientCaps()[(*scap)->clientid()].size()) {
        gOFS->zMQ->gFuseServer.Cap().ClientCaps().erase((*scap)->clientid());
      }

      gOFS->zMQ->gFuseServer.Cap().ClientCaps()[(*scap)->clientid()].insert((
            *scap)->authid());
    }

    if (!cap2delete.size()) {
      out += " <no caps held>\n";
    }
  }

  return 0;
}

//------------------------------------------------------------------------------
//
//------------------------------------------------------------------------------
int
FuseServer::Clients::ReleaseCAP(uint64_t md_ino,
                                const std::string& uuid,
                                const std::string& clientid
                               )
{
  // prepare release cap message
  eos::fusex::response rsp;
  rsp.set_type(rsp.LEASE);
  rsp.mutable_lease_()->set_type(eos::fusex::lease::RELEASECAP);
  rsp.mutable_lease_()->set_md_ino(md_ino);
  rsp.mutable_lease_()->set_clientid(clientid);
  std::string rspstream;
  rsp.SerializeToString(&rspstream);
  XrdSysMutexHelper lLock(this);

  if (!mUUIDView.count(uuid)) {
    return ENOENT;
  }

  std::string id = mUUIDView[uuid];
  eos_static_info("msg=\"asking cap release\" uuid=%s clientid=%s id=%lx",
                  uuid.c_str(), clientid.c_str(), md_ino);
  gOFS->zMQ->task->reply(id, rspstream);
  return 0;
}

//------------------------------------------------------------------------------
//
//------------------------------------------------------------------------------
int
FuseServer::Clients::SendMD(const eos::fusex::md& md,
                            const std::string& uuid,
                            const std::string& clientid,
                            uint64_t md_ino,
                            uint64_t md_pino,
                            struct timespec& p_mtime
                           )
{
  // prepare update message
  eos::fusex::response rsp;
  rsp.set_type(rsp.MD);
  *(rsp.mutable_md_()) = md;
  rsp.mutable_md_()->set_type(eos::fusex::md::MD);
  // the client needs this to sort out the quota accounting using the cap map
  rsp.mutable_md_()->set_clientid(clientid);
  // when a file is created the inode is not yet written in the const md object
  rsp.mutable_md_()->set_md_ino(md_ino);
  rsp.mutable_md_()->set_md_pino(md_pino);

  if (p_mtime.tv_sec) {
    rsp.mutable_md_()->set_pt_mtime(p_mtime.tv_sec);
    rsp.mutable_md_()->set_pt_mtime_ns(p_mtime.tv_nsec);
  }

  std::string rspstream;
  rsp.SerializeToString(&rspstream);
  XrdSysMutexHelper lLock(this);

  if (!mUUIDView.count(uuid)) {
    return ENOENT;
  }

  std::string id = mUUIDView[uuid];
  eos_static_info("msg=\"sending md update\" uuid=%s clientid=%s id=%lx",
                  uuid.c_str(), clientid.c_str(), md.md_ino());
  gOFS->zMQ->task->reply(id, rspstream);
  return 0;
}

//------------------------------------------------------------------------------
//
//------------------------------------------------------------------------------
void
FuseServer::Clients::HandleStatistics(const std::string identity,
                                      const eos::fusex::statistics& stats)
{
  (this->map())[identity].statistics() = stats;
  eos_static_debug("");
}

//------------------------------------------------------------------------------
//
//------------------------------------------------------------------------------
void
FuseServer::Caps::Store(const eos::fusex::cap& ecap,
                        eos::common::Mapping::VirtualIdentity* vid)
{
  XrdSysMutexHelper lock(this);
  eos_static_info("id=%lx clientid=%s authid=%s",
                  ecap.id(),
                  ecap.clientid().c_str(),
                  ecap.authid().c_str());
  // fill the three views on caps
  mTimeOrderedCap.push_back(ecap.authid());
  mClientCaps[ecap.clientid()].insert(ecap.authid());
  mClientInoCaps[ecap.clientid()].insert(ecap.id());
  shared_cap cap = std::make_shared<capx>();
  *cap = ecap;
  cap->set_vid(vid);
  mCaps[ecap.authid()] = cap;
  mInodeCaps[ecap.id()].insert(ecap.authid());
}

//------------------------------------------------------------------------------
//
//------------------------------------------------------------------------------
bool
FuseServer::Caps::Imply(uint64_t md_ino,
                        FuseServer::Caps::authid_t authid,
                        FuseServer::Caps::authid_t implied_authid)
{
  eos_static_info("id=%lx authid=%s implied-authid=%s",
                  md_ino,
                  authid.c_str(),
                  implied_authid.c_str());
  shared_cap implied_cap = std::make_shared<capx>();
  shared_cap cap = Get(authid);

  if (!cap->id() || !implied_authid.length()) {
    return false;
  }

  *implied_cap = *cap;
  implied_cap->set_authid(implied_authid);
  implied_cap->set_id(md_ino);
  implied_cap->set_vid(cap->vid());
  struct timespec ts;
  eos::common::Timing::GetTimeSpec(ts, true);
  implied_cap->set_vtime(ts.tv_sec + 300);
  implied_cap->set_vtime_ns(ts.tv_nsec);
  // fill the three views on caps
  mTimeOrderedCap.push_back(implied_authid);
  mClientCaps[cap->clientid()].insert(implied_authid);
  mClientInoCaps[cap->clientid()].insert(md_ino);
  mCaps[implied_authid] = implied_cap;
  mInodeCaps[md_ino].insert(implied_authid);
  return true;
}

//------------------------------------------------------------------------------
//
//------------------------------------------------------------------------------
FuseServer::Caps::shared_cap
FuseServer::Caps::Get(FuseServer::Caps::authid_t id)
{
  XrdSysMutexHelper lock(this);

  if (mCaps.count(id)) {
    return mCaps[id];
  } else {
    return std::make_shared<capx>();
  }
}


/*----------------------------------------------------------------------------*/
int
FuseServer::Clients::SetHeartbeatInterval(int interval)
{
  mHeartBeatInterval = interval;
  // broadcast to all clients
  XrdSysMutexHelper lLock(this);

  for (auto it = this->map().begin(); it != this->map().end(); ++it) {
    std::string uuid = it->second.heartbeat().uuid();
    std::string id = mUUIDView[uuid];

    if (id.length()) {
      eos::fusex::config cfg;
      cfg.set_hbrate(interval);
      BroadcastConfig(id, cfg);
    }
  }

  return 0;
}

/*----------------------------------------------------------------------------*/


/*----------------------------------------------------------------------------*/
int
FuseServer::Clients::BroadcastConfig(const std::string& identity,
                                     eos::fusex::config& cfg)
/*----------------------------------------------------------------------------*/
{
  // prepare new heartbeat interval message
  eos::fusex::response rsp;
  rsp.set_type(rsp.CONFIG);
  *(rsp.mutable_config_()) = cfg;
  std::string rspstream;
  rsp.SerializeToString(&rspstream);
  eos_static_info("msg=\"broadcast config to client\" name=%s heartbeat-rate=%d",
                  identity.c_str(), cfg.hbrate());
  gOFS->zMQ->task->reply(identity, rspstream);
  return 0;
}

/*----------------------------------------------------------------------------*/
int
FuseServer::Clients::BroadcastDropAllCaps(const std::string& identity,
    eos::fusex::heartbeat& hb)
/*----------------------------------------------------------------------------*/
{
  // prepare drop all caps message
  eos::fusex::response rsp;
  rsp.set_type(rsp.DROPCAPS);
  std::string rspstream;
  rsp.SerializeToString(&rspstream);
  eos_static_info("msg=\"broadcast drop-all-caps to  client\" uuid=%s name=%s",
                  hb.uuid().c_str(), identity.c_str());
  gOFS->zMQ->task->reply(identity, rspstream);
  return 0;
}


/*----------------------------------------------------------------------------*/
int
FuseServer::Caps::BroadcastReleaseFromExternal(uint64_t id)
/*----------------------------------------------------------------------------*/
{
  // broad-cast release for a given inode
  XrdSysMutexHelper lock(this);
  eos_static_info("id=%lx ",
                  id);

  if (mInodeCaps.count(id)) {
    std::set<std::string> deletioncaps;

    for (auto it = mInodeCaps[id].begin();
         it != mInodeCaps[id].end(); ++it) {
      shared_cap cap;

      // loop over all caps for that inode
      if (mCaps.count(*it)) {
        cap = mCaps[*it];
      } else {
        continue;
      }

      if (cap->id()) {
        deletioncaps.insert(*it);
        gOFS->zMQ->gFuseServer.Client().ReleaseCAP((uint64_t) cap->id(),
            cap->clientuuid(),
            cap->clientid());
        errno = 0 ; // seems that ZMQ function might set errno
      }
    }

    for (auto it = deletioncaps.begin(); it != deletioncaps.end(); ++it) {
      eos_static_info("auto-remove-cap authid=%s", it->c_str());
      mInodeCaps[id].erase(*it);
    }
  }

  return 0;
}

int
FuseServer::Caps::BroadcastRelease(const eos::fusex::md& md)
{
  FuseServer::Caps::shared_cap refcap = Get(md.authid());
  XrdSysMutexHelper lock(this);
  eos_static_info("id=%lx clientid=%s clientuuid=%s authid=%s",
                  refcap->id(),
                  refcap->clientid().c_str(),
                  refcap->clientuuid().c_str(),
                  refcap->authid().c_str());

  if (mInodeCaps.count(refcap->id())) {
    std::set<std::string> deletioncaps;

    for (auto it = mInodeCaps[refcap->id()].begin();
         it != mInodeCaps[refcap->id()].end(); ++it) {
      shared_cap cap;

      // loop over all caps for that inode
      if (mCaps.count(*it)) {
        cap = mCaps[*it];
      } else {
        continue;
      }

      // skip our own cap!
      if (cap->authid() == refcap->authid()) {
        continue;
      }

      // skip identical client mounts!
      if (cap->clientid() == refcap->clientid()) {
        continue;
      }

      if (cap->id()) {
        deletioncaps.insert(*it);
        gOFS->zMQ->gFuseServer.Client().ReleaseCAP((uint64_t) cap->id(),
            cap->clientuuid(),
            cap->clientid());
      }
    }

    for (auto it = deletioncaps.begin(); it != deletioncaps.end(); ++it) {
      eos_static_info("auto-remove-cap authid=%s", it->c_str());
      mInodeCaps[refcap->id()].erase(*it);
    }
  }

  return 0;
}

int
FuseServer::Caps::BroadcastMD(const eos::fusex::md& md,
                              uint64_t md_ino,
                              uint64_t md_pino,
                              struct timespec& p_mtime)
{
  FuseServer::Caps::shared_cap refcap = Get(md.authid());
  XrdSysMutexHelper lock(this);
  eos_static_info("id=%lx clientid=%s clientuuid=%s authid=%s",
                  refcap->id(),
                  refcap->clientid().c_str(),
                  refcap->clientuuid().c_str(),
                  refcap->authid().c_str());
  std::set<std::string> clients_sent;

  if (mInodeCaps.count(refcap->id())) {
    for (auto it = mInodeCaps[refcap->id()].begin();
         it != mInodeCaps[refcap->id()].end(); ++it) {
      shared_cap cap;

      // loop over all caps for that inode
      if (mCaps.count(*it)) {
        cap = mCaps[*it];
      } else {
        continue;
      }

      // skip our own cap!
      if (cap->authid() == refcap->authid()) {
        continue;
      }

      // skip identical client mounts, the have it anyway!
      if (cap->clientid() == refcap->clientid()) {
        continue;
      }

      if (cap->id() && !clients_sent.count(cap->clientuuid())) {
        gOFS->zMQ->gFuseServer.Client().SendMD(md,
                                               cap->clientuuid(),
                                               cap->clientid(),
                                               md_ino,
                                               md_pino,
                                               p_mtime);
        // make sure we sent the update only once to each client, eveh if this
        // one has many caps
        clients_sent.insert(cap->clientuuid());
      }
    }
  }

  return 0;
}

//------------------------------------------------------------------------------
//
//------------------------------------------------------------------------------
std::string
FuseServer::Caps::Print(std::string option, std::string filter)
{
  std::string out;
  std::string astring;
  uint64_t now = (uint64_t) time(NULL);
  XrdSysMutexHelper lock(this);
  eos_static_info("option=%s string=%s", option.c_str(), filter.c_str());
  regex_t regex;

  if (filter.size() &&
      regcomp(&regex, filter.c_str(), REG_ICASE | REG_EXTENDED | REG_NOSUB)) {
    out = "error: illegal regular expression ;";
    out += filter.c_str();
    out += "'\n";
    return out;
  }

  if (option == "t") {
    // print by time order
    for (auto it = mTimeOrderedCap.begin(); it != mTimeOrderedCap.end(); ++it) {
      if (!mCaps.count(*it)) {
        continue;
      }

      char ahex[256];
      shared_cap cap = mCaps[*it];
      snprintf(ahex, sizeof(ahex), "%016lx", (unsigned long) cap->id());
      std::string match = "";
      match += "# i:";
      match += ahex;
      match += " a:";
      match += cap->authid();
      match += " c:";
      match += cap->clientid();
      match += " u:";
      match += cap->clientuuid();
      match += " m:";
      snprintf(ahex, sizeof(ahex), "%08lx", (unsigned long) cap->mode());
      match += ahex;
      match += " v:";
      match += eos::common::StringConversion::GetSizeString(astring,
               (unsigned long long) cap->vtime() - now);
      match += "\n";

      if (filter.size() &&
          (regexec(&regex, match.c_str(), 0, NULL, 0) == REG_NOMATCH)) {
        continue;
      }

      out += match.c_str();
    }
  }

  if (option == "i") {
    // print by inode
    for (auto it = mInodeCaps.begin(); it != mInodeCaps.end(); ++it) {
      char ahex[256];
      snprintf(ahex, sizeof(ahex), "%016lx", (unsigned long) it->first);

      if (filter.size() && (regexec(&regex, ahex, 0, NULL, 0) == REG_NOMATCH)) {
        continue;
      }

      out += "# i:";
      out += ahex;
      out += "\n";

      for (auto sit = it->second.begin(); sit != it->second.end(); ++sit) {
        out += "___ a:";
        out += *sit;

        if (!mCaps.count(*sit)) {
          out += " c:<unfound> u:<unfound> m:<unfound> v:<unfound>\n";
        } else {
          shared_cap cap = mCaps[*sit];
          out += " c:";
          out += cap->clientid();
          out += " u:";
          out += cap->clientuuid();
          out += " m:";
          snprintf(ahex, sizeof(ahex), "%016lx", (unsigned long) cap->mode());
          out += ahex;
          out += " v:";
          out += eos::common::StringConversion::GetSizeString(astring,
                 (unsigned long long) cap->vtime() - now);
          out += "\n";
        }
      }
    }
  }

  if (option == "p") {
    // print by inode
    for (auto it = mInodeCaps.begin(); it != mInodeCaps.end(); ++it) {
      std::string spath;
      eos::common::RWMutexReadLock lock(gOFS->eosViewRWMutex);

      try {
        if (eos::common::FileId::IsFileInode(it->first)) {
          std::shared_ptr<eos::IFileMD> fmd =
            gOFS->eosFileService->getFileMD(eos::common::FileId::InodeToFid(it->first));
          spath = "f:";
          spath += gOFS->eosView->getUri(fmd.get());
        } else {
          std::shared_ptr<eos::IContainerMD> cmd =
            gOFS->eosDirectoryService->getContainerMD(it->first);
          spath = "d:";
          spath += gOFS->eosView->getUri(cmd.get());
        }
      } catch (eos::MDException& e) {
        spath = "<unknown>";
      }

      if (filter.size() &&
          (regexec(&regex, spath.c_str(), 0, NULL, 0) == REG_NOMATCH)) {
        continue;
      }

      char apath[1024];
      out += "# ";
      snprintf(apath, sizeof(apath), "%-80s", spath.c_str());
      out += apath;
      out += "\n";

      for (auto sit = it->second.begin(); sit != it->second.end(); ++sit) {
        out += "___ a:";
        out += *sit;

        if (!mCaps.count(*sit)) {
          out += " c:<unfound> u:<unfound> m:<unfound> v:<unfound>\n";
        } else {
          shared_cap cap = mCaps[*sit];
          out += " c:";
          out += cap->clientid();
          out += " u:";
          out += cap->clientuuid();
          out += " m:";
          char ahex[20];
          snprintf(ahex, sizeof(ahex), "%016lx", (unsigned long) cap->mode());
          out += ahex;
          out += " v:";
          out += eos::common::StringConversion::GetSizeString(astring,
                 (unsigned long long) cap->vtime() - now);
          out += "\n";
        }
      }
    }
  }

  return out;
}

//------------------------------------------------------------------------------
//
//------------------------------------------------------------------------------
int
FuseServer::Caps::Delete(uint64_t md_ino)
{
  XrdSysMutexHelper lock(this);

  if (!mInodeCaps.count(md_ino)) {
    return ENOENT;
  }

  for (auto sit = mInodeCaps[md_ino].begin() ;
       sit != mInodeCaps[md_ino].end();
       ++sit) {
    for (auto it = mClientCaps.begin(); it != mClientCaps.end(); it++) {
      // erase authid from the client set
      it->second.erase(*sit);
      // erase authid from the time ordered list
      mTimeOrderedCap.erase(std::remove(mTimeOrderedCap.begin(),
                                        mTimeOrderedCap.end(),
                                        *sit), mTimeOrderedCap.end());
    }

    if (mCaps.count(*sit)) {
      shared_cap cap = mCaps[*sit];

      if (mClientInoCaps.count(cap->clientid())) {
        mClientInoCaps[cap->clientid()].erase(md_ino);
      }

      mCaps.erase(*sit);
    }
  }

  // erase inode from the inode caps
  mInodeCaps.erase(md_ino);
  return 0;
}

//------------------------------------------------------------------------------
//
//------------------------------------------------------------------------------
FuseServer::Lock::shared_locktracker
FuseServer::Lock::getLocks(uint64_t id)
{
  XrdSysMutexHelper lock(this);

  // make sure you have this object locked
  if (!lockmap.count(id)) {
    lockmap[id] = std::make_shared<LockTracker>();
  }

  return lockmap[id];
}

//------------------------------------------------------------------------------
//
//------------------------------------------------------------------------------
void
FuseServer::Lock::purgeLocks()
{
  XrdSysMutexHelper lock(this);
  std::set<uint64_t>purgeset;

  for (auto it = lockmap.begin(); it != lockmap.end(); ++it) {
    if (!it->second->inuse()) {
      purgeset.insert(it->first);
    }
  }

  for (auto it = purgeset.begin(); it != purgeset.end(); ++it) {
    lockmap.erase(*it);
  }
}

//------------------------------------------------------------------------------
//
//------------------------------------------------------------------------------
int
FuseServer::Lock::dropLocks(uint64_t id, pid_t pid)
{
  eos_static_info("id=%llu pid=%u", id, pid);
  // drop locks for a given inode/pid pair
  int retc = 0;
  {
    XrdSysMutexHelper lock(this);

    if (lockmap.count(id)) {
      lockmap[id]->removelk(pid);
      retc = 0;
    } else {
      retc = ENOENT;
    }
  }
  purgeLocks();
  return retc;
}

//------------------------------------------------------------------------------
//
//------------------------------------------------------------------------------
int
FuseServer::Lock::dropLocks(const std::string& owner)
{
  eos_static_info("owner=%s", owner.c_str());
  // drop locks for a given owner
  int retc = 0;
  {
    XrdSysMutexHelper lock(this);

    for (auto it = lockmap.begin(); it != lockmap.end(); ++it) {
      it->second->removelk(owner);
    }
  }
  purgeLocks();
  return retc;
}

//------------------------------------------------------------------------------
//
//------------------------------------------------------------------------------
int
FuseServer::Lock::lsLocks(const std::string& owner,
                          std::map<uint64_t, std::set < pid_t >>& rlocks,
                          std::map<uint64_t, std::set < pid_t >>& wlocks)
{
  int retc = 0;
  {
    XrdSysMutexHelper lock(this);

    for (auto it = lockmap.begin(); it != lockmap.end(); ++it) {
      std::set<pid_t> rlk = it->second->getrlks(owner);
      std::set<pid_t> wlk = it->second->getwlks(owner);
      rlocks[it->first].insert(rlk.begin(), rlk.end());
      wlocks[it->first].insert(wlk.begin(), wlk.end());
    }
  }
  return retc;
}

//------------------------------------------------------------------------------
//
//------------------------------------------------------------------------------
void
FuseServer::Flush::beginFlush(uint64_t id, std::string client)
{
  eos_static_info("ino=%016x client=%s", id, client.c_str());
  XrdSysMutexHelper lock(this);
  flush_info_t finfo(client);
  flushmap[id][client].Add(finfo);
}

//------------------------------------------------------------------------------
//
//------------------------------------------------------------------------------
void
FuseServer::Flush::endFlush(uint64_t id, std::string client)
{
  eos_static_info("ino=%016x client=%s", id, client.c_str());
  XrdSysMutexHelper lock(this);
  flush_info_t finfo(client);

  if (flushmap[id][client].Remove(finfo)) {
    flushmap[id].erase(client);

    if (!flushmap[id].size()) {
      flushmap.erase(id);
    }
  }
}

//------------------------------------------------------------------------------
//
//------------------------------------------------------------------------------
bool
FuseServer::Flush::hasFlush(uint64_t id)
{
  // this function takes maximum 255ms and waits for a flush to be removed
  // this function might block a client connection/thread for the given time
  bool has = false;
  size_t delay = 1;

  for (size_t i = 0 ; i < 8; ++i) {
    {
      XrdSysMutexHelper lock(this);
      has = validateFlush(id);
    }

    if (!has) {
      return false;
    }

    XrdSysTimer sleeper;
    sleeper.Wait(delay);
    delay *= 2;
    ;
  }

  return true;
}

//------------------------------------------------------------------------------
//
//------------------------------------------------------------------------------
bool
FuseServer::Flush::validateFlush(uint64_t id)
{
  bool has = false;

  if (flushmap.count(id)) {
    for (auto it = flushmap[id].begin(); it != flushmap[id].end();) {
      if (eos::common::Timing::GetAgeInNs(&it->second.ftime) < 0) {
        has = true;
        ++it;
      } else {
        it = flushmap[id].erase(it);
      }
    }

    if (!flushmap[id].size()) {
      flushmap.erase(id);
    }
  }

  return has;
}

//------------------------------------------------------------------------------
//
//------------------------------------------------------------------------------
void
FuseServer::Flush::expireFlush()
{
  XrdSysMutexHelper lock(this);

  for (auto it = flushmap.begin(); it != flushmap.end();) {
    for (auto fit = it->second.begin(); fit != it->second.end();) {
      if (eos::common::Timing::GetAgeInNs(&fit->second.ftime) < 0) {
        ++fit;
      } else {
        fit = it->second.erase(fit);
      }
    }

    if (!it->second.size()) {
      it = flushmap.erase(it);
    } else {
      ++it;
    }
  }
}

//------------------------------------------------------------------------------
//
//------------------------------------------------------------------------------
void
FuseServer::Flush::Print(std::string& out)
{
  XrdSysMutexHelper lock(this);

  for (auto it = flushmap.begin(); it != flushmap.end(); ++it) {
    for (auto fit = it->second.begin(); fit != it->second.end(); ++fit) {
      long long valid = eos::common::Timing::GetAgeInNs(&fit->second.ftime);
      char formatline[4096];
      snprintf(formatline, sizeof(formatline),
               "flush : ino : %016lx client : %-8s valid=%.02f sec\n",
               it->first,
               fit->first.c_str(),
               1.0 * valid / 1000000000.0);
      out += formatline;
    }
  }
}

//------------------------------------------------------------------------------
//
//------------------------------------------------------------------------------
bool
FuseServer::FillContainerMD(uint64_t id, eos::fusex::md& dir)
{
  std::shared_ptr<eos::IContainerMD> cmd;
  eos::IContainerMD::ctime_t ctime;
  eos::IContainerMD::ctime_t mtime;
  uint64_t clock = 0;
  eos_static_debug("container-id=%llx", id);

  try {
    cmd = gOFS->eosDirectoryService->getContainerMD(id, &clock);
    cmd->getCTime(ctime);
    cmd->getMTime(mtime);
    std::string fullpath = gOFS->eosView->getUri(cmd.get());
    dir.set_md_ino(id);
    dir.set_md_pino(cmd->getParentId());
    dir.set_ctime(ctime.tv_sec);
    dir.set_ctime_ns(ctime.tv_nsec);
    dir.set_mtime(mtime.tv_sec);
    dir.set_mtime_ns(mtime.tv_nsec);
    dir.set_atime(mtime.tv_sec);
    dir.set_atime_ns(mtime.tv_nsec);
    dir.set_size(cmd->getTreeSize());
    dir.set_uid(cmd->getCUid());
    dir.set_gid(cmd->getCGid());
    dir.set_mode(cmd->getMode());
    // @todo (apeters): no hardlinks
    dir.set_nlink(1);
    dir.set_name(cmd->getName());
    dir.set_fullpath(fullpath);
    eos::IFileMD::XAttrMap xattrs = cmd->getAttributes();

    for (const auto& elem : xattrs) {
      (*dir.mutable_attr())[elem.first] = elem.second;

      if ((elem.first) == "eos.btime") {
        std::string key, val;
        eos::common::StringConversion::SplitKeyValue(elem.second, key, val, ".");
        dir.set_btime(strtoul(key.c_str(), 0, 10));
        dir.set_btime_ns(strtoul(val.c_str(), 0, 10));
      }
    }

    dir.set_nchildren(cmd->getNumContainers() + cmd->getNumFiles());

    if (dir.operation() == dir.LS) {
      for (auto it = cmd->filesBegin(), end = cmd->filesEnd();
           it != end; ++it) {
        (*dir.mutable_children())[it->first] =
          eos::common::FileId::FidToInode(it->second);
      }

      for (auto it = cmd->subcontainersBegin(), end = cmd->subcontainersEnd();
           it != end; ++it) {
        (*dir.mutable_children())[it->first] = it->second;
      }

      // indicate that this MD record contains children information
      dir.set_type(dir.MDLS);
    } else {
      // indicate that this MD record contains only MD but no children information
      eos_static_debug("setting md type");
      dir.set_type(dir.MD);
    }

    dir.set_clock(clock);
    dir.clear_err();
    return true;
  } catch (eos::MDException& e) {
    errno = e.getErrno();
    eos_static_debug("caught exception %d %s\n", e.getErrno(),
                     e.getMessage().str().c_str());
    dir.set_err(errno);
    return false;
  }
}

//------------------------------------------------------------------------------
//
//------------------------------------------------------------------------------
bool
FuseServer::FillFileMD(uint64_t inode, eos::fusex::md& file)
{
  // fills file meta data by inode number
  std::shared_ptr<eos::IFileMD> fmd;
  eos::IFileMD::ctime_t ctime;
  eos::IFileMD::ctime_t mtime;
  uint64_t clock = 0;
  eos_static_debug("file-inode=%llx file-id=%llx", inode,
                   eos::common::FileId::InodeToFid(inode));

  try {
    fmd = gOFS->eosFileService->getFileMD(eos::common::FileId::InodeToFid(inode),
                                          &clock);
    eos_static_info("clock=%llx", clock);
    fmd->getCTime(ctime);
    fmd->getMTime(mtime);
    file.set_md_ino(inode);
    file.set_md_pino(fmd->getContainerId());
    file.set_ctime(ctime.tv_sec);
    file.set_ctime_ns(ctime.tv_nsec);
    file.set_mtime(mtime.tv_sec);
    file.set_mtime_ns(mtime.tv_nsec);
    file.set_btime(ctime.tv_sec);
    file.set_btime_ns(ctime.tv_nsec);
    file.set_atime(mtime.tv_sec);
    file.set_atime_ns(mtime.tv_nsec);
    file.set_size(fmd->getSize());
    file.set_uid(fmd->getCUid());
    file.set_gid(fmd->getCGid());

    if (fmd->isLink()) {
      file.set_mode(fmd->getFlags() | S_IFLNK);
      file.set_target(fmd->getLink());
    } else {
      file.set_mode(fmd->getFlags() | S_IFREG);
    }

    // TODO: no hardlinks
    file.set_nlink(1);
    file.set_name(fmd->getName());
    file.set_clock(clock);
    eos::IFileMD::XAttrMap xattrs = fmd->getAttributes();

    for (const auto& elem : xattrs) {
      (*file.mutable_attr())[elem.first] = elem.second;

      if ((elem.first) == "sys.eos.btime") {
        std::string key, val;
        eos::common::StringConversion::SplitKeyValue(elem.second, key, val, ".");
        file.set_btime(strtoul(key.c_str(), 0, 10));
        file.set_btime_ns(strtoul(val.c_str(), 0, 10));
      }
    }

    file.clear_err();
    return true;
  } catch (eos::MDException& e) {
    errno = e.getErrno();
    eos_static_debug("caught exception %d %s\n", e.getErrno(),
                     e.getMessage().str().c_str());
    file.set_err(errno);
    return false;
  }
}

//------------------------------------------------------------------------------
//
//------------------------------------------------------------------------------
bool
FuseServer::FillContainerCAP(uint64_t id,
                             eos::fusex::md& dir,
                             eos::common::Mapping::VirtualIdentity* vid,
                             std::string reuse_uuid,
                             bool issue_only_one)
{
  if (issue_only_one) {
    eos_static_info("checking for id=%s", dir.clientid().c_str());
    // check if the client has already a cap, in case yes, we don't return a new
    // one
    XrdSysMutexHelper lock(Cap());

    if (Cap().ClientInoCaps().count(dir.clientid())) {
      if (Cap().ClientInoCaps()[dir.clientid()].count(id)) {
        return true;
      }
    }
  }

  dir.mutable_capability()->set_id(id);
  eos_static_debug("container-id=%llx", id);
  struct timespec ts;
  eos::common::Timing::GetTimeSpec(ts, true);
  dir.mutable_capability()->set_vtime(ts.tv_sec + 300);
  dir.mutable_capability()->set_vtime_ns(ts.tv_nsec);
  mode_t mode = S_IFDIR;

  // define the permissions
  if (vid->uid == 0) {
    // grant all permissions
    dir.mutable_capability()->set_mode(0xff | S_IFDIR);
  } else {
    if (vid->sudoer) {
      mode |= C_OK | M_OK | U_OK | W_OK | D_OK | SA_OK
              ; // chown + chmod permission + all the rest
    }

    if (vid->uid == (uid_t) dir.uid()) {
      if (dir.mode() & S_IRUSR) {
        mode |= R_OK;
      }

      if (dir.mode() & S_IWUSR) {
        mode |= U_OK | W_OK | D_OK | SA_OK | M_OK;
      }

      if (dir.mode() & S_IXUSR) {
        mode |= X_OK;
      }
    }

    if (vid->gid == (gid_t) dir.gid()) {
      if (dir.mode() & S_IRGRP) {
        mode |= R_OK;
      }

      if (dir.mode() & S_IWGRP) {
        mode |= U_OK | W_OK | D_OK | SA_OK | M_OK;
      }

      if (dir.mode() & S_IXGRP) {
        mode |= X_OK;
      }
    }

    if (dir.mode() & S_IROTH) {
      mode |= R_OK;
    }

    if (dir.mode() & S_IWOTH) {
      mode |= U_OK | W_OK | D_OK | SA_OK | M_OK;
    }

    if (dir.mode() & S_IXOTH) {
      mode |= X_OK;
    }

    // look at ACLs
    std::string sysacl = (*(dir.mutable_attr()))["sys.acl"];
    std::string useracl = (*(dir.mutable_attr()))["user.acl"];

    if (sysacl.length() || useracl.length()) {
      bool evaluseracl = dir.attr().count("sys.eval.useracl") ? true : false;
      Acl acl;
      acl.Set(sysacl,
              useracl,
              *vid,
              evaluseracl);

      if (acl.IsMutable()) {
        if (acl.CanRead()) {
          mode |= R_OK;
        }

        if (acl.CanWrite() || acl.CanWriteOnce()) {
          mode |= W_OK;
        }

        if (acl.CanBrowse()) {
          mode |= X_OK;
        }

        if (acl.CanChmod()) {
          mode |= M_OK;
        }

        if (acl.CanNotChmod()) {
          mode &= ~M_OK;
        }

        if (acl.CanChown()) {
          mode |= C_OK;
        }

        if (acl.CanUpdate()) {
          mode |= U_OK;
        }

        if (acl.CanNotDelete()) {
          mode &= ~D_OK;
        }
      }
    }

    dir.mutable_capability()->set_mode(mode);
  }

  std::string ownerauth = (*(dir.mutable_attr()))["sys.owner.auth"];

  // define new target owner
  if (ownerauth.length()) {
    if (ownerauth == "*") {
      // sticky ownership for everybody
      dir.mutable_capability()->set_uid(dir.uid());
      dir.mutable_capability()->set_gid(dir.gid());
    } else {
      ownerauth += ",";
      std::string ownerkey = vid->prot.c_str();
      ownerkey += ":";

      if (vid->prot == "gsi") {
        ownerkey += vid->dn.c_str();
      } else {
        ownerkey += vid->uid_string.c_str();
      }

      if ((ownerauth.find(ownerkey)) != std::string::npos) {
        // sticky ownership for this authentication
        dir.mutable_capability()->set_uid(dir.uid());
        dir.mutable_capability()->set_gid(dir.gid());
      } else {
        // no sticky ownership for this authentication
        dir.mutable_capability()->set_uid(vid->uid);
        dir.mutable_capability()->set_gid(vid->gid);
      }
    }
  } else {
    // no sticky ownership
    dir.mutable_capability()->set_uid(vid->uid);
    dir.mutable_capability()->set_gid(vid->gid);
  }

  dir.mutable_capability()->set_authid(reuse_uuid.length() ?
                                       reuse_uuid : eos::common::StringConversion::random_uuidstring());
  dir.mutable_capability()->set_clientid(dir.clientid());
  dir.mutable_capability()->set_clientuuid(dir.clientuuid());

  // max-filesize settings
  if (dir.attr().count("sys.forced.maxsize")) {
    // dynamic upper file size limit per file
    dir.mutable_capability()->set_max_file_size(strtoull((*
        (dir.mutable_attr()))["sys.forced.maxsize"].c_str(), 0, 10));
  } else {
    // hard-coded upper file size limit per file
    dir.mutable_capability()->set_max_file_size(512ll * 1024ll * 1024ll *
        1024ll); // 512 GB
  }

  std::string space = "default";
  {
    // add quota information
    if (dir.attr().count("sys.forced.space")) {
      space = (*(dir.mutable_attr()))["sys.forced.space"];
    } else {
      if (dir.attr().count("user.forced.space")) {
        space = (*(dir.mutable_attr()))["user.forced.space"];
      }
    }

    // Check if quota is enabled for the current space
    bool has_quota = false;
    long long avail_bytes = 0;
    long long avail_files = 0;
    eos::IContainerMD::id_t quota_inode;

    if (eos::mgm::FsView::gFsView.IsQuotaEnabled(space)) {
      if (!Quota::QuotaByPath(dir.fullpath().c_str(), dir.capability().uid(),
                              dir.capability().gid(), avail_files, avail_bytes,
                              quota_inode)) {
        has_quota = true;
      }
    } else {
      avail_files = std::numeric_limits<long>::max() / 2;
      avail_bytes = std::numeric_limits<long>::max() / 2;
      has_quota = true;
    }

    dir.mutable_capability()->mutable__quota()->set_inode_quota(avail_files);
    dir.mutable_capability()->mutable__quota()->set_volume_quota(avail_bytes);
    dir.mutable_capability()->mutable__quota()->set_quota_inode(quota_inode);

    if (!has_quota) {
      dir.mutable_capability()->mutable__quota()->clear_inode_quota();
      dir.mutable_capability()->mutable__quota()->clear_volume_quota();
      dir.mutable_capability()->mutable__quota()->clear_quota_inode();
    }
  }
  Cap().Store(dir.capability(), vid);
  return true;
}

//------------------------------------------------------------------------------
//
//------------------------------------------------------------------------------
FuseServer::Caps::shared_cap
FuseServer::ValidateCAP(const eos::fusex::md& md, mode_t mode)
{
  errno = 0 ;
  FuseServer::Caps::shared_cap cap = Cap().Get(md.authid());

  // no cap - go away
  if (!cap->id()) {
    eos_static_err("no cap for authid=%s", md.authid().c_str());
    errno = ENOENT;
    return 0;
  }

  // wrong cap - go away
  if ((cap->id() != md.md_ino()) && (cap->id() != md.md_pino())) {
    eos_static_err("wrong cap for authid=%s cap-id=%lx md-ino=%lx md-pino=%lx",
                   md.authid().c_str(), md.md_ino(), md.md_pino());
    errno = EINVAL;
    return 0;
  }

  eos_static_debug("cap-mode=%x mode=%x", cap->mode(), mode);

  if ((cap->mode() & mode) == mode) {
    uint64_t now = (uint64_t) time(NULL);

    // leave some margin for revoking
    if (cap->vtime() <= (now + 10)) {
      // cap expired !
      errno = ETIMEDOUT;
      return 0;
    }

    return cap;
  }

  errno = EPERM;
  return 0;
}

//------------------------------------------------------------------------------
//
//------------------------------------------------------------------------------
uint64_t
FuseServer::InodeFromCAP(const eos::fusex::md& md)
{
  FuseServer::Caps::shared_cap cap = Cap().Get(md.authid());

  // no cap - go away
  if (!cap) {
    eos_static_debug("no cap for authid=%s", md.authid().c_str());
    return 0;
  } else {
    eos_static_debug("authid=%s cap-ino=%lx", md.authid().c_str(), cap->id());
  }

  return cap->id();
}

//------------------------------------------------------------------------------
//
//------------------------------------------------------------------------------
std::string
FuseServer::Header(const std::string& response)
{
  char hex[9];
  sprintf(hex, "%08x", (int) response.length());
  return std::string("[") + hex + std::string("]");
}

/*----------------------------------------------------------------------------*/
bool
FuseServer::ValidatePERM(const eos::fusex::md& md, const std::string& mode,
                         eos::common::Mapping::VirtualIdentity* vid)
{
  // -------------------------------------------------------------------------------------------------------------
  // - when an MGM was restarted it does not know anymore any client CAPs, but we can fallback to validate
  //   permissions on the fly by path
  // - this uses the 'classic' access permission check based on the client identity and by path
  // -------------------------------------------------------------------------------------------------------------
  if (!vid) {
    return false;
  }

  std::string path;
  std::shared_ptr<eos::IContainerMD> cmd;
  std::shared_ptr<eos::IFileMD> fmd;
  uint64_t clock = 0;
  eos::common::RWMutexReadLock(gOFS->eosViewRWMutex);

  // the traditional access method is by path - need to translate inode to path
  if (!eos::common::FileId::IsFileInode(md.md_ino())) {
    try {
      cmd = gOFS->eosDirectoryService->getContainerMD(md.md_ino(), &clock);
      path = gOFS->eosView->getUri(cmd.get());
    } catch (eos::MDException& e) {
      return false;
    }
  } else {
    try {
      fmd = gOFS->eosFileService->getFileMD(eos::common::FileId::InodeToFid(
                                              md.md_ino()), &clock);
      path = gOFS->eosView->getUri(fmd.get());
    } catch (eos::MDException& e) {
      return false;
    }
  }

  std::string ac_perms;
  XrdOucErrInfo error;

  if (!gOFS->acc_access(path.c_str(),
                        error,
                        *vid,
                        ac_perms)) {
    if (ac_perms.find(mode) != std::string::npos) {
      return true;
    } else {
      return false;
    }
  } else {
    return false;
  }
}


/*----------------------------------------------------------------------------*/
int
FuseServer::HandleMD(const std::string& id,
                     const eos::fusex::md& md,
                     std::string* response,
                     uint64_t* clock,
                     eos::common::Mapping::VirtualIdentity* vid)
{
  std::string ops;
  int op_type = md.operation();

  if (op_type == md.GET) {
    ops = "GET";
  } else if (op_type == md.SET) {
    ops = "SET";
  } else if (op_type == md.DELETE) {
    ops = "DELETE";
  } else if (op_type == md.GETCAP) {
    ops = "GETCAP";
  } else if (op_type == md.LS) {
    ops = "LS";
  } else if (op_type == md.GETLK) {
    ops = "GETLK";
  } else if (op_type == md.SETLK) {
    ops = "SETLK";
  } else if (op_type == md.SETLKW) {
    ops = "SETLKW";
  } else if (op_type == md.BEGINFLUSH) {
    ops = "BEGINFLUSH";
  } else if (op_type == md.ENDFLUSH) {
    ops = "ENDFLUSH";
  } else {
    ops = "UNKOWN";
  }

  eos_static_info("ino=%016lx operation=%s cid=%s cuuid=%s", (long) md.md_ino(),
                  ops.c_str(),
                  md.clientid().c_str(), md.clientuuid().c_str());

  if (EOS_LOGS_DEBUG) {
    std::string mdout = dump_message(md);
    eos_static_debug("\n%s\n", mdout.c_str());
  }

  if (md.operation() == md.BEGINFLUSH) {
    // this is a flush begin/end indicator
    Flushs().beginFlush(md.md_ino(), md.clientuuid());
    eos::fusex::response resp;
    resp.set_type(resp.NONE);
    resp.SerializeToString(response);
    return 0;
  }

  if (md.operation() == md.ENDFLUSH) {
    Flushs().endFlush(md.md_ino(), md.clientuuid());
    eos::fusex::response resp;
    resp.set_type(resp.NONE);
    resp.SerializeToString(response);
    return 0;
  }

  if ((md.operation() == md.GET) || (md.operation() == md.LS)) {
    if (clock) {
      *clock = 0 ;
    }

    eos::fusex::container cont;
    eos::common::RWMutexReadLock rd_fs_lock(eos::mgm::FsView::gFsView.ViewMutex);
    eos::common::RWMutexReadLock rd_ns_lock(gOFS->eosViewRWMutex);

    if (!eos::common::FileId::IsFileInode(md.md_ino())) {
      eos_static_info("ino=%lx get-dir", (long) md.md_ino());
      cont.set_type(cont.MDMAP);
      cont.set_ref_inode_(md.md_ino());
      eos::fusex::md_map* mdmap = cont.mutable_md_map_();
      // create the parent entry;
      auto parent = mdmap->mutable_md_map_();
      (*parent)[md.md_ino()].set_md_ino(md.md_ino());
      (*parent)[md.md_ino()].set_clientuuid(md.clientuuid());
      (*parent)[md.md_ino()].set_clientid(md.clientid());

      if (md.operation() == md.LS) {
        (*parent)[md.md_ino()].set_operation(md.LS);
      }

      size_t n_attached = 1;

      // retrieve directory meta data
      if (FillContainerMD(md.md_ino(), (*parent)[md.md_ino()])) {
        // refresh the cap with the same authid
        FillContainerCAP(md.md_ino(), (*parent)[md.md_ino()], vid,
                         md.authid());

        // store clock
        if (clock) {
          *clock = (*parent)[md.md_ino()].clock();
        }

        if (md.operation() == md.LS) {
          // attach children
          auto map = (*parent)[md.md_ino()].children();
          auto it = map.begin();

          for (; it != map.end(); ++it) {
            // this is a map by inode
            (*parent)[it->second].set_md_ino(it->second);
            auto child_md = &((*parent)[it->second]);

            if (eos::common::FileId::IsFileInode(it->second)) {
              // this is a file
              FillFileMD(it->second, *child_md);
            } else {
              // we don't fill the LS information for the children, just the MD
              child_md->set_operation(md.GET);
              child_md->set_clientuuid(md.clientuuid());
              child_md->set_clientid(md.clientid());
              // this is a directory
              FillContainerMD(it->second, *child_md);
              // get the capability
              FillContainerCAP(it->second, *child_md, vid, "", true);
              child_md->clear_operation();
            }
          }

          n_attached ++;

          if (n_attached >= 128) {
            std::string rspstream;
            cont.SerializeToString(&rspstream);

            if (!response) {
              // send parent + first 128 children
              gOFS->zMQ->task->reply(id, rspstream);
            } else {
              *response += Header(rspstream);
              response->append(rspstream.c_str(), rspstream.size());
            }

            n_attached = 0;
            cont.Clear();
          }
        }

        if (EOS_LOGS_DEBUG) {
          std::string mdout = dump_message(*mdmap);
          eos_static_debug("\n%s\n", mdout.c_str());
        }
      }

      (*parent)[md.md_ino()].clear_operation();

      if (n_attached) {
        // send left-over children
        std::string rspstream;
        cont.SerializeToString(&rspstream);

        if (!response) {
          gOFS->zMQ->task->reply(id, rspstream);
        } else {
          *response += Header(rspstream);
          response->append(rspstream.c_str(), rspstream.size());
        }
      }
    } else {
      eos_static_info("ino=%lx get-file/link", (long) md.md_ino());
      cont.set_type(cont.MD);
      cont.set_ref_inode_(md.md_ino());
      FillFileMD(md.md_ino(), (*cont.mutable_md_()));
      std::string rspstream;
      cont.SerializeToString(&rspstream);

      // store clock
      if (clock) {
        *clock = cont.md_().clock();
      }

      if (!response) {
        // send file meta data
        gOFS->zMQ->task->reply(id, rspstream);
      } else {
        *response += Header(rspstream);
        *response += rspstream;
      }
    }

    return 0;
  }

  if (md.operation() == md.SET) {
    uint64_t md_pino = md.md_pino();

    if (!md_pino) {
      // -----------------------------------------------------------------------
      // this can be a creation with an implied capability and the remote inode
      // of the parent directory
      // was not yet send back to the creating client
      // -----------------------------------------------------------------------
      md_pino = InodeFromCAP(md);
    }

    if (!ValidateCAP(md, W_OK | SA_OK)) {
      std::string perm = "W";

      // a CAP might have gone or timedout, let's check again the permissions
<<<<<<< HEAD
      if (((errno == ENOENT) ||
           (errno = ETIMEDOUT)) &&
          ValidatePERM(md, perm, vid)) {
        // this can pass on ... permissions are fine
      } else {
        return EPERM;
=======
      if ( ((errno == ENOENT) ||
	    (errno == ETIMEDOUT)) &&
	   ValidatePERM(md, perm, vid))
      {
	// this can pass on ... permissions are fine
      }
      else
      {
	return EPERM;
>>>>>>> aa1683df
      }
    }

    enum set_type {
      CREATE, UPDATE, RENAME, MOVE
    } ;
    set_type op;
    uint64_t md_ino = 0;
    bool exclusive = false;

    if (md.type() == md.EXCL) {
      exclusive = true;
    }

    if (S_ISDIR(md.mode())) {
      eos_static_info("ino=%lx pin=%lx authid=%s set-dir", (long) md.md_ino(),
                      (long) md.md_pino(),
                      md.authid().c_str());
      eos::common::RWMutexWriteLock lock(gOFS->eosViewRWMutex);
      std::shared_ptr<eos::IContainerMD> cmd;
      std::shared_ptr<eos::IContainerMD> pcmd;
      std::shared_ptr<eos::IContainerMD> cpcmd;
      mode_t sgid_mode = 0;

      try {
        if (md.md_ino() && exclusive) {
          return EEXIST;
        }

        if (md.md_ino()) {
          if (md.implied_authid().length()) {
            // this is a create on top of an existing inode
            return EEXIST;
          }

          op = UPDATE;
          // dir update
          cmd = gOFS->eosDirectoryService->getContainerMD(md.md_ino());
          pcmd = gOFS->eosDirectoryService->getContainerMD(md.md_pino());

          if (cmd->getParentId() != md.md_pino()) {
            // this indicates a directory move
            op = MOVE;
            eos_static_info("moving %lx => %lx", cmd->getParentId(), md.md_pino());
            cpcmd = gOFS->eosDirectoryService->getContainerMD(cmd->getParentId());
            cpcmd->removeContainer(cmd->getName());
            gOFS->eosView->updateContainerStore(cpcmd.get());
            cmd->setName(md.name());
            pcmd->addContainer(cmd.get());
            gOFS->eosView->updateContainerStore(pcmd.get());
          }

          if (cmd->getName() != md.name()) {
            // this indicates a directory rename
            op = RENAME;
            eos_static_info("rename %s=>%s", cmd->getName().c_str(),
                            md.name().c_str());
            gOFS->eosView->renameContainer(cmd.get(), md.name());
          }

          if (pcmd->getMode() & S_ISGID) {
            sgid_mode = S_ISGID;
          }

          md_ino = md.md_ino();
          eos_static_info("ino=%lx pino=%lx cpino=%lx update-dir",
                          (long) md.md_ino(),
                          (long) md.md_pino(), (long) cmd->getParentId());
        } else {
          // dir creation
          op = CREATE;
          pcmd = gOFS->eosDirectoryService->getContainerMD(md.md_pino());

          if (exclusive && pcmd->findContainer(md.name())) {
            // O_EXCL set on creation -
            return EEXIST;
          }

          cmd = gOFS->eosDirectoryService->createContainer();
          cmd->setName(md.name());
          md_ino = cmd->getId();
          pcmd->addContainer(cmd.get());
          eos_static_info("ino=%lx pino=%lx md-ino=%lx create-dir",
                          (long) md.md_ino(),
                          (long) md.md_pino(),
                          md_ino);

          if (!Cap().Imply(md_ino, md.authid(), md.implied_authid())) {
            eos_static_err("imply failed for new inode %lx", md_ino);
          }

          if (pcmd->getMode() & S_ISGID) {
            // parent attribute inheritance
            eos::IContainerMD::XAttrMap xattrs = pcmd->getAttributes();

            for (const auto& elem : xattrs) {
              cmd->setAttribute(elem.first, elem.second);
            }

            sgid_mode = S_ISGID;
          }
        }

        cmd->setName(md.name());
        cmd->setCUid(md.uid());
        cmd->setCGid(md.gid());
        // @todo (apeters): is sgid_mode still needed?
        cmd->setMode(md.mode() | sgid_mode);
        eos::IContainerMD::ctime_t ctime;
        eos::IContainerMD::ctime_t mtime;
        ctime.tv_sec = md.ctime();
        ctime.tv_nsec = md.ctime_ns();
        mtime.tv_sec = md.mtime();
        mtime.tv_nsec = md.mtime_ns();
        cmd->setCTime(ctime);
        cmd->setMTime(mtime);

        for (auto it = md.attr().begin(); it != md.attr().end(); ++it) {
          if ((it->first.substr(0, 3) != "sys") ||
              (it->first == "sys.eos.btime")) {
            cmd->setAttribute(it->first, it->second);
          }
        }

        if (op == CREATE) {
          // store the birth time as an extended attribute
          char btime[256];
          snprintf(btime, sizeof(btime), "%lu.%lu", md.btime(), md.btime_ns());
          cmd->setAttribute("sys.eos.btime", btime);
        }

        if (op != UPDATE && md.pmtime()) {
          // store the new modification time for the parent
          eos::IContainerMD::ctime_t pmtime;
          pmtime.tv_sec = md.pmtime();
          pmtime.tv_nsec = md.pmtime_ns();
          pcmd->setMTime(pmtime);
          gOFS->eosDirectoryService->updateStore(pcmd.get());
          pcmd->notifyMTimeChange(gOFS->eosDirectoryService);
        }

        gOFS->eosDirectoryService->updateStore(cmd.get());
        eos::fusex::response resp;
        resp.set_type(resp.ACK);
        resp.mutable_ack_()->set_code(resp.ack_().OK);
        resp.mutable_ack_()->set_transactionid(md.reqid());
        resp.mutable_ack_()->set_md_ino(md_ino);
        resp.SerializeToString(response);

        // broadcast this update around

        switch (op) {
        case UPDATE:
        case CREATE:
        case RENAME:
        case MOVE:
          Cap().BroadcastRelease(md);
          break;
        }
      } catch (eos::MDException& e) {
        eos_static_info("ino=%lx err-no=%d err-msg=%s", (long) md.md_ino(),
                        e.getErrno(),
                        e.getMessage().str().c_str());
        eos::fusex::response resp;
        resp.set_type(resp.ACK);
        resp.mutable_ack_()->set_code(resp.ack_().PERMANENT_FAILURE);
        resp.mutable_ack_()->set_err_no(e.getErrno());
        resp.mutable_ack_()->set_err_msg(e.getMessage().str().c_str());
        resp.mutable_ack_()->set_transactionid(md.reqid());
        resp.SerializeToString(response);
      }

      return 0;
    }

    if (S_ISREG(md.mode())) {
      eos_static_info("ino=%lx pin=%lx authid=%s file", (long) md.md_ino(),
                      (long) md.md_pino(),
                      md.authid().c_str());
      eos::common::RWMutexWriteLock lock(gOFS->eosViewRWMutex);
      std::shared_ptr<eos::IFileMD> fmd;
      std::shared_ptr<eos::IContainerMD> pcmd;
      std::shared_ptr<eos::IContainerMD> cpcmd;
      uint64_t fid = eos::common::FileId::InodeToFid(md.md_ino());
      md_ino = md.md_ino();
      uint64_t md_pino = md.md_pino();

      try {
        if (md.md_ino() && exclusive) {
          return EEXIST;
        }

        if (md_ino) {
          // file update
          op = UPDATE;
          // dir update
          fmd = gOFS->eosFileService->getFileMD(fid);
          pcmd = gOFS->eosDirectoryService->getContainerMD(md.md_pino());

          if (fmd->getContainerId() != md.md_pino()) {
            // this indicates a file move
            op = MOVE;
            eos_static_info("moving %lx => %lx", fmd->getContainerId(), md.md_pino());
            cpcmd = gOFS->eosDirectoryService->getContainerMD(fmd->getContainerId());
            cpcmd->removeFile(fmd->getName());
            gOFS->eosView->updateContainerStore(cpcmd.get());
            fmd->setName(md.name());
            pcmd->addFile(fmd.get());
            gOFS->eosView->updateContainerStore(pcmd.get());
          }

          if (fmd->getName() != md.name()) {
            // this indicates a file rename
            op = RENAME;
            eos_static_info("rename %s=>%s", fmd->getName().c_str(), md.name().c_str());
            // the target might exist, so we remove it
            pcmd->removeFile(md.name());
            gOFS->eosView->renameFile(fmd.get(), md.name());
          }

          eos_static_info("fid=%lx ino=%lx pino=%lx cpino=%lx update-file",
                          (long) fid,
                          (long) md.md_ino(),
                          (long) md.md_pino(), (long) fmd->getContainerId());
        } else {
          // file creation
          op = CREATE;
          pcmd = gOFS->eosDirectoryService->getContainerMD(md.md_pino());

          if (exclusive && pcmd->findContainer(md.name())) {
            // O_EXCL set on creation -
            return EEXIST;
          }

          unsigned long layoutId = 0;
          unsigned long forcedFsId = 0;
          long forcedGroup = 0;
          XrdOucString space;
          eos::IContainerMD::XAttrMap attrmap = pcmd->getAttributes();
          XrdOucEnv env;
          // retrieve the layout
          Policy::GetLayoutAndSpace("fusex", attrmap, *vid, layoutId, space, env,
                                    forcedFsId, forcedGroup);
          fmd = gOFS->eosFileService->createFile();
          fmd->setName(md.name());
          fmd->setLayoutId(layoutId);
          md_ino = eos::common::FileId::FidToInode(fmd->getId());
          pcmd->addFile(fmd.get());
          eos_static_info("ino=%lx pino=%lx md-ino=%lx create-file", (long) md.md_ino(),
                          (long) md.md_pino(), md_ino);
        }

        fmd->setName(md.name());
        fmd->setCUid(md.uid());
        fmd->setCGid(md.gid());
        {
          try {
            eos::IQuotaNode* quotanode = gOFS->eosView->getQuotaNode(pcmd.get());

            // free previous quota
            if (quotanode) {
              if (op != CREATE) {
                quotanode->removeFile(fmd.get());
              }

              fmd->setSize(md.size());
              quotanode->addFile(fmd.get());
            } else {
              fmd->setSize(md.size());
            }
          } catch (eos::MDException& e) {
            fmd->setSize(md.size());
          }
        }
        // for the moment we store 9 bits here
        fmd->setFlags(md.mode() & (S_IRWXU | S_IRWXG | S_IRWXO));
        eos::IFileMD::ctime_t ctime;
        eos::IFileMD::ctime_t mtime;
        ctime.tv_sec = md.ctime();
        ctime.tv_nsec = md.ctime_ns();
        mtime.tv_sec = md.mtime();
        mtime.tv_nsec = md.mtime_ns();
        fmd->setCTime(ctime);
        fmd->setMTime(mtime);
        fmd->clearAttributes();
        struct timespec pt_mtime;

        if (op != UPDATE) {
          // update the mtime
          pcmd->setMTime(mtime);
          pt_mtime.tv_sec = mtime.tv_sec;
          pt_mtime.tv_nsec = mtime.tv_nsec;
        } else {
          pt_mtime.tv_sec = pt_mtime.tv_nsec = 0 ;
        }

        for (auto map = md.attr().begin(); map != md.attr().end(); ++map) {
          fmd->setAttribute(map->first, map->second);
        }

        // store the birth time as an extended attribute
        char btime[256];
        snprintf(btime, sizeof(btime), "%lu.%lu", md.btime(), md.btime_ns());
        fmd->setAttribute("sys.eos.btime", btime);
        gOFS->eosFileService->updateStore(fmd.get());

        if (op != UPDATE) {
          // update the mtime
          gOFS->eosDirectoryService->updateStore(pcmd.get());
        }

        eos::fusex::response resp;
        resp.set_type(resp.ACK);
        resp.mutable_ack_()->set_code(resp.ack_().OK);
        resp.mutable_ack_()->set_transactionid(md.reqid());
        resp.mutable_ack_()->set_md_ino(md_ino);
        resp.SerializeToString(response);

        // broadcast this update around
        switch (op) {
        case UPDATE:
        case CREATE:
        case RENAME:
        case MOVE:
          Cap().BroadcastMD(md, md_ino, md_pino, pt_mtime);
          break;
        }
      } catch (eos::MDException& e) {
        eos_static_info("ino=%lx err-no=%d err-msg=%s", (long) md.md_ino(),
                        e.getErrno(),
                        e.getMessage().str().c_str());
        eos::fusex::response resp;
        resp.set_type(resp.ACK);
        resp.mutable_ack_()->set_code(resp.ack_().PERMANENT_FAILURE);
        resp.mutable_ack_()->set_err_no(e.getErrno());
        resp.mutable_ack_()->set_err_msg(e.getMessage().str().c_str());
        resp.mutable_ack_()->set_transactionid(md.reqid());
        resp.SerializeToString(response);
      }

      return 0;
    }

    if (S_ISLNK(md.mode())) {
      eos_static_info("ino=%lx set-link", (long) md.md_ino());
      eos::common::RWMutexWriteLock lock(gOFS->eosViewRWMutex);
      std::shared_ptr<eos::IFileMD> fmd;
      std::shared_ptr<eos::IContainerMD> pcmd;
      uint64_t md_pino = md.md_pino();

      try {
        // link creation
        op = CREATE;
        pcmd = gOFS->eosDirectoryService->getContainerMD(md.md_pino());

        if (pcmd->findContainer(md.name())) {
          // O_EXCL set on creation -
          return EEXIST;
        }

        fmd = gOFS->eosFileService->createFile();
        fmd->setName(md.name());
        fmd->setLink(md.target());
        fmd->setLayoutId(0);
        md_ino = eos::common::FileId::FidToInode(fmd->getId());
        pcmd->addFile(fmd.get());
        eos_static_info("ino=%lx pino=%lx md-ino=%lx create-link", (long) md.md_ino(),
                        (long) md.md_pino(), md_ino);
        fmd->setCUid(md.uid());
        fmd->setCGid(md.gid());
        fmd->setSize(1);
        fmd->setFlags(md.mode() & (S_IRWXU | S_IRWXG | S_IRWXO));
        eos::IFileMD::ctime_t ctime;
        eos::IFileMD::ctime_t mtime;
        ctime.tv_sec = md.ctime();
        ctime.tv_nsec = md.ctime_ns();
        mtime.tv_sec = md.mtime();
        mtime.tv_nsec = md.mtime_ns();
        fmd->setCTime(ctime);
        fmd->setMTime(mtime);
        fmd->clearAttributes();
        // store the birth time as an extended attribute
        char btime[256];
        snprintf(btime, sizeof(btime), "%lu.%lu", md.btime(), md.btime_ns());
        fmd->setAttribute("sys.eos.btime", btime);
        struct timespec pt_mtime;
        // update the mtime
        pcmd->setMTime(mtime);
        pt_mtime.tv_sec = mtime.tv_sec;
        pt_mtime.tv_nsec = mtime.tv_nsec;
        gOFS->eosFileService->updateStore(fmd.get());
        gOFS->eosDirectoryService->updateStore(pcmd.get());
        eos::fusex::response resp;
        resp.set_type(resp.ACK);
        resp.mutable_ack_()->set_code(resp.ack_().OK);
        resp.mutable_ack_()->set_transactionid(md.reqid());
        resp.mutable_ack_()->set_md_ino(md_ino);
        resp.SerializeToString(response);
        Cap().BroadcastMD(md, md_ino, md_pino, pt_mtime);
        //Cap().BroadcastRelease(md);
      } catch (eos::MDException& e) {
        eos_static_info("ino=%lx err-no=%d err-msg=%s", (long) md.md_ino(),
                        e.getErrno(),
                        e.getMessage().str().c_str());
        eos::fusex::response resp;
        resp.set_type(resp.ACK);
        resp.mutable_ack_()->set_code(resp.ack_().PERMANENT_FAILURE);
        resp.mutable_ack_()->set_err_no(e.getErrno());
        resp.mutable_ack_()->set_err_msg(e.getMessage().str().c_str());
        resp.mutable_ack_()->set_transactionid(md.reqid());
        resp.SerializeToString(response);
      }

      return 0;
    }
  }

  if (md.operation() == md.DELETE) {
    if (!ValidateCAP(md, D_OK)) {
      std::string perm = "D";

      // a CAP might have gone or timedout, let's check again the permissions
      if (((errno == ENOENT) ||
           (errno = ETIMEDOUT)) &&
          ValidatePERM(md, perm, vid)) {
        // this can pass on ... permissions are fine
      } else {
        return EPERM;
      }

      eos_static_err("ino=%lx delete has wrong cap");
      return EPERM;
    }

    eos::fusex::response resp;
    resp.set_type(resp.ACK);
    eos::common::RWMutexWriteLock lock(gOFS->eosViewRWMutex);
    std::shared_ptr<eos::IContainerMD> cmd;
    std::shared_ptr<eos::IContainerMD> pcmd;
    std::shared_ptr<eos::IFileMD> fmd;
    eos::IFileMD::ctime_t mtime;
    mtime.tv_sec = md.mtime();
    mtime.tv_nsec = md.mtime_ns();

    try {
      pcmd = gOFS->eosDirectoryService->getContainerMD(md.md_pino());

      if (S_ISDIR(md.mode())) {
        cmd = gOFS->eosDirectoryService->getContainerMD(md.md_ino());
      } else {
        fmd = gOFS->eosFileService->getFileMD(eos::common::FileId::InodeToFid(
                                                md.md_ino()));
      }

      pcmd->setMTime(mtime);

      if (S_ISDIR(md.mode())) {
        // check if this directory is empty
        if (cmd->getNumContainers() || cmd->getNumFiles()) {
          eos::fusex::response resp;
          resp.set_type(resp.ACK);
          resp.mutable_ack_()->set_code(resp.ack_().PERMANENT_FAILURE);
          resp.mutable_ack_()->set_err_no(ENOTEMPTY);
          resp.mutable_ack_()->set_err_msg("directory not empty");
          resp.mutable_ack_()->set_transactionid(md.reqid());
          resp.SerializeToString(response);
          return 0;
        }

        eos_static_info("ino=%lx delete-dir", (long) md.md_ino());
        pcmd->removeContainer(cmd->getName());
        gOFS->eosDirectoryService->removeContainer(cmd.get());
        gOFS->eosDirectoryService->updateStore(pcmd.get());
        pcmd->notifyMTimeChange(gOFS->eosDirectoryService);
        resp.mutable_ack_()->set_code(resp.ack_().OK);
        resp.mutable_ack_()->set_transactionid(md.reqid());
        resp.SerializeToString(response);
        Cap().BroadcastRelease(md);
        Cap().Delete(md.md_ino());
        return 0;
      }

      if (S_ISREG(md.mode())) {
        eos_static_info("ino=%lx delete-file", (long) md.md_ino());

        try {
          // handle quota
          eos::IQuotaNode* quotanode = gOFS->eosView->getQuotaNode(pcmd.get());

          if (quotanode) {
            quotanode->removeFile(fmd.get());
          }
        } catch (eos::MDException& e) {
        }

        pcmd->removeFile(fmd->getName());
        fmd->setContainerId(0);
        fmd->unlinkAllLocations();
        gOFS->eosFileService->updateStore(fmd.get());
        gOFS->eosDirectoryService->updateStore(pcmd.get());
        pcmd->notifyMTimeChange(gOFS->eosDirectoryService);
        resp.mutable_ack_()->set_code(resp.ack_().OK);
        resp.mutable_ack_()->set_transactionid(md.reqid());
        resp.SerializeToString(response);
        Cap().BroadcastRelease(md);
        Cap().Delete(md.md_ino());
        return 0;
      }

      if (S_ISLNK(md.mode())) {
        eos_static_info("ino=%lx delete-link", (long) md.md_ino());
        pcmd->removeFile(fmd->getName());
        fmd->setContainerId(0);
        fmd->unlinkAllLocations();
        gOFS->eosFileService->updateStore(fmd.get());
        gOFS->eosDirectoryService->updateStore(pcmd.get());
        pcmd->notifyMTimeChange(gOFS->eosDirectoryService);
        resp.mutable_ack_()->set_code(resp.ack_().OK);
        resp.mutable_ack_()->set_transactionid(md.reqid());
        resp.SerializeToString(response);
        Cap().BroadcastRelease(md);
        Cap().Delete(md.md_ino());
        return 0;
      }
    } catch (eos::MDException& e) {
      resp.mutable_ack_()->set_code(resp.ack_().PERMANENT_FAILURE);
      resp.mutable_ack_()->set_err_no(e.getErrno());
      resp.mutable_ack_()->set_err_msg(e.getMessage().str().c_str());
      resp.mutable_ack_()->set_transactionid(md.reqid());
      resp.SerializeToString(response);
      eos_static_info("ino=%lx err-no=%d err-msg=%s", (long) md.md_ino(),
                      e.getErrno(),
                      e.getMessage().str().c_str());
      return 0;
    }
  }

  if (md.operation() == md.GETCAP) {
    eos::fusex::container cont;
    cont.set_type(cont.CAP);
    eos::fusex::md lmd;
    {
      eos::common::RWMutexReadLock rd_fs_lock(eos::mgm::FsView::gFsView.ViewMutex);
      eos::common::RWMutexReadLock rd_ns_lock(gOFS->eosViewRWMutex);
      // get the meta data
      FillContainerMD((uint64_t) md.md_ino(), lmd);
      lmd.set_clientuuid(md.clientuuid());
      lmd.set_clientid(md.clientid());
      // get the capability
      FillContainerCAP(md.md_ino(), lmd, vid);
    }
    // this cap only provides the permissions, but it is not a cap which
    // synchronized the meta data atomically, the client marks a cap locally
    // if he synchronized the contents with it
    *(cont.mutable_cap_()) = lmd.capability();
    std::string rspstream;
    cont.SerializeToString(&rspstream);
    *response += Header(rspstream);
    response->append(rspstream.c_str(), rspstream.size());
    eos_static_info("cap-issued: id=%lx mode=%x vtime=%lu.%lu uid=%u gid=%u "
                    "client-id=%s auth-id=%s errc=%d",
                    cont.cap_().id(), cont.cap_().mode(), cont.cap_().vtime(),
                    cont.cap_().vtime_ns(), cont.cap_().uid(), cont.cap_().gid(),
                    cont.cap_().clientid().c_str(), cont.cap_().authid().c_str(),
                    cont.cap_().errc());
    return 0;
  }

  if (md.operation() == md.GETLK) {
    eos::fusex::response resp;
    resp.set_type(resp.LOCK);
    struct flock lock;
    Locks().getLocks(md.md_ino())->getlk((pid_t) md.flock().pid(), &lock);
    resp.mutable_lock_()->set_len(lock.l_len);
    resp.mutable_lock_()->set_start(lock.l_start);
    resp.mutable_lock_()->set_pid(lock.l_pid);
    eos_static_info("getlk: ino=%016lx start=%lu len=%ld pid=%u type=%d",
                    md.md_ino(),
                    lock.l_start,
                    lock.l_len,
                    lock.l_pid,
                    lock.l_type);

    switch (lock.l_type) {
    case F_RDLCK:
      resp.mutable_lock_()->set_type(md.flock().RDLCK);
      break;

    case F_WRLCK:
      resp.mutable_lock_()->set_type(md.flock().WRLCK);
      break;

    case F_UNLCK:
      resp.mutable_lock_()->set_type(md.flock().UNLCK);
      break;
    }
  }

  if ((md.operation() == md.SETLK) ||
      (md.operation() == md.SETLKW)) {
    eos::fusex::response resp;
    resp.set_type(resp.LOCK);
    int sleep = 0;

    if (md.operation() == md.SETLKW) {
      sleep = 1;
    }

    struct flock lock;

    lock.l_len = md.flock().len();

    lock.l_start = md.flock().start();

    lock.l_pid = md.flock().pid();

    switch (md.flock().type()) {
    case eos::fusex::lock::RDLCK:
      lock.l_type = F_RDLCK;
      break;

    case eos::fusex::lock::WRLCK:
      lock.l_type = F_WRLCK;
      break;

    case eos::fusex::lock::UNLCK:
      lock.l_type = F_UNLCK;
      break;

    default:
      resp.mutable_lock_()->set_err_no(EAGAIN);
      resp.SerializeToString(response);
      return 0;
      break;
    }

    if (lock.l_len == 0) {
      // the infinite lock is represented by -1 in the locking class implementation
      lock.l_len = -1;
    }

    eos_static_info("setlk: ino=%016lx start=%lu len=%ld pid=%u type=%d",
                    md.md_ino(),
                    lock.l_start,
                    lock.l_len,
                    lock.l_pid,
                    lock.l_type);

    if (Locks().getLocks(md.md_ino())->setlk(md.flock().pid(), &lock, sleep,
        md.clientuuid())) {
      // lock ok!
      resp.mutable_lock_()->set_err_no(0);
    } else {
      // lock is busy
      resp.mutable_lock_()->set_err_no(EAGAIN);
    }

    resp.SerializeToString(response);
    return 0;
  }

  return 0;
}

//------------------------------------------------------------------------------
//
//------------------------------------------------------------------------------
void
FuseServer::HandleDir(const std::string& identity, const eos::fusex::dir& dir)
{
  eos_static_debug("");
}

EOSMGMNAMESPACE_END<|MERGE_RESOLUTION|>--- conflicted
+++ resolved
@@ -100,44 +100,23 @@
       XrdSysMutexHelper lLock(this);
       struct timespec tsnow;
       eos::common::Timing::GetTimeSpec(tsnow);
-<<<<<<< HEAD
 
       for (auto it = map().begin(); it != map().end(); ++it) {
-        double last_heartbeat = tsnow.tv_sec - it->second.heartbeat().clock() + (((
-                                  int64_t) tsnow.tv_nsec - (int64_t) it->second.heartbeat().clock_ns()) * 1.0 /
-                                1000000000.0);
+        double last_heartbeat = tsnow.tv_sec - it->second.heartbeat().clock() +
+                                (((int64_t) tsnow.tv_nsec - (int64_t) it->second.heartbeat().clock_ns())
+                                 * 1.0 / 1000000000.0);
 
         if (last_heartbeat > mHeartBeatWindow) {
-          if (last_heartbeat > mHeartBeatEvictWindow) {
-            evictmap[it->second.heartbeat().uuid()] = it->first;
-            it->second.set_state(Client::EVICTED);
-            gOFS->zMQ->gFuseServer.Locks().dropLocks(it->second.heartbeat().uuid());
+          if (last_heartbeat > mHeartBeatOfflineWindow) {
+            if (last_heartbeat > mHeartBeatRemoveWindow) {
+              evictmap[it->second.heartbeat().uuid()] = it->first;
+              it->second.set_state(Client::EVICTED);
+            } else {
+              it->second.set_state(Client::OFFLINE);
+              gOFS->zMQ->gFuseServer.Locks().dropLocks(it->second.heartbeat().uuid());
+            }
           } else {
-            it->second.set_state(Client::OFFLINE);
-=======
-      for (auto it = map().begin(); it != map().end(); ++it)
-      {
-        double last_heartbeat = tsnow.tv_sec - it->second.heartbeat().clock() + (((int64_t) tsnow.tv_nsec - (int64_t) it->second.heartbeat().clock_ns())*1.0 / 1000000000.0);
-        if (last_heartbeat > mHeartBeatWindow)
-        {
-          if (last_heartbeat > mHeartBeatOfflineWindow)
-          {
-
-	    if (last_heartbeat > mHeartBeatRemoveWindow)
-	    {
-	      evictmap[it->second.heartbeat().uuid()] = it->first;
-	      it->second.set_state(Client::EVICTED);
-	    }
-	    else
-	    {
-	      it->second.set_state(Client::OFFLINE);
-	      gOFS->zMQ->gFuseServer.Locks().dropLocks(it->second.heartbeat().uuid());
-	    }
-          }
-          else
-          {
             it->second.set_state(Client::VOLATILE);
->>>>>>> aa1683df
           }
         } else {
           it->second.set_state(Client::ONLINE);
@@ -1996,24 +1975,12 @@
       std::string perm = "W";
 
       // a CAP might have gone or timedout, let's check again the permissions
-<<<<<<< HEAD
       if (((errno == ENOENT) ||
-           (errno = ETIMEDOUT)) &&
+           (errno == ETIMEDOUT)) &&
           ValidatePERM(md, perm, vid)) {
         // this can pass on ... permissions are fine
       } else {
         return EPERM;
-=======
-      if ( ((errno == ENOENT) ||
-	    (errno == ETIMEDOUT)) &&
-	   ValidatePERM(md, perm, vid))
-      {
-	// this can pass on ... permissions are fine
-      }
-      else
-      {
-	return EPERM;
->>>>>>> aa1683df
       }
     }
 
