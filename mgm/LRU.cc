// ----------------------------------------------------------------------
// File: LRU.cc
// Author: Andreas-Joachim Peters - CERN
// ----------------------------------------------------------------------

/************************************************************************
 * EOS - the CERN Disk Storage System                                   *
 * Copyright (C) 2011 CERN/Switzerland                                  *
 *                                                                      *
 * This program is free software: you can redistribute it and/or modify *
 * it under the terms of the GNU General Public License as published by *
 * the Free Software Foundation, either version 3 of the License, or    *
 * (at your option) any later version.                                  *
 *                                                                      *
 * This program is distributed in the hope that it will be useful,      *
 * but WITHOUT ANY WARRANTY; without even the implied warranty of       *
 * MERCHANTABILITY or FITNESS FOR A PARTICULAR PURPOSE.  See the        *
 * GNU General Public License for more details.                         *
 *                                                                      *
 * You should have received a copy of the GNU General Public License    *
 * along with this program.  If not, see <http://www.gnu.org/licenses/>.*
 ************************************************************************/

/*----------------------------------------------------------------------------*/
#include "common/Logging.hh"
#include "common/LayoutId.hh"
#include "common/Mapping.hh"
#include "common/RWMutex.hh"
#include "mgm/Quota.hh"
#include "mgm/LRU.hh"
#include "mgm/XrdMgmOfs.hh"
#include "mgm/XrdMgmOfsDirectory.hh"
/*----------------------------------------------------------------------------*/
#include "XrdSys/XrdSysTimer.hh"
/*----------------------------------------------------------------------------*/
const char* LRU::gLRUPolicyPrefix = "sys.lru.*"; //< the attribute name defining any LRU policy

/*----------------------------------------------------------------------------*/

EOSMGMNAMESPACE_BEGIN

  using namespace eos::common;

/*----------------------------------------------------------------------------*/
bool
LRU::Start ()
/*----------------------------------------------------------------------------*/
/**
 * @brief asynchronous LRU thread startup function
 */
/*----------------------------------------------------------------------------*/
{
  // run an asynchronous LRU thread
  mThread = 0;
  XrdSysThread::Run(&mThread,
                    LRU::StartLRUThread,
                    static_cast<void *> (this),
                    XRDSYSTHREAD_HOLD,
                    "LRU engine Thread");

  return (mThread ? true : false);
}

/*----------------------------------------------------------------------------*/

/*----------------------------------------------------------------------------*/
void
LRU::Stop ()
/*----------------------------------------------------------------------------*/
/**
 * @brief asynchronous LRU thread stop function
 */
/*----------------------------------------------------------------------------*/
{
  // cancel the asynchronous LRU thread
  if (mThread)
  {
    XrdSysThread::Cancel(mThread);
    XrdSysThread::Join(mThread, 0);
  }
  mThread = 0;
}

void*
LRU::StartLRUThread (void* arg)
{
  return reinterpret_cast<LRU*> (arg)->LRUr();
}

/*----------------------------------------------------------------------------*/
void*
LRU::LRUr ()
/*----------------------------------------------------------------------------*/
/**
 * @brief LRU method doing the actual policy scrubbing
 * 
 * This thread method loops in regular intervals over all directories which have
 * a LRU policy attribute set (sys.lru.*) and applies the defined policy.
 */
/*----------------------------------------------------------------------------*/
{

  // ---------------------------------------------------------------------------
  // wait that the namespace is initialized
  // ---------------------------------------------------------------------------
  bool go = false;
  do
  {
    XrdSysThread::SetCancelOff();
    {
      XrdSysMutexHelper(gOFS->InitializationMutex);
      if (gOFS->Initialized == gOFS->kBooted)
      {
        go = true;
      }
    }
    XrdSysThread::SetCancelOn();
    XrdSysTimer sleeper;
    sleeper.Wait(1000);
  }
  while (!go);

  XrdSysTimer sleeper;
  sleeper.Snooze(10);

  //----------------------------------------------------------------------------
  // Eternal thread doing LRU scans
  //----------------------------------------------------------------------------

  time_t snoozetime = 60;

  eos_static_info("msg=\"async LRU thread started\"");
  while (1)
  {
    // -------------------------------------------------------------------------
    // every now and then we wake up
    // -------------------------------------------------------------------------

    XrdSysThread::SetCancelOff();
    bool IsEnabledLRU;
    time_t lLRUInterval;
    time_t lStartTime=time(NULL);
    time_t lStopTime;

    {
      eos::common::RWMutexReadLock lock(FsView::gFsView.ViewMutex);
      if (FsView::gFsView.mSpaceView.count("default") && (FsView::gFsView.mSpaceView["default"]->GetConfigMember("lru") == "on"))
	IsEnabledLRU = true;
      else
	IsEnabledLRU = false;
      if (FsView::gFsView.mSpaceView.count("default")) 
      {
	lLRUInterval =
	  atoi(FsView::gFsView.mSpaceView["default"]->GetConfigMember("lru.interval").c_str());
      } 
      else
      {
	lLRUInterval = 0;
      }
    }

    // only a master needs to run LRU
    if (gOFS->MgmMaster.IsMaster() && IsEnabledLRU)
    {
      // -------------------------------------------------------------------------
      // do a slow find
      // -------------------------------------------------------------------------

      unsigned long long ndirs =
        (unsigned long long) gOFS->eosDirectoryService->getNumContainers();

      time_t ms = 1;

      if (ndirs > 10000000)
      {
        ms = 0;
      }

      if (mMs)
      {
        // we have a forced setting
        ms = GetMs();
      }
      eos_static_info("msg=\"start LRU scan\" ndir=%llu ms=%u", ndirs, ms);

      std::map<std::string, std::set<std::string> > lrudirs;

      XrdOucString stdErr;

      // -------------------------------------------------------------------------
      // find all directories defining an LRU policy
      // -------------------------------------------------------------------------
      gOFS->MgmStats.Add("LRUFind", 0, 0, 1);

      EXEC_TIMING_BEGIN("LRUFind");

      if (!gOFS->_find("/",
                       mError,
                       stdErr,
                       mRootVid,
                       lrudirs,
                       gLRUPolicyPrefix,
                       "*",
                       true,
                       ms,
                       false
                       )
          )
      {
        eos_static_info("msg=\"finished LRU find\" LRU-dirs=%llu",
                        lrudirs.size()
                        );

        // scan backwards ... in this way we get rid of empty directories in one go ...
        for (auto it = lrudirs.rbegin(); it != lrudirs.rend(); it++)
        {
          // ---------------------------------------------------------------------
          // get the attributes
          // ---------------------------------------------------------------------
          eos_static_info("lru-dir=\"%s\"", it->first.c_str());
          eos::IContainerMD::XAttrMap map;
          if (!gOFS->_attr_ls(it->first.c_str(),
                              mError,
                              mRootVid,
                              (const char *) 0,
                              map)
              )
          {
            // -------------------------------------------------------------------
            // sort out the individual LRU policies 
            // -------------------------------------------------------------------

            if (map.count("sys.lru.expire.empty") && !it->second.size())
            {
              // ----------------------------------------------------------------- 
              // remove empty directories older than <age>
              // -----------------------------------------------------------------
              AgeExpireEmpty(it->first.c_str(), map["sys.lru.expire.empty"]);
            }

            if (map.count("sys.lru.expire.match"))
            {
              // -----------------------------------------------------------------
              // files with a given match will be removed after expiration time
              // -----------------------------------------------------------------
              AgeExpire(it->first.c_str(), map["sys.lru.expire.match"]);
            }

            if (map.count("sys.lru.lowwatermark") &&
                map.count("sys.lru.highwatermark"))
            {
              // -----------------------------------------------------------------
              // if the space in this directory reaches highwatermark, files are
              // cleaned up according to the LRU policy
              // -----------------------------------------------------------------
              CacheExpire(it->first.c_str(),
                          map["sys.lru.lowwatermark"],
                          map["sys.lru.highwatermark"]
                          );
            }

            if (map.count("sys.lru.convert.match"))
            {
              // -----------------------------------------------------------------
              // files with a given match/age will be automatically converted
              // -----------------------------------------------------------------
              ConvertMatch(it->first.c_str(), map);
            }
          }
        }
      }
      EXEC_TIMING_END("LRUFind");

      eos_static_info("msg=\"finished LRU application\" LRU-dirs=%llu",
                      lrudirs.size()
                      );
    }

    lStopTime = time(NULL);

    if ( (lStopTime-lStartTime) < lLRUInterval) 
    {
      snoozetime = lLRUInterval - (lStopTime-lStartTime);
    }

    eos_static_info("snooze-time=%llu enabled=%d", snoozetime, IsEnabledLRU);
    XrdSysThread::SetCancelOn();
    XrdSysTimer sleeper;
    time_t snoozeinterval = 60;
    size_t snoozeloop = snoozetime/60;
    for (size_t i=0 ; i<snoozeloop; i++) 
    {
      sleeper.Snooze(snoozeinterval);
      {
	// check if the setting changes
	eos::common::RWMutexReadLock lock(FsView::gFsView.ViewMutex);
	if ( FsView::gFsView.mSpaceView.count("default") && (FsView::gFsView.mSpaceView["default"]->GetConfigMember("lru") == "on"))
	{
	  if (!IsEnabledLRU)
	    break;
	}
	else
	{
	  if (IsEnabledLRU)
	    break;
	}
      }
    }
  };
  return 0;
}

/*----------------------------------------------------------------------------*/
void
LRU::AgeExpireEmpty (const char* dir, std::string& policy)
/*----------------------------------------------------------------------------*/
/**
 * @brief remove empty directories if they are older than age given in policy
 * @param dir directory to proces
 * @param policy minimum age to expire
 */
/*----------------------------------------------------------------------------*/
{
  struct stat buf;

  eos_static_debug("dir=%s", dir);

  if (!gOFS->_stat(dir, &buf, mError, mRootVid, ""))
  {
    // check if there is any child in that directory
    if (buf.st_nlink > 1)
    {
      eos_static_debug("dir=%s children=%d", dir, buf.st_nlink);
      return;
    }
    else
    {
      time_t now = time(NULL);
      XrdOucString sage = policy.c_str();
      time_t age = StringConversion::GetSizeFromString(sage);
      eos_static_debug("ctime=%u age=%u now=%u", buf.st_ctime, age, now);
      if ((buf.st_ctime + age) < now)
      {
        eos_static_notice("msg=\"delete empty directory\" path=\"%s\"", dir);
        if (gOFS->_remdir(dir, mError, mRootVid, ""))
        {
          eos_static_err("msg=\"failed to delete empty directory\" "
                         "path=\"%s\"", dir);
        }
      }
    }
  }
}

/*----------------------------------------------------------------------------*/
void
LRU::AgeExpire (const char* dir,
                std::string& policy)
/*----------------------------------------------------------------------------*/
/**
 * @brief remove all files older than the policy defines
 * @param dir directory to process
 * @param policy minimum age to expire
 */
/*----------------------------------------------------------------------------*/
{
  eos_static_info("msg=\"applying age deletion policy\" dir=\"%s\" age=\"%s\"",
                  dir,
                  policy.c_str());

  std::map < std::string, std::string> lMatchMap;
  std::map < std::string, time_t> lMatchAgeMap;

  time_t now = time(NULL);

  if (!StringConversion::GetKeyValueMap(policy.c_str(),
                                        lMatchMap,
                                        ":")
      )
  {
    eos_static_err("msg=\"LRU match attribute is illegal\" val=\"%s\"",
                   policy.c_str());
    return;
  }

  for (auto it = lMatchMap.begin(); it != lMatchMap.end(); it++)
  {
    XrdOucString sage = it->second.c_str();
    time_t t = StringConversion::GetSizeFromString(sage);
    if (errno)
    {
      eos_static_err("msg=\"LRU match attribute has illegal age\" "
                     "match=\"%s\", age=\"%s\"",
                     it->first.c_str(),
                     it->second.c_str());
    }
    else
    {
      lMatchAgeMap[it->first] = t;
      eos_static_info("rule=\"%s %u\"", it->first.c_str(), t);
    }
  }

  std::vector<std::string> lDeleteList;
  {
    // -------------------------------------------------------------------------
    // check the directory contents
    // -------------------------------------------------------------------------
    eos::IContainerMD* cmd = 0;
    RWMutexReadLock lock(gOFS->eosViewRWMutex);
    try
    {
      cmd = gOFS->eosView->getContainer(dir);

      for (auto fmd = cmd->beginFile(); fmd; fmd = cmd->nextFile())
      {
        std::string fullpath = dir;
        fullpath += fmd->getName();
        eos_static_debug("%s", fullpath.c_str());

        // Loop over the match map
        for (auto mit = lMatchAgeMap.begin(); mit != lMatchAgeMap.end(); mit++)
        {

          XrdOucString fname = fmd->getName().c_str();
          eos_static_debug("%s %d", mit->first.c_str(), fname.matches(mit->first.c_str()));
          if (fname.matches(mit->first.c_str()))
          {
            // Full match check the age policy
            eos::IFileMD::ctime_t ctime;
            fmd->getCTime(ctime);
            time_t age = mit->second;
            if ((ctime.tv_sec + age) < now)
            {
              // This entry can be deleted
              eos_static_notice("msg=\"delete expired file\" path=\"%s\" "
                                "ctime=%u policy-age=%u age=%u",
                                fullpath.c_str(), ctime.tv_sec, age,
                                now - ctime.tv_sec);

              lDeleteList.push_back(fullpath);
              break;
            }
          }
        }
      }
    }
    catch (eos::MDException &e)
    {
      errno = e.getErrno();
      cmd = 0;
      eos_static_err("msg=\"exception\" ec=%d emsg=\"%s\"",
                     e.getErrno(), e.getMessage().str().c_str());
    }
  }

  for (auto it = lDeleteList.begin(); it != lDeleteList.end(); it++)
  {
    if (gOFS->_rem(it->c_str(), mError, mRootVid, ""))
    {
      eos_static_err("msg=\"failed to expire file\" "
                     "path=\"%s\"", it->c_str());
    }
  }
}

/*----------------------------------------------------------------------------*/
void
LRU::CacheExpire (const char* dir,
                  std::string& lowmark,
                  std::string& highmark)
/*----------------------------------------------------------------------------*/
/**
 * @brief expire the oldest files to go under the low watermark
 * @param dir directory to process
 * @param policy high water mark when to start expiration
 */
/*----------------------------------------------------------------------------*/
{
  eos_static_info("msg=\"applying volume deletion policy\" "
                  "dir=\"%s\" low-mark=\"%s\" high-mark=\"%s\"",
                  dir,
                  lowmark.c_str(),
                  highmark.c_str());

  // ---------------------------------------------------------------------------
  // get the quota space 
  // ---------------------------------------------------------------------------
  RWMutexReadLock gLock(Quota::gQuotaMutex);

  SpaceQuota* space = Quota::GetResponsibleSpaceQuota(dir);
  if (!space)
  {
    // there is no quota here - do nothing
    return;
  }

  if (strcmp(space->GetSpaceName(), dir))
  {
    // this is not the quota node itself - do nothing
    return;
  }

  // ---------------------------------------------------------------------------
  // update the quota information
  // ---------------------------------------------------------------------------
  space->UpdateFromQuotaNode(0, 0, true);

  // ---------------------------------------------------------------------------
  // check for project quota 
  // ---------------------------------------------------------------------------

  long long target_volume = space->GetQuota(SpaceQuota::kGroupBytesTarget,
                                            Quota::gProjectId,
                                            false);
  long long is_volume = space->GetQuota(SpaceQuota::kGroupBytesIs,
                                        Quota::gProjectId,
                                        false);

  if (target_volume <= 0)
    return;

  errno = 0;
  double lwm = strtod(lowmark.c_str(), 0);
  if (!lwm || errno || (lwm >= 100))
  {
    eos_static_err("msg=\"low watermark value is illegal - "
                   "must be 0 < lw < 100\" low-watermark=\"%s\"",
                   lowmark.c_str());
    return;
  }
  errno = 0;
  double hwm = strtod(highmark.c_str(), 0);
  if (!hwm || errno || (hwm < lwm) || (hwm >= 100))
  {
    eos_static_err("msg = \"high watermark value is illegal - "
                   "must be 0 < lw < hw < 100\" "
                   "low_watermark=\"%s\" high-watermark=\"%s\"",
                   lowmark.c_str(), highmark.c_str());
    return;
  }


  double cwm = 100.0 * is_volume / target_volume;

  eos_static_debug("cwm=%.02f hwm=%.02f", cwm, hwm);
  // ---------------------------------------------------------------------------
  // check if we have to do cache cleanup e.g. current is over high water mark
  // ---------------------------------------------------------------------------
  if (cwm < hwm)
    return;

  unsigned long long bytes_to_free = is_volume - (lwm * target_volume / 100.0);
  XrdOucString sizestring;
  eos_static_notice("low-mark=%.02f high-mark=%.02f current-mark=%.02f "
                    "deletion-bytes=%s",
                    lwm,
                    hwm,
                    cwm,
                    StringConversion::GetReadableSizeString(sizestring, bytes_to_free, "B")
                    );

  // ---------------------------------------------------------------------------
  // build the LRU list 
  // ---------------------------------------------------------------------------
  std::map<std::string, std::set<std::string> > cachedirs;

  XrdOucString stdErr;

  time_t ms = 0;

  if (mMs)
  {
    // we have a forced setting
    ms = GetMs();
  }

  // map with path/mtime pairs
  std::set<lru_entry_t> lru_map;
  unsigned long long lru_size = 0;

  if (!gOFS->_find(dir,
                   mError,
                   stdErr,
                   mRootVid,
                   cachedirs,
                   "",
                   "",
                   false,
                   ms
                   ))
  {
    // -------------------------------------------------------------------------
    // loop through the result and build an LRU list
    // we just keep as many entries in the LRU list to have the required
    // number of bytes to free available.
    // -------------------------------------------------------------------------
    for (auto dit = cachedirs.begin(); dit != cachedirs.end(); dit++)
    {
      eos_static_debug("path=%s", dit->first.c_str());
      for (auto fit = dit->second.begin(); fit != dit->second.end(); fit++)
      {
        // build the full path name
        std::string fpath = dit->first;
        fpath += *fit;
        struct stat buf;
        eos_static_debug("path=%s", fpath.c_str());
        // get the current ctime & size information
        if (!gOFS->_stat(fpath.c_str(), &buf, mError, mRootVid, ""))
        {
          if (lru_map.size())
            if ((lru_size > bytes_to_free) &&
                lru_map.size() &&
                ((--lru_map.end())->ctime < buf.st_ctime))
            {
              // this entry is newer than all the rest
              continue;
            }

          // add LRU entry in front
          lru_entry_t lru;
          lru.path = fpath;
          lru.ctime = buf.st_ctime;
          lru.size = buf.st_blocks * buf.st_blksize;
          lru_map.insert(lru);
          lru_size += lru.size;
          eos_static_debug("msg=\"adding\" file=\"%s\" "
                           "bytes-free=\"%llu\" lru-size=\"%llu\"",
                           fpath.c_str(),
                           bytes_to_free,
                           lru_size);

          // check if we can shrink the LRU map
          if (lru_map.size() && (lru_size > bytes_to_free))
          {
            while (lru_map.size() &&
                   ((lru_size - (--lru_map.end())->size) > bytes_to_free))
            {
              // remove the last element  of the map 
              auto it = lru_map.end();
              it--;
              // substract the size
              lru_size -= it->size;
              eos_static_info("msg=\"clean-up\" path=\"%s\"", it->path.c_str());
              lru_map.erase(it);

            }
          }
        }
      }
    }
  }
  else
  {
    eos_static_err("msg=\"%s\"", stdErr.c_str());
  }

  eos_static_notice("msg=\"cleaning LRU cache\" files-to-delete=%llu",
                    lru_map.size());
  // ---------------------------------------------------------------------------
  // delete starting with the 'oldest' entry until we have freed enough space
  // to go under the low watermark
  // ---------------------------------------------------------------------------

  for (auto it = lru_map.begin(); it != lru_map.end(); it++)
  {
    eos_static_notice("msg=\"delete LRU file\" path=\"%s\" ctime=%lu size=%llu",
                      it->path.c_str(),
                      it->ctime,
                      it->size);

    if (gOFS->_rem(it->path.c_str(), mError, mRootVid, ""))
    {
      eos_static_err("msg=\"failed to expire file\" "
                     "path=\"%s\"", it->path.c_str());
    }
  }
}

/*----------------------------------------------------------------------------*/
void
LRU::ConvertMatch (const char* dir,
                   eos::IContainerMD::XAttrMap & map)
/*----------------------------------------------------------------------------*/
/**
 * @brief convert all files matching
 * @param dir directory to process
 * @param map storing all the 'sys.conversion.<match>' policies
 */
{
  eos_static_info("msg=\"applying match policy\" dir=\"%s\" match=\"%s\"",
                  dir,
                  map["sys.lru.convert.match"].c_str());

  std::map < std::string, std::string> lMatchMap;
  std::map < std::string, time_t> lMatchAgeMap;

  time_t now = time(NULL);

  if (!StringConversion::GetKeyValueMap(map["sys.lru.convert.match"].c_str(),
                                        lMatchMap,
                                        ":")
      )
  {
    eos_static_err("msg=\"LRU match attribute is illegal\" val=\"%s\"",
                   map["sys.lru.convert.match"].c_str());
    return;
  }

  for (auto it = lMatchMap.begin(); it != lMatchMap.end(); it++)
  {
    time_t t = strtoul(it->second.c_str(), 0, 10);
    if (errno)
    {
      eos_static_err("msg=\"LRU match attribute has illegal age\" "
                     "match=\"%s\", age=\"%s\"",
                     it->first.c_str(),
                     it->second.c_str());
    }
    else
    {
      std::string conv_attr = "sys.conversion.";
      conv_attr += it->first;
      if (map.count(conv_attr))
      {
        lMatchAgeMap[it->first] = t;
        eos_static_info("rule=\"%s %u\"", it->first.c_str(), t);
      }
      else
      {
        eos_static_err("msg=\"LRU match attribute has no conversion "
                       "attribute defined\" "
                       " attr-missing=\"%s\"", conv_attr.c_str());
      }
    }
  }

  std::vector < std::pair<FileId::fileid_t, std::string> > lConversionList;
  {
    // -------------------------------------------------------------------------
    // check the directory contents
    // -------------------------------------------------------------------------
    eos::IContainerMD* cmd = 0;
    RWMutexReadLock lock(gOFS->eosViewRWMutex);
    try
    {
      cmd = gOFS->eosView->getContainer(dir);

      for (auto fmd = cmd->beginFile(); fmd; fmd = cmd->nextFile())
      {
        std::string fullpath = dir;
        fullpath += fmd->getName();
        eos_static_debug("%s", fullpath.c_str());

        // Loop over the match map
        for (auto mit = lMatchAgeMap.begin(); mit != lMatchAgeMap.end(); mit++)
        {

          XrdOucString fname = fmd->getName().c_str();
          eos_static_debug("%s %d", mit->first.c_str(), fname.matches(mit->first.c_str()));
          if (fname.matches(mit->first.c_str()))
          {
            // -----------------------------------------------------------------
            // full match check the age policy
            // ----------------------------------------------------------------
            eos::IFileMD::ctime_t ctime;
            fmd->getCTime(ctime);
            time_t age = mit->second;
            if ((ctime.tv_sec + age) < now)
            {
              std::string conv_attr = "sys.conversion.";
              conv_attr += mit->first;

              // ---------------------------------------------------------------
              // check if this file has already the proper layout
              // ---------------------------------------------------------------
<<<<<<< HEAD
              std::string conversion = map[conv_attr];
              std::string plctplcy;
              if(((int)conversion.find("|"))!=STR_NPOS)
                eos::common::StringConversion::SplitKeyValue(conversion, conversion,plctplcy, "|");
              unsigned long long lid = strtoll(conversion.c_str(), 0, 16);
              if (fit->second->getLayoutId() == lid)
              {
                eos_static_debug("msg=\"skipping conversion - file has already"
                                 "the desired target layout and no placement policy\" fid=%llu", fit->second->getId());
=======
              unsigned long long lid = strtoll(map[conv_attr].c_str(), 0, 16);
              if (fmd->getLayoutId() == lid)
              {
                eos_static_debug("msg=\"skipping conversion - file has already"
                                 "the desired target layout\" fid=%llu", fmd->getId());
>>>>>>> 17590438
                continue;
              }

              // ---------------------------------------------------------------
              // this entry can be converted
              // ---------------------------------------------------------------
              eos_static_notice("msg=\"convert expired file\" path=\"%s\" "
                                "ctime=%u policy-age=%u age=%u fid=%llu "
                                "layout=\"%s\"",
                                fullpath.c_str(),
                                ctime.tv_sec,
                                age,
                                now - ctime.tv_sec,
                                (unsigned long long) fmd->getId(),
                                map[conv_attr].c_str()
                                );

              lConversionList.push_back(std::make_pair(fmd->getId(), map[conv_attr]));
              break;
            }
          }
        }
      }
    }
    catch (eos::MDException &e)
    {
      errno = e.getErrno();
      cmd = 0;
      eos_static_err("msg=\"exception\" ec=%d emsg=\"%s\"",
                     e.getErrno(), e.getMessage().str().c_str());
    }
  }

  for (auto it = lConversionList.begin(); it != lConversionList.end(); it++)
  {
    std::string conversion = it->second;
    std::string plctplcy;
    if(((int)conversion.find("|"))!=STR_NPOS)
    {
      eos::common::StringConversion::SplitKeyValue(conversion, conversion,plctplcy, "|");
      plctplcy = "~"+plctplcy;
    }

    char conversiontagfile[1024];
    std::string space;

    if (map.count("user.forced.space"))
      space = map["user.forced.space"];

    if (map.count("sys.forced.space"))
      space = map["sys.forced.space"];

    if (map.count("sys.lru.conversion.space"))
      space = map["sys.lru.conversion.space"];

    // the conversion value can be directory an layout env representation like
    // "eos.space=...&eos.layout ..."

    XrdOucEnv cenv(conversion.c_str());

    if (cenv.Get("eos.space"))
    {
      space = cenv.Get("eos.space");
    }

    snprintf(conversiontagfile,
             sizeof (conversiontagfile) - 1,
             "%s/%016llx:%s#%s%s",
             gOFS->MgmProcConversionPath.c_str(),
             it->first,
             space.c_str(),
             conversion.c_str(),
             plctplcy.c_str());

    eos_static_notice("msg=\"creating conversion tag file\" tag-file=%s",
                      conversiontagfile);

    if (gOFS->_touch(conversiontagfile, mError, mRootVid, 0))
    {
      eos_static_err("msg=\"unable to create conversion job\" job-file=\"%s\"",
                     conversiontagfile);
    }
  }
}


EOSMGMNAMESPACE_END<|MERGE_RESOLUTION|>--- conflicted
+++ resolved
@@ -774,23 +774,16 @@
               // ---------------------------------------------------------------
               // check if this file has already the proper layout
               // ---------------------------------------------------------------
-<<<<<<< HEAD
               std::string conversion = map[conv_attr];
               std::string plctplcy;
               if(((int)conversion.find("|"))!=STR_NPOS)
                 eos::common::StringConversion::SplitKeyValue(conversion, conversion,plctplcy, "|");
-              unsigned long long lid = strtoll(conversion.c_str(), 0, 16);
-              if (fit->second->getLayoutId() == lid)
-              {
-                eos_static_debug("msg=\"skipping conversion - file has already"
-                                 "the desired target layout and no placement policy\" fid=%llu", fit->second->getId());
-=======
               unsigned long long lid = strtoll(map[conv_attr].c_str(), 0, 16);
+
               if (fmd->getLayoutId() == lid)
               {
                 eos_static_debug("msg=\"skipping conversion - file has already"
                                  "the desired target layout\" fid=%llu", fmd->getId());
->>>>>>> 17590438
                 continue;
               }
 
