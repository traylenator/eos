--- conflicted
+++ resolved
@@ -70,14 +70,7 @@
     }
 
     const char* entry;
-<<<<<<< HEAD
-    mResultStream += 0;
-    mResultStream += " ";
-=======
-
     mResultStream += "0 ";
-
->>>>>>> b909b4a4
     unsigned long long inode = 0;
     char inodestr[256];
     size_t dotend = 0;
@@ -106,30 +99,18 @@
         whitespaceentry.replace("\n", "%0A");
       }
 
-<<<<<<< HEAD
       if ((!isdot) && (!isdotdot)) {
-        mResultStream += whitespaceentry;
-=======
-      if ((!isdot) && (!isdotdot))
-      {
         mResultStream += whitespaceentry.c_str();
->>>>>>> b909b4a4
         mResultStream += " ";
       }
 
       if (isdot) {
         // the . and .. has to be streamed as first entries
-        mResultStream.insert(dotstart, ". ");
-      }
-<<<<<<< HEAD
+        mResultStream.insert(". ", dotstart);
+      }
 
       if (isdotdot) {
         mResultStream.insert(".. ", dotend);
-=======
-      if (isdotdot)
-      {
-        mResultStream.insert(dotend, ".. ");
->>>>>>> b909b4a4
       }
 
       XrdOucString statpath = path;
@@ -227,7 +208,6 @@
             mResultStream += cbuf;
           }
         }
-<<<<<<< HEAD
       } else {
         if (isdot) {
           mResultStream.insert(inodestr, dotstart + 2);
@@ -237,24 +217,6 @@
           mResultStream.insert(inodestr, dotend + 3);
           mResultStream.insert(" ", dotend + strlen(inodestr) + 3);
         } else {
-=======
-      }
-      else
-      {
-        if (isdot)
-        {
-          mResultStream.insert(dotstart + 2, inodestr);
-          mResultStream.insert(dotstart + 2 + strlen(inodestr), " ");
-          dotend = dotstart + 2 + strlen(inodestr) + 1;
-        }
-        else if(isdotdot)
-        {
-          mResultStream.insert(dotend + 3, inodestr);
-          mResultStream.insert(dotend + strlen(inodestr) + 3, " ");
-        }
-        else
-        {
->>>>>>> b909b4a4
           eos_debug("null inode and not . or ..");
         }
       }
