--- conflicted
+++ resolved
@@ -332,11 +332,7 @@
           {
             // use inode + checksum
             char setag[256];
-<<<<<<< HEAD
-        snprintf(setag,sizeof(setag)-1,"%llu:", (unsigned long long)fmd_cpy->getId());
-=======
 	    snprintf(setag,sizeof(setag)-1,"%llu:", (unsigned long long)eos::common::FileId::FidToInode(fmd->getId()));
->>>>>>> 41942ac8
             etag = setag;
             for (unsigned int i = 0; i < cxlen; i++)
             {
@@ -352,11 +348,7 @@
             eos::IFileMD::ctime_t mtime;
             fmd_cpy->getMTime(mtime);
             time_t filemtime = (time_t) mtime.tv_sec;
-<<<<<<< HEAD
-	    snprintf(setag, sizeof (setag) - 1, "\"%llx:%llu.%03lu\"", (unsigned long long) fmd_cpy->getId(), (unsigned long long) filemtime, (unsigned long) mtime.tv_nsec/1000000);
-=======
 	    snprintf(setag, sizeof (setag) - 1, "\"%llu:%llu\"", (unsigned long long) eos::common::FileId::FidToInode(fmd->getId()), (unsigned long long) filemtime);
->>>>>>> 41942ac8
             etag = setag;
           }
 
@@ -787,7 +779,6 @@
         char ctimestring[4096];
         char mtimestring[4096];
         char tmtimestring[4096];
-<<<<<<< HEAD
         eos::IContainerMD::ctime_t ctime;
         eos::IContainerMD::mtime_t mtime;
         eos::IContainerMD::tmtime_t tmtime;
@@ -802,31 +793,6 @@
                 static_cast<long long int>(mtime.tv_nsec),
                 static_cast<long long int>(tmtime.tv_sec),
                 static_cast<long long int>(tmtime.tv_sec));
-
-        if (!mtime.tv_sec)
-        {
-          mtime.tv_sec = ctime.tv_sec;
-          mtime.tv_nsec = ctime.tv_nsec;
-        }
-        
-        if (!tmtime.tv_sec)
-        {
-          tmtime.tv_sec = mtime.tv_sec;
-            tmtime.tv_nsec = mtime.tv_nsec;
-        }
-=======
-        eos::ContainerMD::mtime_t mtime;
-        eos::ContainerMD::ctime_t ctime;
-        eos::ContainerMD::tmtime_t tmtime;
-        fmd->getCTime(ctime);
-	fmd->getMTime(mtime);
-	fmd->getTMTime(tmtime);
-
-	fprintf(stderr,"%llu.%llu %llu.%llu %llu.%llu\n", (unsigned long long)ctime.tv_sec,
-                (unsigned long long)ctime.tv_nsec, (unsigned long long)mtime.tv_sec,
-                (unsigned long long)mtime.tv_nsec, (unsigned long long)tmtime.tv_sec,
-                (unsigned long long)tmtime.tv_sec);
->>>>>>> 41942ac8
 
         time_t filectime = (time_t) ctime.tv_sec;
         time_t filemtime = (time_t) mtime.tv_sec;
