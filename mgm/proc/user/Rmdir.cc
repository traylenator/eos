--- conflicted
+++ resolved
@@ -38,14 +38,8 @@
   PROC_BOUNCE_ILLEGAL_NAMES;
   PROC_BOUNCE_NOT_ALLOWED;
   spath = path;
-
   PROC_TOKEN_SCOPE;
 
-<<<<<<< HEAD
-  PROC_TOKEN_SCOPE;
-
-=======
->>>>>>> 3134c603
   if (!spath.length()) {
     stdErr = "error: you have to give a path name to call 'rmdir'";
     retc = EINVAL;
