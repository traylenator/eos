--- conflicted
+++ resolved
@@ -103,10 +103,6 @@
 
   return std::make_pair(it,0);
 }
-<<<<<<< HEAD
-
-=======
->>>>>>> 3134c603
 
 //------------------------------------------------------------------------------
 //! Class AclCmd - class handling acl command from a client
