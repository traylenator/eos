// ----------------------------------------------------------------------
// File: proc/admin/Transfer.cc
// Author: Andreas-Joachim Peters - CERN
// ----------------------------------------------------------------------

/************************************************************************
 * EOS - the CERN Disk Storage System                                   *
 * Copyright (C) 2011 CERN/Switzerland                                  *
 *                                                                      *
 * This program is free software: you can redistribute it and/or modify *
 * it under the terms of the GNU General Public License as published by *
 * the Free Software Foundation, either version 3 of the License, or    *
 * (at your option) any later version.                                  *
 *                                                                      *
 * This program is distributed in the hope that it will be useful,      *
 * but WITHOUT ANY WARRANTY; without even the implied warranty of       *
 * MERCHANTABILITY or FITNESS FOR A PARTICULAR PURPOSE.  See the        *
 * GNU General Public License for more details.                         *
 *                                                                      *
 * You should have received a copy of the AGNU General Public License    *
 * along with this program.  If not, see <http://www.gnu.org/licenses/>.*
 ************************************************************************/

/*----------------------------------------------------------------------------*/
#include "mgm/ProcInterface.hh"
#include "mgm/XrdMgmOfs.hh"
#include "mgm/txengine/TransferEngine.hh"
#include "mgm/Macros.hh"
/*----------------------------------------------------------------------------*/

#include <sys/fsuid.h>
/*----------------------------------------------------------------------------*/

EOSMGMNAMESPACE_BEGIN

int
ProcCommand::Transfer ()
{
 XrdOucString mSubCmd = pOpaque->Get("mgm.subcmd") ? pOpaque->Get("mgm.subcmd") : "";
 XrdOucString src = pOpaque->Get("mgm.txsrc") ? pOpaque->Get("mgm.txsrc") : "";
 XrdOucString dst = pOpaque->Get("mgm.txdst") ? pOpaque->Get("mgm.txdst") : "";
 src = XrdMqMessage::UnSeal(src);
 dst = XrdMqMessage::UnSeal(dst);
 XrdOucString rate = pOpaque->Get("mgm.txrate") ? pOpaque->Get("mgm.txrate") : "";
 XrdOucString streams = pOpaque->Get("mgm.txstreams") ? pOpaque->Get("mgm.txstreams") : "";
 XrdOucString group = pOpaque->Get("mgm.txgroup") ? pOpaque->Get("mgm.txgroup") : "";
 XrdOucString id = pOpaque->Get("mgm.txid") ? pOpaque->Get("mgm.txid") : "";
 XrdOucString option = pOpaque->Get("mgm.txoption") ? pOpaque->Get("mgm.txoption") : "";
<<<<<<< HEAD

=======
 XrdOucString noauth = pOpaque->Get("mgm.txnoauth") ? pOpaque->Get("mgm.txnoauth") : "";
>>>>>>> 4039939c
 if ((mSubCmd != "submit") && (mSubCmd != "ls") && (mSubCmd != "cancel") && (mSubCmd != "enable") && (mSubCmd != "disable") && (mSubCmd != "reset") && (mSubCmd != "clear") && (mSubCmd != "resubmit") && (mSubCmd != "kill") && (mSubCmd != "log") && (mSubCmd != "purge"))
 {
   retc = EINVAL;
   stdErr = "error: there is no such sub-command defined for <transfer>";
   return SFS_OK;
 }

 if ((mSubCmd == "submit"))
 {
   // check if we have krb5 credentials for that user
   struct stat krbbuf;
   struct stat gsibuf;
   bool usegsi = false;
   bool usekrb = false;
   XrdOucString krbcred = "/var/eos/auth/krb5#";
   krbcred += (int) pVid->uid;
   XrdOucString gsicred = "/var/eos/auth/gsi#";
   gsicred += (int) pVid->gid;
   std::string credential;
   XrdOucString Credential;
   XrdOucString CredentialB64;

   // -------------------------------------------
   // check that the path names are valid
   XrdOucString scheck = src.c_str();
   scheck.erase(scheck.find("?"));
   XrdOucString dcheck = dst.c_str();
   dcheck.erase(dcheck.find("?"));
   const char* inpath = 0;
   {
     inpath = scheck.c_str();
     NAMESPACEMAP;
     info = 0;
     if (info)info = 0; // for compiler happyness
     if (!path)
     {
       // illegal source path
       retc = EILSEQ;
       stdErr += "error: illegal characters in path name\n";
       return SFS_OK;
     }
   }

   {
     inpath = dcheck.c_str();
     NAMESPACEMAP;
     info = 0;
     if (info)info = 0; // for compiler happyness
     if (!path)
     {
       // illegal destination path
       retc = EILSEQ;
       stdErr += "error: illegal characters in path name\n";
       return SFS_OK;

     }
   }

   // -------------------------------------------
   // modify the the URLs for /eos/ paths
   if (src.beginswith("/eos/"))
   {
     src.insert("root:///", 0);
     src.insert(gOFS->MgmOfsAlias, 7);
   }
   if (dst.beginswith("/eos/"))
   {
     dst.insert("root:///", 0);
     dst.insert(gOFS->MgmOfsAlias, 7);
   }

   // -------------------------------------------
   // check s3 pOpaque information
   if (src.beginswith("as3://"))
   {
     if ((src.find("s3.key=") == STR_NPOS))
     {
       retc = EINVAL;
       stdErr += "error: you have to add the s3.key to the URL as ?s3.key=<>\n";
       mDoSort = false;
       return SFS_OK;
     }
     if ((src.find("s3.key=") == STR_NPOS))
     {
       retc = EINVAL;
       stdErr += "error: you have to add the s3.secretkey to the URL as ?s3.secretkey=<>\n";
       mDoSort = false;
       return SFS_OK;
     }
   }

   if (dst.beginswith("as3://"))
   {
     if ((dst.find("s3.key=") == STR_NPOS))
     {
       retc = EINVAL;
       stdErr += "error: you have to add the s3.key to the URL as ?s3.key=<>\n";
       mDoSort = false;
       return SFS_OK;
     }
     if ((dst.find("s3.key=") == STR_NPOS))
     {
       retc = EINVAL;
       stdErr += "error: you have to add the s3.key to the URL as ?s3.key=<>\n";
       mDoSort = false;
       return SFS_OK;
     }
   }

   // -------------------------------------------
   // add eos pOpaque mapping/application tags
   if ((src.find("//eos/")) != STR_NPOS)
   {
     if ((src.find("?")) == STR_NPOS)
     {
       src += "?";
     }
     src += "&eos.ruid=";
     src += (int) pVid->uid;
     src += "&eos.rgid=";
     src += (int) pVid->gid;
     src += "&eos.app=gw";
     if (group.length())
     {
       src += ".";
       src += group;
     }
   }

   if ((dst.find("//eos/")) != STR_NPOS)
   {
     if ((dst.find("?")) == STR_NPOS)
     {
       dst += "?";
     }
     dst += "&eos.ruid=";
     dst += (int) pVid->uid;
     dst += "&eos.rgid=";
     dst += (int) pVid->gid;
     dst += "&eos.app=gw";
     if (group.length())
     {
       dst += ".";
       dst += group;
     }
   }

   {
     if (!::stat(krbcred.c_str(), &krbbuf))
     {
       usekrb = true;
     }
     if (!::stat(gsicred.c_str(), &gsibuf))
     {
       usegsi = true;
     }
   }

   fprintf(stderr,"usekrb %d usegsi %d\n", usekrb, usegsi);
   if (usegsi)
   {
     // put the current running user as the owner before loading
     // load the gsi credential
     {
       setfsuid((uid_t)pVid->uid);
       setfsgid((gid_t)pVid->gid);
       eos::common::StringConversion::LoadFileIntoString(gsicred.c_str(), credential);
       setfsuid(2);
       setfsgid(2);
     }
     Credential = credential.c_str();
     if (eos::common::SymKey::Base64Encode((char*) Credential.c_str(), Credential.length() + 1, CredentialB64))
     {
       Credential = CredentialB64;
     }
   }
   else
   {
     if (usekrb)
     {
       // put the current running user as the owner before loading
       char* krb5buf = (char*) malloc(krbbuf.st_size);
       if (krb5buf)
       {
         int fd = ::open(krbcred.c_str(), 0);
         if (fd >= 0)
         {
           if ((::read(fd, krb5buf, krbbuf.st_size)) == krbbuf.st_size)
           {
             if (eos::common::SymKey::Base64Encode((char*) krb5buf, krbbuf.st_size, CredentialB64))
             {
               Credential = CredentialB64;
             }
           }
           ::close(fd);
         }
         else
         {
           fprintf(stderr, "################# failed to open %s\n", krbcred.c_str());
         }
         free(krb5buf);
       }
     }
     else
     {
       credential = "";
       Credential = credential.c_str();
     }
   }

   if (usegsi)
   {
     Credential.insert("gsi:", 0);
   }
   else
   {
     if (usekrb)
     {
       Credential.insert("krb5:", 0);
     }
   }

   if ((!src.beginswith("as3:")) &&
       (!src.beginswith("root:")) &&
       (!src.beginswith("gsiftp:")) &&
       (!src.beginswith("http:")) &&
       (!src.beginswith("https:")))
   {
     retc = EINVAL;
     stdErr += "error: we support only s3,root,gsiftp,http & https as a source transfer protocol\n";
     mDoSort = false;
     return SFS_OK;
   }

   if ((!dst.beginswith("as3:")) &&
       (!dst.beginswith("root:")) &&
       (!dst.beginswith("gsiftp:")) &&
       (!dst.beginswith("http:")) &&
       (!dst.beginswith("https:")))
   {
     retc = EINVAL;
     stdErr += "error: we support only s3,root,gsiftp,http & https as a destination transfer protocol\n";
     mDoSort = false;
     return SFS_OK;
   }

   if (((src.beginswith("gsiftp:")) ||
        (dst.beginswith("gsiftp:")) ||
        (src.beginswith("https:")) ||
        (dst.beginswith("https:"))) &&
       !usegsi)
   {
     retc = EINVAL;
     stdErr += "error: you need to use a delegated X509 proxy to do a transfer with gsiftp or https\n";
     mDoSort = false;
     return SFS_OK;
   }
   fprintf(stderr,"submitting src=%s\n", src.c_str());
   retc = gTransferEngine.Submit(src, dst, rate, streams, group, stdOut, stdErr, *pVid, 86400, Credential, (option.find("s") != STR_NPOS) ? true : false, (noauth=="1"));
 }

 if ((mSubCmd == "enable"))
 {
   if (pVid->uid == 0)
   {
     retc = gTransferEngine.Run();
     if (retc)
     {
       stdErr += "error: transfer engine was already running\n";
     }
     else
     {
       stdOut += "success: enabled transfer engine\n";
     }
   }
   else
   {
     retc = EPERM;
     stdErr = "error: you don't have the required priviledges to execute 'transfer enable'!";
   }
 }

 if ((mSubCmd == "disable"))
 {
   if (pVid->uid == 0)
   {
     retc = gTransferEngine.Stop();
     if (retc)
     {
       stdErr += "error: transfer engine was not running\n";
     }
     else
     {
       stdOut += "success: disabled transfer engine\n";
     }
   }
   else
   {
     retc = EPERM;
     stdErr = "error: you don't have the required priviledges to execute 'transfer disable'!";
   }
 }

 if ((mSubCmd == "reset"))
 {
   retc = gTransferEngine.Reset(option, id, group, stdOut, stdErr, *pVid);
 }

 if ((mSubCmd == "ls"))
 {
   retc = gTransferEngine.Ls(id, option, group, stdOut, stdErr, *pVid);
 }

 if ((mSubCmd == "clear"))
 {
   retc = gTransferEngine.Clear(stdOut, stdErr, *pVid);
 }

 if ((mSubCmd == "cancel"))
 {
   retc = gTransferEngine.Cancel(id, group, stdOut, stdErr, *pVid);
 }

 if ((mSubCmd == "resubmit"))
 {
   retc = gTransferEngine.Resubmit(id, group, stdOut, stdErr, *pVid);
 }

 if ((mSubCmd == "kill"))
 {
   retc = gTransferEngine.Kill(id, group, stdOut, stdErr, *pVid);
 }

 if ((mSubCmd == "log"))
 {
   retc = gTransferEngine.Log(id, group, stdOut, stdErr, *pVid);
 }

 if ((mSubCmd == "purge"))
 {
   retc = gTransferEngine.Purge(option, id, group, stdOut, stdErr, *pVid);
 }
 return SFS_OK;
}

EOSMGMNAMESPACE_END<|MERGE_RESOLUTION|>--- conflicted
+++ resolved
@@ -46,11 +46,7 @@
  XrdOucString group = pOpaque->Get("mgm.txgroup") ? pOpaque->Get("mgm.txgroup") : "";
  XrdOucString id = pOpaque->Get("mgm.txid") ? pOpaque->Get("mgm.txid") : "";
  XrdOucString option = pOpaque->Get("mgm.txoption") ? pOpaque->Get("mgm.txoption") : "";
-<<<<<<< HEAD
-
-=======
  XrdOucString noauth = pOpaque->Get("mgm.txnoauth") ? pOpaque->Get("mgm.txnoauth") : "";
->>>>>>> 4039939c
  if ((mSubCmd != "submit") && (mSubCmd != "ls") && (mSubCmd != "cancel") && (mSubCmd != "enable") && (mSubCmd != "disable") && (mSubCmd != "reset") && (mSubCmd != "clear") && (mSubCmd != "resubmit") && (mSubCmd != "kill") && (mSubCmd != "log") && (mSubCmd != "purge"))
  {
    retc = EINVAL;
