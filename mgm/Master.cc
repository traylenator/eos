--- conflicted
+++ resolved
@@ -752,27 +752,19 @@
       {
 	// Clean-up any old .oc file
 	rc = unlink(ocfile.c_str());
-<<<<<<< HEAD
-
-	if (!WEXITSTATUS(rc))
-=======
 	if (!rc)
 	{
->>>>>>> efbcc472
 	  MasterLog(eos_info("oc=%s msg=\"old online compacting file(file) unlinked\""));
+	}
       }
 
       if (CompactDirectories)
       {
 	rc = unlink(ocdir.c_str());
-<<<<<<< HEAD
-
-	if (!WEXITSTATUS(rc))
-=======
 	if (!rc)
 	{
->>>>>>> efbcc472
 	  MasterLog(eos_info("oc=%s msg=\"old online compacting file(dir) unlinked\""));
+	}
       }
 
       bool compacted = false;
