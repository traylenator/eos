// ----------------------------------------------------------------------
// File: Master.cc
// Author: Andreas-Joachim Peters - CERN
// ----------------------------------------------------------------------

/************************************************************************
 * EOS - the CERN Disk Storage System                                   *
 * Copyright (C) 2011 CERN/Switzerland                                  *
 *                                                                      *
 * This program is free software: you can redistribute it and/or modify *
 * it under the terms of the GNU General Public License as published by *
 * the Free Software Foundation, either version 3 of the License, or    *
 * (at your option) any later version.                                  *
 *                                                                      *
 * This program is distributed in the hope that it will be useful,      *
 * but WITHOUT ANY WARRANTY; without even the implied warranty of       *
 * MERCHANTABILITY or FITNESS FOR A PARTICULAR PURPOSE.  See the        *
 * GNU General Public License for more details.                         *
 *                                                                      *
 * You should have received a copy of the GNU General Public License    *
 * along with this program.  If not, see <http://www.gnu.org/licenses/>.*
 ************************************************************************/

/*----------------------------------------------------------------------------*/
#include "mgm/Master.hh"
#include "mgm/FsView.hh"
#include "mgm/Access.hh"
#include "mgm/Quota.hh"
#include "mgm/XrdMgmOfs.hh"
#include "common/Statfs.hh"
<<<<<<< HEAD
#include "common/plugin_manager/PluginManager.hh"

=======
#include "common/ShellCmd.hh"
>>>>>>> e4fb0d6d
/*----------------------------------------------------------------------------*/
#include "XrdNet/XrdNet.hh"
#include "XrdNet/XrdNetPeer.hh"
#include "XrdCl/XrdClFile.hh"
#include "XrdCl/XrdClFileSystem.hh"
#include "mq/XrdMqClient.hh"
/*----------------------------------------------------------------------------*/
#include "namespace/interface/IChLogFileMDSvc.hh"
#include "namespace/interface/IChLogContainerMDSvc.hh"
/*----------------------------------------------------------------------------*/

// -----------------------------------------------------------------------------
// Note: the defines after have to be in agreements with the defins in XrdMqOfs.cc
//       but we don't want to create a link in the code between the two
// -----------------------------------------------------------------------------
// existance indicates that this node is to be treated as a slave
#define EOSMGMMASTER_SUBSYS_RW_LOCKFILE "/var/eos/eos.mgm.rw"
// existance indicates that the local MQ should redirect to the remote MQ
#define EOSMQMASTER_SUBSYS_REMOTE_LOCKFILE "/var/eos/eos.mq.remote.up"

EOSMGMNAMESPACE_BEGIN

//------------------------------------------------------------------------------
// Constructor
//------------------------------------------------------------------------------
Master::Master()
{
  fActivated = false;
  fRemoteMasterOk = true;
  fRemoteMqOk = true;
  fRemoteMasterRW = false;
  fThread = 0;
  fRunningState = Run::State::kIsNothing;
  fCompactingState = Compact::State::kIsNotCompacting;
  fCompactingThread = 0;
  fCompactingStart = 0;
  fCompactingInterval = 0;
  fCompactingRatio = 0;
  fCompactFiles = false;
  fCompactDirectories = false;
  fDevNull = 0;
  fDevNullLogger = 0;
  fDevNullErr = 0;
  fCheckRemote = true;
  fFileNamespaceInode = fDirNamespaceInode = 0;
  f2MasterTransitionTime = time(NULL) - 3600; // start without service delays
}

//------------------------------------------------------------------------------
// Initialize
//------------------------------------------------------------------------------
bool
Master::Init()
{
  // Define our role master/slave
  struct stat buf;
  fThisHost = gOFS->HostName;
  fNsLock.Init(&(gOFS->eosViewRWMutex)); // fill the namespace mutex

  if ((!getenv("EOS_MGM_MASTER1")) ||
      (!getenv("EOS_MGM_MASTER2")))
  {
    eos_crit("EOS_MGM_MASTER1 and EOS_MGM_MASTER2 variables are undefined");
    return false;
  }

  if (fThisHost == getenv("EOS_MGM_MASTER1"))
    fRemoteHost = getenv("EOS_MGM_MASTER2");
  else
    fRemoteHost = getenv("EOS_MGM_MASTER1");

  // Start the online compacting background thread
  XrdSysThread::Run(&fCompactingThread, Master::StaticOnlineCompacting,
		    static_cast<void*>(this), XRDSYSTHREAD_HOLD,
		    "Master OnlineCompacting Thread");

  if (fThisHost == fRemoteHost)
  {
    // No master slave configuration ... also fine
    fMasterHost = fThisHost;
    return true;
  }

  // Open a /dev/null logger/error object
  fDevNull = open("/dev/null", 0);
  fDevNullLogger = new XrdSysLogger(fDevNull);
  fDevNullErr = new XrdSysError(fDevNullLogger);
  XrdOucString lMaster1MQ;
  XrdOucString lMaster2MQ;

  // Define the MQ hosts
  if (getenv("EOS_MQ_MASTER1"))
  {
    lMaster1MQ = getenv("EOS_MQ_MASTER1");
  }
  else
  {
    lMaster1MQ = getenv("EOS_MGM_MASTER1");
    int dpos = lMaster1MQ.find(":");

    if (dpos != STR_NPOS)
      lMaster1MQ.erase(dpos);

    lMaster1MQ += ":1097";
  }

  if (getenv("EOS_MQ_MASTER2"))
  {
    lMaster2MQ = getenv("EOS_MQ_MASTER2");
  }
  else
  {
    lMaster2MQ = getenv("EOS_MGM_MASTER2");
    int dpos = lMaster2MQ.find(":");

    if (dpos != STR_NPOS)
      lMaster2MQ.erase(dpos);

    lMaster2MQ += ":1097";
  }

  // Define which MQ is remote
  if (lMaster1MQ.find(fThisHost) != STR_NPOS)
    fRemoteMq = lMaster2MQ;
  else
    fRemoteMq = lMaster1MQ;

  if (!::stat(EOSMGMMASTER_SUBSYS_RW_LOCKFILE, &buf))
    fMasterHost = fThisHost;
  else
    fMasterHost = fRemoteHost;

  if (fThisHost != fRemoteHost)
    fCheckRemote = true;
  else
    fCheckRemote = false;

<<<<<<< HEAD
  // Start the heartbeat thread anyway
  XrdSysThread::Run(&fThread, Master::StaticSupervisor, static_cast<void*>(this),
		    XRDSYSTHREAD_HOLD, "Master Supervisor Thread");
  // Get sync up if it is not up
  int rc = system("service eos status sync || service eos start sync");

  if (WEXITSTATUS(rc))
=======
  // get sync up if it is not up
  eos::common::ShellCmd scmd1("service eos status sync || service eos start sync");
  eos::common::cmd_status rc = scmd1.wait(30);
  if (rc.exit_code)
>>>>>>> e4fb0d6d
  {
    eos_crit("failed to start sync service");
    return false;
  }

<<<<<<< HEAD
  // Get eossync up if it is not up
  rc = system("service eossync status || service eossync start ");

  if (WEXITSTATUS(rc))
=======
  // get eossync up if it is not up
  eos::common::ShellCmd scmd2("service eossync status || service eossync start ");
  rc = scmd2.wait(30);
  if (rc.exit_code)
>>>>>>> e4fb0d6d
  {
    eos_crit("failed to start eossync service");
    return false;
  }

  return true;
}

//------------------------------------------------------------------------------
// Chekc if host is reachable
//------------------------------------------------------------------------------
bool
Master::HostCheck(const char* hostname, int port, int timeout)
{
  XrdOucString lHostName = hostname;
  int dpos;

  if ((dpos = lHostName.find(":")) != STR_NPOS)
    lHostName.erase(dpos);

  XrdNetPeer peer;
  XrdNet net(fDevNullErr);

  if (net.Connect(peer, lHostName.c_str(), port, 0, timeout))
  {
    // Send a handshake to avoid handshake error messages on server side
    unsigned int vshake[5];
    vshake[0] = vshake[1] = vshake[2] = 0;
    vshake[3] = htonl(4);
    vshake[4] = htonl(2012);
    ssize_t nwrite = write(peer.fd, &vshake[0], 20);
    close(peer.fd);

    if (nwrite != 20)
      return false;

    return true;
  }

  return false;
}

//------------------------------------------------------------------------------
// Enable the heartbeat thread to do remote checks
//------------------------------------------------------------------------------
bool
Master::EnableRemoteCheck()
{
  if (!fCheckRemote)
  {
    MasterLog(eos_info("remotecheck=enabled"));
    fCheckRemote = true;
    return true;
  }

  return false;
}

//------------------------------------------------------------------------------
// Stop's the heartbeat thread from doing remote checks
//------------------------------------------------------------------------------
bool
Master::DisableRemoteCheck()
{
  if (fCheckRemote)
  {
    MasterLog(eos_info("remotecheck=disabled"));
    fCheckRemote = false;
    return true;
  }

  return false;
}

//------------------------------------------------------------------------------
// Static thread startup function calling Supervisor
//------------------------------------------------------------------------------
void*
Master::StaticSupervisor(void* arg)
{
  return reinterpret_cast<Master*>(arg)->Supervisor();
}

//------------------------------------------------------------------------------
// This thread runs in an internal loop with 1Hz and checks
// a) if enabled a potential remote master/slave for failover
// b) the fill state of the local disk to avoid running out of disk space
// It then configures redirection/stalling etc. corresponding to the present
// situation
//------------------------------------------------------------------------------
void*
Master::Supervisor()
{
  std::string remoteMgmUrlString = "root://";
  remoteMgmUrlString += fRemoteHost.c_str();
  std::string remoteMqUrlString = "root://";
  remoteMqUrlString += fRemoteMq.c_str();
  bool lDiskFull = false;
  bool pDiskFull = false;
  std::string pStallSetting = "";
  int dpos = remoteMqUrlString.find(":", 7);

  if (dpos != STR_NPOS)
  {
    remoteMqUrlString.erase(dpos + 1);
    remoteMqUrlString += "1097";
  }

  XrdCl::URL remoteMgmUrl(remoteMgmUrlString.c_str());
  XrdCl::URL remoteMqUrl(remoteMqUrlString.c_str());

  if (!remoteMgmUrl.IsValid())
  {
    MasterLog(eos_static_crit("remote manager URL <%s> is not valid",
			      remoteMgmUrlString.c_str()));
    fRemoteMasterOk = false;
  }

  if (!remoteMqUrl.IsValid())
  {
    MasterLog(eos_static_crit("remote mq URL <%s> is not valid",
			      remoteMqUrlString.c_str()));
    fRemoteMqOk = false;
  }

  XrdCl::FileSystem FsMgm(remoteMgmUrl);
  XrdCl::FileSystem FsMq(remoteMqUrl);

  while (1)
  {
    XrdSysThread::SetCancelOff();

    // Check the remote machine for its status
    if (fCheckRemote)
    {
      // Ping the two guys with short timeouts e.g. MGM & MQ
      XrdCl::XRootDStatus mgmStatus = FsMgm.Ping(1);
      XrdCl::XRootDStatus mqStatus = FsMq.Ping(1);
      bool remoteMgmUp = mgmStatus.IsOK();
      bool remoteMqUp = mqStatus.IsOK();

      if (remoteMqUp)
      {
	XrdCl::StatInfo* sinfo = 0;

	if (FsMq.Stat("/eos/", sinfo, 5).IsOK())
	{
	  fRemoteMqOk = true;
	  CreateStatusFile(EOSMQMASTER_SUBSYS_REMOTE_LOCKFILE);
	}
	else
	{
	  fRemoteMqOk = false;
	  RemoveStatusFile(EOSMQMASTER_SUBSYS_REMOTE_LOCKFILE);
	}

	if (sinfo)
	{
	  delete sinfo;
	  sinfo = 0;
	}
      }
      else
      {
	fRemoteMqOk = false;
	RemoveStatusFile(EOSMQMASTER_SUBSYS_REMOTE_LOCKFILE);
      }

      if (remoteMgmUp)
      {
	XrdCl::StatInfo* sinfo = 0;

	if (FsMgm.Stat("/", sinfo, 5).IsOK())
	{
	  if (gOFS->MgmProcMasterPath.c_str())
	  {
	    XrdCl::StatInfo* smasterinfo = 0;

	    // check if this machine is running in master mode
	    if (FsMgm.Stat(gOFS->MgmProcMasterPath.c_str(), smasterinfo, 5).IsOK())
	      fRemoteMasterRW = true;
	    else
	      fRemoteMasterRW = false;

	    if (smasterinfo)
	    {
	      delete smasterinfo;
	      smasterinfo = 0;
	    }
	  }

	  fRemoteMasterOk = true;
	}
	else
	{
	  fRemoteMasterOk = false;
	  fRemoteMasterRW = false;
	}

	if (sinfo)
	{
	  delete sinfo;
	  sinfo = 0;
	}
      }
      else
      {
	fRemoteMasterOk = false;
	fRemoteMasterRW = false;
      }

      if (!lDiskFull)
      {
	MasterLog(eos_static_debug("ismaster=%d remote-ok=%d remote-wr=%d "
				   "thishost=%s remotehost=%s masterhost=%s ",
				   IsMaster(), fRemoteMasterOk, fRemoteMasterRW,
				   fThisHost.c_str(), fRemoteHost.c_str(),
				   fMasterHost.c_str()));
	eos::common::RWMutexWriteLock lock(Access::gAccessMutex);

	if (!IsMaster())
	{
	  if (fRemoteMasterOk && fRemoteMasterRW)
	  {
	    // Set the redirect for writes to the remote master
	    Access::gRedirectionRules[std::string("w:*")] = fRemoteHost.c_str();
	    // Set the redirect for ENOENT to the remote master
	    Access::gRedirectionRules[std::string("ENOENT:*")] = fRemoteHost.c_str();
	    // Remove the stall
	    Access::gStallRules.erase(std::string("w:*"));
	    Access::gStallWrite = false;
	  }
	  else
	  {
	    // Remove the redirect for writes and put a stall for writes
	    Access::gRedirectionRules.erase(std::string("w:*"));
	    Access::gStallRules[std::string("w:*")] = "60";
	    Access::gStallWrite = true;
	    Access::gRedirectionRules.erase(std::string("ENOENT:*"));
	  }
	}
	else
	{
	  // Check if we have two master-rw
	  if (fRemoteMasterOk && fRemoteMasterRW && (fThisHost != fRemoteHost))
	  {
	    MasterLog(eos_crit("msg=\"dual RW master setup detected\""));
	    Access::gStallRules[std::string("w:*")] = "60";
	    Access::gStallWrite = true;
	  }
	  else
	  {
	    // Cemove any redirect or stall in this case
	    if (Access::gRedirectionRules.count(std::string("w:*")))
	      Access::gRedirectionRules.erase(std::string("w:*"));

	    if (Access::gStallRules.count(std::string("w:*")))
	    {
	      Access::gStallRules.erase(std::string("w:*"));
	      Access::gStallWrite = false;
	    }

	    if (Access::gRedirectionRules.count(std::string("ENOENT:*")))
	      Access::gRedirectionRules.erase(std::string("ENOENT:*"));
	  }
	}
      }
    }

    // Check if the local filesystem has enough space on the namespace partition
    eos::common::Statfs* statfs = eos::common::Statfs::DoStatfs(
				    gOFS->MgmMetaLogDir.c_str());
    XrdOucString sizestring;

    if (!statfs)
    {
      MasterLog(eos_err("path=%s statfs=failed", gOFS->MgmMetaLogDir.c_str()));
      // uups ... statfs failed
      lDiskFull = true;
    }
    else
    {
      // we stop if we get to < 100 MB free
      if ((statfs->GetStatfs()->f_bfree * statfs->GetStatfs()->f_bsize) <
	  (100 * 1024 * 1024))
      {
	lDiskFull = true;
      }
      else
      {
	lDiskFull = false;
      }

      eos::common::StringConversion::GetReadableSizeString(
	sizestring, (statfs->GetStatfs()->f_bfree * statfs->GetStatfs()->f_bsize), "B");
    }

    if (lDiskFull != pDiskFull)
    {
      // This is a state change and we have to configure the redirection settings
      if (lDiskFull)
      {
	// The disk is full, we stall every write
	eos::common::RWMutexWriteLock lock(Access::gAccessMutex);
	pStallSetting = Access::gStallRules[std::string("w:*")];
	Access::gStallRules[std::string("w:*")] = "60";
	Access::gStallWrite = true;
	MasterLog(eos_warning("status=\"disk space warning - stalling\" "
			      "path=%s freebytes=%s", gOFS->MgmMetaLogDir.c_str(),
			      sizestring.c_str()));
      }
      else
      {
	MasterLog(eos_notice("status=\"disk space ok - removed stall\" "
			     "path=%s freebyte=%s", gOFS->MgmMetaLogDir.c_str(),
			     sizestring.c_str()));

	if (pStallSetting.length())
	{
	  // Put back the original stall setting
	  Access::gStallRules[std::string("w:*")] = pStallSetting;

	  if (Access::gStallRules[std::string("w:*")].length())
	    Access::gStallWrite = true;
	  else
	    Access::gStallWrite = false;
	}
	else
	{
	  // Remote the stall setting
	  Access::gStallRules.erase(std::string("w:*"));
	  Access::gStallWrite = false;
	}

	pStallSetting = "";
      }

      pDiskFull = lDiskFull;
    }

    XrdSysThread::SetCancelOn();
    XrdSysTimer sleeper;
    sleeper.Wait(1000);
  }

  return 0;
}

//------------------------------------------------------------------------------
// Static thread startup function calling Compacting
//------------------------------------------------------------------------------
void*
Master::StaticOnlineCompacting(void* arg)
{
  return reinterpret_cast<Master*>(arg)->Compacting();
}

//------------------------------------------------------------------------------
// Check if compacting is on-going
//------------------------------------------------------------------------------
bool
Master::IsCompacting()
{
  XrdSysMutexHelper cLock(fCompactingMutex);
  return (fCompactingState == Compact::State::kIsCompacting);
}

//------------------------------------------------------------------------------
// Check if compacting is blocked
//------------------------------------------------------------------------------
bool
Master::IsCompactingBlocked()
{
  XrdSysMutexHelper cLock(fCompactingMutex);
  return (fCompactingState == Compact::State::kIsCompactingBlocked);
}

//------------------------------------------------------------------------------
// Block compacting
//------------------------------------------------------------------------------
void
Master::BlockCompacting()
{
  XrdSysMutexHelper cLock(fCompactingMutex);
  fCompactingState = Compact::State::kIsCompactingBlocked;
  eos_static_info("msg=\"block compacting\"");
}

//------------------------------------------------------------------------------
// Unblock compacting
//------------------------------------------------------------------------------
void
Master::UnBlockCompacting()
{
  WaitCompactingFinished();
  XrdSysMutexHelper cLock(fCompactingMutex);
  fCompactingState = Compact::State::kIsNotCompacting;
  eos_static_info("msg=\"unblock compacting\"");
}

//------------------------------------------------------------------------------
// Wait for compacting to finish
//------------------------------------------------------------------------------
void
Master::WaitCompactingFinished()
{
  eos_static_info("msg=\"wait for compacting to finish\"");

  do
  {
    bool isCompacting = false;
    {
      XrdSysMutexHelper cLock(fCompactingMutex);
      isCompacting = (fCompactingState == Compact::State::kIsCompacting);
    }

    if (isCompacting)
    {
      XrdSysTimer sleeper;
      sleeper.Wait(1000);
    }
    else
    {
      // Block any further compacting
      BlockCompacting();
      break;
    }
  }
  while (1);

  eos_static_info("msg=\"waited for compacting to finish OK\"");
}

//------------------------------------------------------------------------------
// Schedule online compacting
//------------------------------------------------------------------------------
bool
Master::ScheduleOnlineCompacting(time_t starttime, time_t repetitioninterval)
{
  MasterLog(eos_static_info("msg=\"scheduling online compacting\" starttime=%u "
			    "interval=%u", starttime, repetitioninterval));
  fCompactingStart = starttime;
  fCompactingInterval = repetitioninterval;
  return true;
}

//------------------------------------------------------------------------------
// Do compacting
//------------------------------------------------------------------------------
void*
Master::Compacting()
{
  eos::IChLogFileMDSvc* eos_chlog_filesvc =
      dynamic_cast<eos::IChLogFileMDSvc*>(gOFS->eosFileService);
  eos::IChLogContainerMDSvc* eos_chlog_dirsvc =
      dynamic_cast<eos::IChLogContainerMDSvc*>(gOFS->eosDirectoryService);

  if (!eos_chlog_filesvc || !eos_chlog_dirsvc)
  {
    eos_notice("msg=\"namespace does not support compacting - disable it\"");
    return 0;
  }

  do
  {
    XrdSysThread::SetCancelOff();
    time_t now = time(NULL);
    bool runcompacting = false;
    bool reschedule = false;
    {
      XrdSysMutexHelper cLock(fCompactingMutex);
      runcompacting = ((fCompactingStart) && (now >= fCompactingStart) && IsMaster());
    }
    bool isBlocked = false;

    do
    {
      // Check if we are blocked
      {
	XrdSysMutexHelper cLock(fCompactingMutex);
	isBlocked = (fCompactingState == Compact::State::kIsCompactingBlocked);
      }

      // If we are blocked we wait until we are unblocked
      if (isBlocked)
      {
	XrdSysTimer sleeper;
	sleeper.Wait(1000);
      }
      else
      {
	// Set to compacting
	if (runcompacting)
	  fCompactingState = Compact::State::kIsCompacting;

	break;
      }
    }
    while (isBlocked);

    bool go = false;

    do
    {
      // Wait that the namespace is booted
      {
	XrdSysMutexHelper lock(gOFS->InitializationMutex);

	if (gOFS->Initialized == gOFS->kBooted)
	  go = true;
      }

      if (!go)
      {
	XrdSysTimer sleeper;
	sleeper.Wait(1000);
      }
    }
    while (!go);

    if (runcompacting)
    {
      // Run the online compacting procedure
      eos_alert("msg=\"online-compacting running\"");

      {
	XrdSysMutexHelper lock(gOFS->InitializationMutex);
	gOFS->Initialized = XrdMgmOfs::kCompacting;
      }

      eos_notice("msg=\"starting online compaction\"");
      time_t now = time(NULL);
      // File compacting
      std::string ocfile = gOFS->MgmNsFileChangeLogFile.c_str();
      ocfile += ".oc";
      char archiveFileLogName[4096];
      snprintf(archiveFileLogName, sizeof(archiveFileLogName) - 1, "%s.%lu",
	       gOFS->MgmNsFileChangeLogFile.c_str(), now);
      std::string archivefile = archiveFileLogName;

      if (fCompactFiles)
	MasterLog(eos_info("archive(file)=%s oc=%s", archivefile.c_str(),
			   ocfile.c_str()));

      // Directory compacting
      std::string ocdir = gOFS->MgmNsDirChangeLogFile.c_str();
      ocdir += ".oc";
      char archiveDirLogName[4096];
      snprintf(archiveDirLogName, sizeof(archiveDirLogName) - 1, "%s.%lu",
	       gOFS->MgmNsDirChangeLogFile.c_str(), now);
      std::string archivedirfile = archiveDirLogName;

      if (fCompactDirectories)
	MasterLog(eos_info("archive(dir)=%s oc=%s", archivedirfile.c_str(),
			   ocdir.c_str()));

      int rc = 0;
      bool CompactFiles = fCompactFiles;
      bool CompactDirectories = fCompactDirectories;

      if (CompactFiles)
      {
	// Clean-up any old .oc file
	rc = unlink(ocfile.c_str());

	if (!WEXITSTATUS(rc))
	  MasterLog(eos_info("oc=%s msg=\"old online compacting file(file) unlinked\""));
      }

      if (CompactDirectories)
      {
	rc = unlink(ocdir.c_str());

	if (!WEXITSTATUS(rc))
	  MasterLog(eos_info("oc=%s msg=\"old online compacting file(dir) unlinked\""));
      }

      bool compacted = false;

      try
      {
	void* compData = 0;
	void* compDirData = 0;
	{
	  MasterLog(eos_info("msg=\"compact prepare\""));
	  // Require NS read lock
	  eos::common::RWMutexReadLock lock(gOFS->eosViewRWMutex);

	  if (CompactFiles)
	      compData = eos_chlog_filesvc->compactPrepare(ocfile);

	  if (CompactDirectories)
	      compDirData = eos_chlog_dirsvc->compactPrepare(ocdir);
	}
	{
	  MasterLog(eos_info("msg=\"compacting\""));

	  // Does not require namespace lock
	  if (CompactFiles)
	      eos_chlog_filesvc->compact(compData);

	  if (CompactDirectories)
	      eos_chlog_dirsvc->compact(compDirData);
	}
	{
	  // Requires namespace write lock
	  MasterLog(eos_info("msg=\"compact commit\""));
	  eos::common::RWMutexWriteLock lock(gOFS->eosViewRWMutex);
	  if (CompactFiles)
	      eos_chlog_filesvc->compactCommit(compData);

	  if (CompactDirectories)
	      eos_chlog_dirsvc->compactCommit(compDirData);
	}
	{
	  XrdSysMutexHelper cLock(fCompactingMutex);
	  reschedule = (fCompactingInterval != 0);
	}

	if (reschedule)
	{
	  eos_notice("msg=\"rescheduling online compactificiation\" interval=%u",
		     (unsigned int) fCompactingInterval);
	  XrdSysMutexHelper cLock(fCompactingMutex);
	  fCompactingStart = time(NULL) + fCompactingInterval;
	}
	else
	{
	  fCompactingStart = 0;
	}

	// If we have a remote master we have to signal it to bounce to us
	if (fRemoteMasterOk && (fThisHost != fRemoteHost))
	  SignalRemoteBounceToMaster();

	if (CompactFiles)
	{
	  // File compaction archiving
	  if (::rename(gOFS->MgmNsFileChangeLogFile.c_str(), archivefile.c_str()))
	  {
	    MasterLog(eos_crit("failed to rename %s=>%s errno=%d",
			       gOFS->MgmNsFileChangeLogFile.c_str(),
			       archivefile.c_str(), errno));
	  }
	  else
	  {
	    if (::rename(ocfile.c_str(), gOFS->MgmNsFileChangeLogFile.c_str()))
	    {
	      MasterLog(eos_crit("failed to rename %s=>%s errno=%d", ocfile.c_str(),
				 gOFS->MgmNsFileChangeLogFile.c_str(), errno));
	    }
	    else
	    {
	      // Stat the sizes and set the compacting factor
	      struct stat before_compacting;
	      struct stat after_compacting;
	      fCompactingRatio = 0.0;

	      if ((!::stat(gOFS->MgmNsFileChangeLogFile.c_str(), &after_compacting)) &&
		  (!::stat(archivefile.c_str(), &before_compacting)))
	      {
		if (after_compacting.st_size)
		  fCompactingRatio = 1.0 * before_compacting.st_size / after_compacting.st_size;
	      }

	      compacted = true;
	    }
	  }
	}

	if (CompactDirectories)
	{
	  // Dir compaction archiving
	  if (::rename(gOFS->MgmNsDirChangeLogFile.c_str(), archivedirfile.c_str()))
	  {
	    MasterLog(eos_crit("failed to rename %s=>%s errno=%d",
			       gOFS->MgmNsDirChangeLogFile.c_str(),
			       archivedirfile.c_str(), errno));
	  }
	  else
	  {
	    if (::rename(ocdir.c_str(), gOFS->MgmNsDirChangeLogFile.c_str()))
	    {
	      MasterLog(eos_crit("failed to rename %s=>%s errno=%d", ocdir.c_str(),
				 gOFS->MgmNsDirChangeLogFile.c_str(), errno));
	    }
	    else
	    {
	      // Stat the sizes and set the compacting factor
	      struct stat before_compacting;
	      struct stat after_compacting;
	      fDirCompactingRatio = 0.0;

	      if ((!::stat(gOFS->MgmNsDirChangeLogFile.c_str(), &after_compacting)) &&
		  (!::stat(archivedirfile.c_str(), &before_compacting)))
	      {
		if (after_compacting.st_size)
		  fDirCompactingRatio = 1.0 * before_compacting.st_size /
					after_compacting.st_size;
	      }

	      compacted = true;
	    }
	  }
	}
      }
      catch (eos::MDException& e)
      {
	errno = e.getErrno();
	MasterLog(eos_crit("online-compacting returned ec=%d %s", e.getErrno(),
			   e.getMessage().str().c_str()));
      }

      XrdSysTimer sleeper;
      sleeper.Wait(1000);

      if (compacted)
      {
	eos_alert("msg=\"compact done\"");
	MasterLog(eos_info("msg=\"compact done\" elapsed=%lu", time(NULL) - now));

	// If we have a remote master we have to signal it to bounce to us
	if (fRemoteMasterOk && (fThisHost != fRemoteHost))
	  SignalRemoteReload();

	// Re-configure the changelog path from the .oc to the original filenames
	// - if we don't do that we cannot do a transition to RO-master state
	std::map<std::string, std::string> fileSettings;
	std::map<std::string, std::string> contSettings;
	contSettings["changelog_path"] = gOFS->MgmNsDirChangeLogFile.c_str();
	fileSettings["changelog_path"] = gOFS->MgmNsFileChangeLogFile.c_str();

	if (!IsMaster())
	{
	  contSettings["slave_mode"] = "true";
	  contSettings["poll_interval_us"] = "1000";
	  contSettings["auto_repair"] = "true";
	  fileSettings["slave_mode"] = "true";
	  fileSettings["poll_interval_us"] = "1000";
	  fileSettings["auto_repair"] = "true";
	}

	try
	{
	  gOFS->eosFileService->configure(fileSettings);
	  gOFS->eosDirectoryService->configure(contSettings);
	}
	catch (eos::MDException& e)
	{
	  errno = e.getErrno();
	  MasterLog(eos_crit("reconfiguration returned ec=%d %s", e.getErrno(),
			     e.getMessage().str().c_str()));
	  exit(-1);
	}
      }
      else
      {
	MasterLog(eos_crit("failed online compactification"));
	exit(-1);
      }

      {
	// Change from kCompacting to kBooted
	XrdSysMutexHelper lock(gOFS->InitializationMutex);
	gOFS->Initialized = XrdMgmOfs::kBooted;
      }

      {
	// Set to not compacting
	XrdSysMutexHelper cLock(fCompactingMutex);
	fCompactingState = Compact::State::kIsNotCompacting;
      }
    }

    // Check only once a minute
    XrdSysThread::SetCancelOn();
    XrdSysTimer sleeper;
    sleeper.Wait(60000);
  }
  while (1);

  return 0;
}

//------------------------------------------------------------------------------
// Print out compacting status
//------------------------------------------------------------------------------
void
Master::PrintOutCompacting(XrdOucString& out)
{
  time_t now = time(NULL);

  if (IsCompacting())
  {
    out += "status=compacting";
    out += " waitstart=0";
  }
  else
  {
    if (IsCompactingBlocked())
    {
      out += "status=blocked";
      out += " waitstart=0";
    }
    else
    {
      if (fCompactingStart && IsMaster())
      {
	time_t nextrun = (fCompactingStart > now) ? (fCompactingStart - now) : 0;

	if (nextrun)
	{
	  out += "status=wait";
	  out += " waitstart=";
	  out += (int) nextrun;
	}
	else
	{
	  out += "status=starting";
	  out += " waitstart=0";
	}
      }
      else
      {
	out += "status=off";
	out += " waitstart=0";
      }
    }

    out += " interval=";
    out += (int) fCompactingInterval;
  }

  char cfratio[256];
  snprintf(cfratio, sizeof(cfratio) - 1, "%.01f", fCompactingRatio);
  out += " ratio-file=";
  out += cfratio;
  out += ":1";
  snprintf(cfratio, sizeof(cfratio) - 1, "%.01f", fDirCompactingRatio);
  out += " ratio-dir=";
  out += cfratio;
  out += ":1";
}

//------------------------------------------------------------------------------
// Print out instance information
//------------------------------------------------------------------------------
void
Master::PrintOut(XrdOucString& out)
{
  if (fThisHost == fMasterHost)
    out += "mode=master-rw";
  else
    out += "mode=slave-ro";

  switch (fRunningState)
  {
    case Run::State::kIsNothing:
      out += " state=invalid";
      break;

    case Run::State::kIsRunningMaster:
      out += " state=master-rw";
      break;

    case Run::State::kIsRunningSlave:
      out += " state=slave-ro";
      break;

    case Run::State::kIsReadOnlyMaster:
      out += " state=master-ro";
      break;

    default:
      break;
  }

  out += " master=";
  out += fMasterHost;
  out += " configdir=";
  out += gOFS->MgmConfigDir.c_str();
  out += " config=";
  out += gOFS->MgmConfigAutoLoad.c_str();

  if (fActivated)
    out += " active=true";
  else
    out += " active=false";

  if (fThisHost != fRemoteHost)
  {
    // print only if we have a master slave configuration
    if (fRemoteMasterOk)
    {
      out += " mgm:";
      out += fRemoteHost;
      out += "=ok";

      if (fRemoteMasterRW)
	out += " mgm:mode=master-rw";
      else
	out += " mgm:mode=slave-ro";
    }
    else
    {
      out += " mgm:";
      out += fRemoteHost;
      out += "=down";
    }

    if (fRemoteMqOk)
    {
      out += " mq:";
      out += fRemoteMq;
      out += "=ok";
    }
    else
    {
      out += " mq:";
      out += fRemoteMq;
      out += "=down";
    }
  }
}

//------------------------------------------------------------------------------
// Apply master configuration
//------------------------------------------------------------------------------
bool
Master::ApplyMasterConfig(XrdOucString& stdOut, XrdOucString& stdErr,
			  Transition::Type transitiontype)
{
  if (fThisHost == fMasterHost)
  {
    // We are the master and we broadcast every configuration change
    gOFS->ObjectManager.EnableBroadCast(true);

    if (!CreateStatusFile(EOSMGMMASTER_SUBSYS_RW_LOCKFILE))
      return false;
  }
  else
  {
    // We are the slave and we just listen and don't broad cast anythiing
    gOFS->ObjectManager.EnableBroadCast(false);

    if (!RemoveStatusFile(EOSMGMMASTER_SUBSYS_RW_LOCKFILE))
      return false;
  }

  return Activate(stdOut, stdErr, transitiontype);
}

//------------------------------------------------------------------------------
// Activate
//------------------------------------------------------------------------------
bool
Master::Activate(XrdOucString& stdOut, XrdOucString& stdErr, int transitiontype)
{
  fActivated = false;

  // Change the configuration directory
  if (fMasterHost == fThisHost)
  {
    gOFS->MgmConfigDir.replace(fRemoteHost, fThisHost);
    stdOut += "configdir=";
    stdOut += gOFS->MgmConfigDir.c_str();
    stdOut += " activating master=";
    stdOut += fThisHost;
    stdOut += "\n";
  }
  else
  {
    gOFS->MgmConfigDir.replace(fThisHost, fRemoteHost);
    stdOut += "configdir=";
    stdOut += gOFS->MgmConfigDir.c_str();
    stdOut += " activating master=";
    stdOut += fRemoteHost;
    stdOut += "\n";
  }

  gOFS->ConfEngine->SetConfigDir(gOFS->MgmConfigDir.c_str());

  if (transitiontype != Transition::Type::kSlaveToMaster)
  {
    // Load the master's default configuration if this is not a transition
    if ((transitiontype != Transition::Type::kMasterToMasterRO)
	&& (transitiontype != Transition::Type::kMasterROToSlave))
    {
      if (gOFS->MgmConfigAutoLoad.length())
      {
	MasterLog(eos_static_info("autoload config=%s",
				  gOFS->MgmConfigAutoLoad.c_str()));
	XrdOucString configloader = "mgm.config.file=";
	configloader += gOFS->MgmConfigAutoLoad;
	XrdOucEnv configenv(configloader.c_str());
	XrdOucString stdErr = "";

	if (!gOFS->ConfEngine->LoadConfig(configenv, stdErr))
	{
	  MasterLog(eos_static_crit("Unable to auto-load config %s - fix your "
				    "configuration file!", gOFS->MgmConfigAutoLoad.c_str()));
	  MasterLog(eos_static_crit("%s", stdErr.c_str()));
	  return false;
	}
	else
	{
	  MasterLog(eos_static_info("Successful auto-load config %s",
				    gOFS->MgmConfigAutoLoad.c_str()));
	}
      }
    }

    // Invoke master to ro-master transition
    if (transitiontype == Transition::Type::kMasterToMasterRO)
    {
      MasterLog(eos_static_notice("Doing Master=>Master-RO transition"));

      if (!Master2MasterRO())
	return false;
    }

    // Invoke ro-master to slave transition
    if (transitiontype == Transition::Type::kMasterROToSlave)
    {
      MasterLog(eos_static_notice("Doing Master-RO=>Slave transition"));

      if (!MasterRO2Slave())
	return false;
    }
  }
  else
  {
    // Store the current configuration to the default location
    if (!gOFS->ConfEngine->AutoSave())
      return false;

    // Invoke a slave to master transition
    MasterLog(eos_static_notice("Doing Slave=>Master transition"));

    if (!Slave2Master())
      return false;
  }

  fActivated = true;
  return true;
}

//------------------------------------------------------------------------------
// Set transition for instance
//------------------------------------------------------------------------------
bool
Master::Set(XrdOucString& mastername, XrdOucString& stdOut,
	    XrdOucString& stdErr)
{
  Transition::Type transitiontype = Transition::Type::kMasterToMaster;

  if (fRunningState == Run::State::kIsNothing)
  {
    MasterLog(eos_static_err("unable to change master/slave configuration - "
			     "node is in invalid state after a failed transition"));
    stdErr += "error: unable to change master/slave configuration - node is "
	      "in invalid state after a failed transition";
    return false;
  }

  if ((mastername != getenv("EOS_MGM_MASTER1")) &&
      (mastername != getenv("EOS_MGM_MASTER2")))
  {
    stdErr += "error: invalid master name specified (/etc/sysconfig/eos:"
	      "EOS_MGM_MASTER1,EOS_MGM_MASTER2)\n";
    return false;
  }

  if ((fMasterHost == fThisHost))
  {
    if ((mastername != fThisHost))
    {
      if (fRunningState == Run::State::kIsRunningMaster)
      {
	transitiontype = Transition::Type::kMasterToMasterRO;
      }
      else
      {
	MasterLog(eos_static_err("invalid master/slave transition requested - "
				 "we are not a running master"));
	stdErr += "invalid master/slave transition requested - "
		  "we are not a running master\n";
	return false;
      }
    }
    else
    {
      transitiontype = Transition::Type::kMasterToMaster;
      MasterLog(eos_static_err("invalid master/master transition requested - "
			       "we are  a running master"));
      stdErr += "invalid master/master transition requested - we are a running master\n";
      return false;
    }
  }
  else
  {
    if (fRunningState == Run::State::kIsReadOnlyMaster)
    {
      transitiontype = Transition::Type::kMasterROToSlave;
    }
    else
    {
      if (fRunningState != Run::State::kIsRunningSlave)
      {
	MasterLog(eos_static_err("invalid master/slave transition requested - "
				 "we are not a running ro-master or we are already a slave"));
	stdErr += "invalid master/slave transition requested - we are not a "
		  "running ro-master or we are already a slave\n";
	return false;
      }
    }
  }

  if (mastername == fThisHost)
  {
    // Check if the remote machine is running as the master
    if (fRemoteMasterRW)
    {
      stdErr += "error: the remote machine <";
      stdErr += fRemoteHost;
      stdErr += "> is still running as a RW master\n";
      return false;
    }

    if (fMasterHost.length() && (fMasterHost != fThisHost))
    {
      // Slave to master transition
      transitiontype = Transition::Type::kSlaveToMaster;
    }
  }

  XrdOucString lOldMaster = fMasterHost;
  fMasterHost = mastername;
  bool arc = ApplyMasterConfig(stdOut, stdErr, transitiontype);

  // Set back to the previous master
  if (!arc)
  {
    fMasterHost = lOldMaster;

    // Put back the old MGM configuration status file
    if (fThisHost == fMasterHost)
    {
      // We are the master and we broadcast every configuration change
      gOFS->ObjectManager.EnableBroadCast(true);

      if (!CreateStatusFile(EOSMGMMASTER_SUBSYS_RW_LOCKFILE))
	return false;
    }
    else
    {
      // We are the slave and we just listen and don't broad cast anythiing
      gOFS->ObjectManager.EnableBroadCast(false);

      if (!RemoveStatusFile(EOSMGMMASTER_SUBSYS_RW_LOCKFILE))
	return false;
    }
  }

  return arc;
}

//------------------------------------------------------------------------------
// Do slave to master transition
//------------------------------------------------------------------------------
bool
Master::Slave2Master()
{
  eos_alert("msg=\"slave to master transition\"");
  fRunningState = Run::State::kIsTransition;
  // This will block draining/balancing for the next hour!!!
  f2MasterTransitionTime = time(NULL);
  // This call transforms the namespace following slave into a master in RW mode
  std::map<std::string, std::string> fileSettings;
  std::map<std::string, std::string> contSettings;
  std::string rfclf;
  std::string rdclf;
  contSettings["changelog_path"] = gOFS->MgmMetaLogDir.c_str();
  fileSettings["changelog_path"] = gOFS->MgmMetaLogDir.c_str();
  contSettings["changelog_path"] += "/directories.";
  fileSettings["changelog_path"] += "/files.";
  rfclf = fileSettings["changelog_path"];
  rdclf = contSettings["changelog_path"];
  contSettings["changelog_path"] += fMasterHost.c_str();
  fileSettings["changelog_path"] += fMasterHost.c_str();
  rfclf += fRemoteHost.c_str();
  rdclf += fRemoteHost.c_str();
  contSettings["changelog_path"] += ".mdlog";
  fileSettings["changelog_path"] += ".mdlog";
  rfclf += ".mdlog";
  rdclf += ".mdlog";
<<<<<<< HEAD
  // Convert the follower namespace into a read-write namespace
  // Take the sync service down
  int rc = system("service eos status sync && service eos stop sync");
=======

  // -----------------------------------------------------------
  // convert the follower namespace into a read-write namespace
  // -----------------------------------------------------------

  // -----------------------------------------------------------
  // take the sync service down
  // -----------------------------------------------------------
  eos::common::ShellCmd scmd1("service eos status sync && service eos stop sync");
  eos::common::cmd_status rc = scmd1.wait(30);
>>>>>>> e4fb0d6d

  if (rc.exit_code)
  {
    if ( (rc.exit_code == -1 ) )
    {
      MasterLog(eos_warning("system command failed due to memory pressure - cannot check the sync service"));
<<<<<<< HEAD
    }
    if (WEXITSTATUS(rc) == 2)
      MasterLog(eos_warning("sync service was already stopped"));

    if (WEXITSTATUS(rc) == 1)
=======
    }     
    if (rc.exit_code == 2)
    {
      MasterLog(eos_warning("sync service was already stopped"));
    }
    if (rc.exit_code == 1)
    {
>>>>>>> e4fb0d6d
      MasterLog(eos_warning("sync service was dead"));

    MasterLog(eos_crit("slave=>master transition aborted since sync was down"));
<<<<<<< HEAD
    fRunningState = Run::State::kIsNothing;
    rc = system("service eos start sync");

    if (WEXITSTATUS(rc))
=======
    fRunningState = kIsNothing;

    eos::common::ShellCmd scmd2("service eos start sync");
    rc = scmd2.wait(30);
    if (rc.exit_code)
    {
>>>>>>> e4fb0d6d
      MasterLog(eos_warning("failed to start sync service"));

    fRunningState = Run::State::kIsRunningSlave;
    return false;
  }

  // If possible evaluate if local and remote master files are in sync ...
  off_t size_local_file_changelog = 0;
  off_t size_local_dir_changelog = 0;
  off_t size_remote_file_changelog = 0;
  off_t size_remote_dir_changelog = 0;
  struct stat buf;
  std::string remoteSyncUrlString = "root://";
  remoteSyncUrlString += fRemoteHost.c_str();
  remoteSyncUrlString += ":1096";
  remoteSyncUrlString += "//dummy";
  std::string remoteSyncHostPort = fRemoteHost.c_str();
  remoteSyncHostPort += ":1096";

  if (!stat(gOFS->MgmNsFileChangeLogFile.c_str(), &buf))
  {
    size_local_file_changelog = buf.st_size;
  }
  else
  {
    MasterLog(eos_crit("slave=>master transition aborted since we cannot stat "
		       "our own slave file-changelog-file"));
    fRunningState = Run::State::kIsRunningSlave;
    return false;
  }

  if (!stat(gOFS->MgmNsDirChangeLogFile.c_str(), &buf))
  {
    size_local_dir_changelog = buf.st_size;
  }
  else
  {
    MasterLog(eos_crit("slave=>master transition aborted since we cannot stat "
		       "our own slave dir-changelog-file"));
    fRunningState = Run::State::kIsRunningSlave;
    return false;
  }

  bool syncok = false;

  if (HostCheck(fRemoteHost.c_str(), 1096))
  {
    MasterLog(eos_info("remote-sync host=%s:1096 is reachable",
		       fRemoteHost.c_str()));
    syncok = true;
  }
  else
  {
    MasterLog(eos_info("remote-sync host=%s:1096 is down", fRemoteHost.c_str()));
  }

  if (syncok)
  {
    XrdCl::URL remoteSyncUrl(remoteSyncUrlString.c_str());
    XrdCl::FileSystem FsSync(remoteSyncUrl);
    XrdCl::StatInfo* sinfo = 0;

    // Stat the two remote changelog files
    if (FsSync.Stat(rfclf.c_str(), sinfo, 5).IsOK())
    {
      size_remote_file_changelog = sinfo->GetSize();

      if (sinfo)
      {
	delete sinfo;
	sinfo = 0;
      }
    }
    else
    {
      if (sinfo)
      {
	delete sinfo;
	sinfo = 0;
      }
    }

    if (FsSync.Stat(rdclf.c_str(), sinfo, 5).IsOK())
    {
      size_remote_dir_changelog = sinfo->GetSize();

      if (sinfo)
      {
	delete sinfo;
	sinfo = 0;
      }
    }
    else
    {
      if (sinfo)
      {
	delete sinfo;
	sinfo = 0;
      }
    }

    if (size_remote_file_changelog != size_local_file_changelog)
    {
      MasterLog(eos_crit("slave=>master transition aborted - file changelog "
			 "synchronization problem found - path=%s "
			 "remote-size=%llu local-size=%llu", rfclf.c_str(),
			 size_remote_file_changelog, size_local_file_changelog));
      fRunningState = Run::State::kIsRunningSlave;
      return false;
    }

    if (size_remote_dir_changelog != size_local_dir_changelog)
    {
      MasterLog(eos_crit("slave=>master transition aborted - dir changelog "
			 "synchronization problem found - path=%s "
			 "remote-size=%llu local-size=%llu", rdclf.c_str(),
			 size_remote_dir_changelog, size_local_dir_changelog));
      fRunningState = Run::State::kIsRunningSlave;
      return false;
    }
  }

  // Make a backup of the new target master file
  XrdOucString NsFileChangeLogFileCopy = fileSettings["changelog_path"].c_str();
  NsFileChangeLogFileCopy += ".";
  NsFileChangeLogFileCopy += (int) time(NULL);
  XrdOucString NsDirChangeLogFileCopy = contSettings["changelog_path"].c_str();

  NsDirChangeLogFileCopy += ".";
  NsDirChangeLogFileCopy += (int) time(NULL);

  if (!::stat(fileSettings["changelog_path"].c_str(), &buf))
  {
    if (::rename(fileSettings["changelog_path"].c_str(),
		 NsFileChangeLogFileCopy.c_str()))
    {
      MasterLog(eos_crit("failed to rename %s=>%s errno=%d",
			 gOFS->MgmNsFileChangeLogFile.c_str(),
			 NsFileChangeLogFileCopy.c_str(), errno));
      fRunningState = Run::State::kIsNothing;
      return false;
    }
  }

  if (!::stat(contSettings["changelog_path"].c_str(), &buf))
  {
    if (::rename(contSettings["changelog_path"].c_str(),
		 NsDirChangeLogFileCopy.c_str()))
    {
      MasterLog(eos_crit("failed to rename %s=>%s errno=%d",
			 gOFS->MgmNsDirChangeLogFile.c_str(),
			 NsDirChangeLogFileCopy.c_str(), errno));
      fRunningState = Run::State::kIsNothing;
      return false;
    }
  }

  gOFS->MgmNsFileChangeLogFile = fileSettings["changelog_path"].c_str();
  gOFS->MgmNsDirChangeLogFile = contSettings["changelog_path"].c_str();

  try
  {
    MasterLog(eos_info("msg=\"invoking slave=>master transition\""));

    eos::IChLogContainerMDSvc* eos_chlog_dirsvc =
      dynamic_cast<eos::IChLogContainerMDSvc*>(gOFS->eosDirectoryService);

    if (eos_chlog_dirsvc)
      eos_chlog_dirsvc->slave2Master(contSettings);

    eos::IChLogFileMDSvc* eos_chlog_filesvc =
      dynamic_cast<eos::IChLogFileMDSvc*>(gOFS->eosFileService);

    if (eos_chlog_filesvc)
      eos_chlog_filesvc->slave2Master(fileSettings);
  }
  catch (eos::MDException& e)
  {
    errno = e.getErrno();
<<<<<<< HEAD
    MasterLog(eos_crit("slave=>master transition returned ec=%d %s",
		       e.getErrno(), e.getMessage().str().c_str()));
    fRunningState = Run::State::kIsNothing;
    rc = system("service eos start sync");

=======
    MasterLog(eos_crit("slave=>master transition returned ec=%d %s", e.getErrno(), e.getMessage().str().c_str()));
    fRunningState = kIsNothing;

    eos::common::ShellCmd scmd3("service eos start sync");
    rc = scmd3.wait(30);
>>>>>>> e4fb0d6d
    if (WEXITSTATUS(rc))
      MasterLog(eos_warning("slave=>master transition - sync didnt' start"));

    return false;
  }

<<<<<<< HEAD
  fRunningState = Run::State::kIsRunningMaster;
  rc = system("service eos start sync");

=======
  eos::common::ShellCmd scmd3("service eos start sync");
  rc = scmd3.wait(30);
>>>>>>> e4fb0d6d
  if (WEXITSTATUS(rc))
  {
    MasterLog(eos_warning("failed to start sync service"));
    MasterLog(eos_crit("slave=>master transition aborted since sync didn't start"));

    try
    {
      gOFS->eosDirectoryService->finalize();
      gOFS->eosFileService->finalize();
    }
    catch (eos::MDException& e)
    {
      errno = e.getErrno();
      MasterLog(eos_crit("slave=>master finalize returned ec=%d %s",
			 e.getErrno(), e.getMessage().str().c_str()));
    }

    fRunningState = Run::State::kIsNothing;
    return false;
  }

  UnBlockCompacting();
  // Re-start the recycler thread
  gOFS->Recycler.Start();
  eos_alert("msg=\"running as master-rw\"");
  MasterLog(eos_notice("running in master mode"));
  return true;
}

//------------------------------------------------------------------------------
// Master to ro-master transition
//------------------------------------------------------------------------------
bool
Master::Master2MasterRO()
{
  eos_alert("msg=\"rw-master to ro-master transition\"");
  fRunningState = Run::State::kIsTransition;
  // Convert the RW namespace into a read-only namespace
  // Wait that compacting is finished and block any further compacting
  WaitCompactingFinished();

  eos::IChLogContainerMDSvc* eos_chlog_dirsvc =
    dynamic_cast<eos::IChLogContainerMDSvc*>(gOFS->eosDirectoryService);
  eos::IChLogFileMDSvc* eos_chlog_filesvc =
    dynamic_cast<eos::IChLogFileMDSvc*>(gOFS->eosFileService);

  if (eos_chlog_dirsvc && eos_chlog_filesvc)
  {
    try
    {
      eos_chlog_dirsvc->makeReadOnly();
      eos_chlog_filesvc->makeReadOnly();
    }
    catch (eos::MDException& e)
    {
      errno = e.getErrno();
      MasterLog(eos_crit("master=>slave transition returned ec=%d %s",
			 e.getErrno(), e.getMessage().str().c_str()));
      fRunningState = Run::State::kIsNothing;
      return false;
    }
  }

  // Stop the recycler thread
  gOFS->Recycler.Stop();
  eos::common::RWMutexWriteLock lock(Access::gAccessMutex);
  fRunningState = Run::State::kIsReadOnlyMaster;
  eos_alert("msg=\"running as master-ro\"");
  MasterLog(eos_notice("running in RO master mode"));
  return true;
}

//------------------------------------------------------------------------------
// Transform a running ro-master into a slave following a remote master
//------------------------------------------------------------------------------
bool
Master::MasterRO2Slave()
{
  eos_alert("msg=\"ro-master to slave transition\"");
  // This call transforms a running ro-master into a slave following
  // a remote master
  fRunningState = Run::State::kIsTransition;
  {
    // Be aware of interference with the heart beat daemon (which does not
    // touch a generic stall yet)
    eos::common::RWMutexWriteLock lock(Access::gAccessMutex);
    // Remove redirects
    Access::gRedirectionRules.erase(std::string("w:*"));
    Access::gRedirectionRules.erase(std::string("ENOENT:*"));
    Access::gStallRules.erase(std::string("w:*"));
    Access::gStallWrite = false;

    // Put an appropriate stall
    if (fRemoteMasterOk)
    {
      Access::gStallRules[std::string("w:*")] = "60";
      Access::gStallRules[std::string("*")] = "100";
      Access::gStallGlobal = true;
    }
    else
    {
      Access::gStallRules[std::string("w:*")] = "60";
      Access::gStallRules[std::string("*")] = "60";
      Access::gStallGlobal = true;
    }
  }
  {
    // Convert the namespace
    eos::common::RWMutexWriteLock nsLock(gOFS->eosViewRWMutex);

    // Take the whole namespace down
    try
    {
      if (gOFS->eosFsView)
      {
	gOFS->eosFsView->finalize();
	delete gOFS->eosFsView;
	gOFS->eosFsView = 0;
      }

      if (gOFS->eosView)
      {
	gOFS->eosView->finalize();
	delete gOFS->eosView;
	gOFS->eosView = 0;
      }
    }
    catch (eos::MDException& e)
    {
      errno = e.getErrno();
      MasterLog(eos_crit("master-ro=>slave namespace shutdown returned ec=%d %s",
			 e.getErrno(), e.getMessage().str().c_str()));
    };

    // Boot it from scratch
    if (!BootNamespace())
    {
      fRunningState = Run::State::kIsNothing;
      return false;
    }
  }

  // Reload the configuration to get the proper quota nodes
  if (gOFS->MgmConfigAutoLoad.length())
  {
    MasterLog(eos_static_info("autoload config=%s",
			      gOFS->MgmConfigAutoLoad.c_str()));
    XrdOucString configloader = "mgm.config.file=";
    configloader += gOFS->MgmConfigAutoLoad;
    XrdOucEnv configenv(configloader.c_str());
    XrdOucString stdErr = "";

    if (!gOFS->ConfEngine->LoadConfig(configenv, stdErr))
    {
      MasterLog(eos_static_crit("Unable to auto-load config %s - fix your "
				"configuration file!", gOFS->MgmConfigAutoLoad.c_str()));
      MasterLog(eos_static_crit("%s", stdErr.c_str()));
      return false;
    }
    else
    {
      MasterLog(eos_static_info("Successful auto-load config %s",
				gOFS->MgmConfigAutoLoad.c_str()));
    }
  }

  {
    XrdSysMutexHelper lock(gOFS->InitializationMutex);

    if (gOFS->Initialized == gOFS->kBooted)
    {
      // Inform the boot thread that the stall should be removed after boot
      gOFS->RemoveStallRuleAfterBoot = true;
      // Start the file view loader thread
      MasterLog(eos_info("msg=\"starting file view loader thread\""));
      pthread_t tid;

      if ((XrdSysThread::Run(&tid, XrdMgmOfs::StaticInitializeFileView,
			     static_cast<void*>(gOFS), 0, "File View Loader")))
      {
	MasterLog(eos_crit("cannot start file view loader"));
	fRunningState = Run::State::kIsNothing;
	return false;
      }
    }
    else
    {
      MasterLog(eos_crit("msg=\"don't want to start file view loader for a "
			 "namespace in bootfailure state\""));
      fRunningState = Run::State::kIsNothing;
      return false;
    }
  }

  fRunningState = Run::State::kIsRunningSlave;
  eos_alert("msg=\"running as slave\"");
  MasterLog(eos_notice("running in slave mode"));
  return true;
}

//------------------------------------------------------------------------------
// Destructor
//------------------------------------------------------------------------------
Master::~Master()
{
  if (fThread)
  {
    XrdSysThread::Cancel(fThread);
    XrdSysThread::Join(fThread, 0);
    fThread = 0;
  }

  if (fCompactingThread)
  {
    XrdSysThread::Cancel(fCompactingThread);
    XrdSysThread::Join(fCompactingThread, 0);
    fCompactingThread = 0;
  }

  if (fDevNull)
  {
    close(fDevNull);
    fDevNull = 0;
  }

  if (fDevNullLogger)
  {
    delete fDevNullLogger;
    fDevNullLogger = 0;
  }

  if (fDevNullErr)
  {
    delete fDevNullErr;
    fDevNullErr = 0;
  }
}

//------------------------------------------------------------------------------
// Create status file
//------------------------------------------------------------------------------
bool
Master::CreateStatusFile(const char* path)
{
  struct stat buf;

  if (::stat(path, &buf))
  {
    int fd = 0;

    if ((fd = ::creat(path, S_IRWXU | S_IRGRP | S_IROTH)) == -1)
    {
      MasterLog(eos_static_err("failed to create %s errno=%d", path, errno));
      return false;
    }

    close(fd);
  }

  return true;
}

//------------------------------------------------------------------------------
// Remove status file
//------------------------------------------------------------------------------
bool
Master::RemoveStatusFile(const char* path)
{
  struct stat buf;

  if (!::stat(path, &buf))
  {
    if (::unlink(path))
    {
      MasterLog(eos_static_err("failed to unlink %s errno=%d", path, errno));
      return false;
    }
  }

  return true;
}

//------------------------------------------------------------------------------
// Boot namespace
//------------------------------------------------------------------------------
bool
Master::BootNamespace()
{
  using eos::common::PluginManager;

  if (IsMaster())
    eos_alert("msg=\"running boot sequence (as master)\"");
  else
    eos_alert("msg=\"running boot sequence (as slave)\"");

  PluginManager& pm = PluginManager::GetInstance();
  gOFS->eosDirectoryService = static_cast<IContainerMDSvc*>(pm.CreateObject("ContainerMDSvc"));
  gOFS->eosFileService = static_cast<IFileMDSvc*>(pm.CreateObject("FileMDSvc"));
  gOFS->eosView = static_cast<IView*>(pm.CreateObject("HierarchicalView"));
  gOFS->eosFsView = static_cast<IFsView*>(pm.CreateObject("FileSystemView"));

  if (!gOFS->eosDirectoryService || ! gOFS->eosFileService ||
      !gOFS->eosView || !gOFS->eosFsView)
  {
    MasterLog(eos_err("namespace implementation could not be loaded using "
		      "the provided library plugin"));
    return false;
  }

  std::map<std::string, std::string> fileSettings;
  std::map<std::string, std::string> contSettings;
  contSettings["changelog_path"] = gOFS->MgmMetaLogDir.c_str();
  fileSettings["changelog_path"] = gOFS->MgmMetaLogDir.c_str();
  contSettings["changelog_path"] += "/directories.";
  fileSettings["changelog_path"] += "/files.";
  contSettings["changelog_path"] += fMasterHost.c_str();
  fileSettings["changelog_path"] += fMasterHost.c_str();
  contSettings["changelog_path"] += ".mdlog";
  fileSettings["changelog_path"] += ".mdlog";

  if (!IsMaster())
  {
    contSettings["slave_mode"] = "true";
    contSettings["poll_interval_us"] = "1000";
    contSettings["auto_repair"] = "true";
    fileSettings["slave_mode"] = "true";
    fileSettings["poll_interval_us"] = "1000";
    fileSettings["auto_repair"] = "true";
  }

  gOFS->MgmNsFileChangeLogFile = fileSettings["changelog_path"].c_str();
  gOFS->MgmNsDirChangeLogFile = contSettings["changelog_path"].c_str();
  time_t tstart = time(0);

  //-------------------------------------------
  try
  {
    gOFS->eosFileService->configure(fileSettings);
    gOFS->eosDirectoryService->configure(contSettings);
    gOFS->eosView->setContainerMDSvc(gOFS->eosDirectoryService);
    gOFS->eosView->setFileMDSvc(gOFS->eosFileService);

    std::map<std::string, std::string> cfg_settings;
    gOFS->eosView->configure(cfg_settings);

    if (IsMaster())
      MasterLog(eos_notice("%s", (char*) "eos directory view configure started as master"));
    else
      MasterLog(eos_notice("%s", (char*) "eos directory view configure started as slave"));

    gOFS->eosFileService->addChangeListener(gOFS->eosFsView);

    // This is only done for the ChangeLog implementation
    eos::IChLogContainerMDSvc* eos_chlog_dirsvc =
      dynamic_cast<eos::IChLogContainerMDSvc*>(gOFS->eosDirectoryService);
    eos::IChLogFileMDSvc* eos_chlog_filesvc =
      dynamic_cast<eos::IChLogFileMDSvc*>(gOFS->eosFileService);

    if (eos_chlog_filesvc && eos_chlog_dirsvc)
    {
      eos_chlog_filesvc->setContainerService(eos_chlog_dirsvc);

      if (!IsMaster())
      {
	// slave needs access to the namespace lock
	eos_chlog_filesvc->setSlaveLock(&fNsLock);
	eos_chlog_dirsvc->setSlaveLock(&fNsLock);
      }

      eos_chlog_filesvc->clearWarningMessages();
      eos_chlog_dirsvc->clearWarningMessages();
    }

    gOFS->eosFileService->setQuotaStats(gOFS->eosView->getQuotaStats());
    gOFS->eosDirectoryService->setQuotaStats(gOFS->eosView->getQuotaStats());
    gOFS->eosView->getQuotaStats()->registerSizeMapper(Quota::MapSizeCB);
    gOFS->eosView->initialize1();
    time_t tstop = time(0);

    if (eos_chlog_filesvc && eos_chlog_dirsvc)
    {
      // add the boot errors to the master changelog
      std::vector<std::string> file_warn = eos_chlog_filesvc->getWarningMessages();
      std::vector<std::string> directory_warn = eos_chlog_dirsvc->getWarningMessages();

      for (size_t i=0; i< file_warn.size(); ++i)
	MasterLog(eos_crit(file_warn[i].c_str()));

      for (size_t i=0; i< directory_warn.size(); ++i)
	MasterLog(eos_crit(directory_warn[i].c_str()));

      eos_chlog_filesvc->clearWarningMessages();
      eos_chlog_dirsvc->clearWarningMessages();
    }

    MasterLog(eos_notice("eos directory view configure stopped after %d seconds", (tstop - tstart)));
  }
  catch (eos::MDException& e)
  {
    time_t tstop = time(0);
    {
      // add the boot errors to the master changelog
      eos::IChLogContainerMDSvc* eos_chlog_dirsvc =
          dynamic_cast<eos::IChLogContainerMDSvc*>(gOFS->eosDirectoryService);
      eos::IChLogFileMDSvc* eos_chlog_filesvc =
          dynamic_cast<eos::IChLogFileMDSvc*>(gOFS->eosFileService);

      if (eos_chlog_filesvc && eos_chlog_dirsvc)
      {
        std::vector<std::string> file_warn = eos_chlog_filesvc->getWarningMessages();
        std::vector<std::string> directory_warn = eos_chlog_dirsvc->getWarningMessages();

        for (size_t i=0; i< file_warn.size(); ++i)
          MasterLog(eos_crit(file_warn[i].c_str()));

        for (size_t i=0; i< directory_warn.size(); ++i)
          MasterLog(eos_crit(directory_warn[i].c_str()));

        eos_chlog_filesvc->clearWarningMessages();
        eos_chlog_dirsvc->clearWarningMessages();
      }
    }

    MasterLog(eos_crit("eos view initialization failed after %d seconds", (tstop - tstart)));
    errno = e.getErrno();
    MasterLog(eos_crit("initialization returned ec=%d %s", e.getErrno(),
		       e.getMessage().str().c_str()));
    return false;
  }

  if (!IsMaster())
  {
    fRunningState = Run::State::kIsRunningSlave;
    MasterLog(eos_notice("running in slave mode"));
  }
  else
  {
    fRunningState = Run::State::kIsRunningMaster;
    MasterLog(eos_notice("running in master mode"));
  }

  return true;
}

//------------------------------------------------------------------------------
// Signal the remote master to bounce all requests to us
//------------------------------------------------------------------------------
void
Master::SignalRemoteBounceToMaster()
{
  std::string remoteMgmUrlString = "root://";
  remoteMgmUrlString += fRemoteHost.c_str();
  remoteMgmUrlString += ":1094";
  remoteMgmUrlString += "//dummy";
  std::string remoteMgmHostPort = fRemoteHost.c_str();
  remoteMgmHostPort += ":1094";
  // TODO: add signals for remote slave(-only) machiens
  std::string signalbounce = "/?mgm.pcmd=mastersignalbounce";
  XrdCl::URL remoteMgmUrl(remoteMgmUrlString.c_str());
  XrdCl::FileSystem FsMgm(remoteMgmUrl);
  XrdCl::StatInfo* sinfo = 0;
  XrdCl::Buffer qbuffer;
  qbuffer.FromString(signalbounce);
  XrdCl::Buffer* rbuffer = 0;

  if (FsMgm.Query(XrdCl::QueryCode::OpaqueFile, qbuffer, rbuffer).IsOK())
    MasterLog(eos_info("msg=\"signalled successfully remote master to redirect\""));
  else
    MasterLog(eos_warning("failed to signal remote redirect to %s",
			  remoteMgmUrlString.c_str()));

  if (rbuffer)
  {
    delete rbuffer;
    rbuffer = 0;
  }

  if (sinfo)
  {
    delete sinfo;
    sinfo = 0;
  }
}

//------------------------------------------------------------------------------
// Signal the remote master to reload its namespace
//------------------------------------------------------------------------------
void
Master::SignalRemoteReload()
{
  std::string remoteMgmUrlString = "root://";
  remoteMgmUrlString += fRemoteHost.c_str();
  remoteMgmUrlString += ":1094";
  remoteMgmUrlString += "//dummy";
  std::string remoteMgmHostPort = fRemoteHost.c_str();
  remoteMgmHostPort += ":1094";
  // TODO: add signals for remote slave(-only) machines
  std::string signalreload = "/?mgm.pcmd=mastersignalreload";
  XrdCl::URL remoteMgmUrl(remoteMgmUrlString.c_str());
  XrdCl::FileSystem FsMgm(remoteMgmUrl);
  XrdCl::StatInfo* sinfo = 0;
  XrdCl::Buffer qbuffer;
  qbuffer.FromString(signalreload);
  XrdCl::Buffer* rbuffer = 0;

  if (FsMgm.Query(XrdCl::QueryCode::OpaqueFile, qbuffer, rbuffer).IsOK())
    MasterLog(eos_info("msg=\"signalled remote master to reload\""));
  else
    MasterLog(eos_warning("failed to signal remote reload to %s",
			  remoteMgmUrlString.c_str()));

  if (rbuffer)
  {
    delete rbuffer;
    rbuffer = 0;
  }

  if (sinfo)
  {
    delete sinfo;
    sinfo = 0;
  }
}

//------------------------------------------------------------------------------
// Tag namespace inodes
//------------------------------------------------------------------------------
void
Master::TagNamespaceInodes()
{
  struct stat statf;
  struct stat statd;
  MasterLog(eos_info("msg=\"tag namespace inodes\""));

  if ((!::stat(gOFS->MgmNsFileChangeLogFile.c_str(), &statf)) &&
      (!::stat(gOFS->MgmNsDirChangeLogFile.c_str(), &statd)))
  {
    fFileNamespaceInode = statf.st_ino;
    fDirNamespaceInode = statd.st_ino;
  }
  else
  {
    MasterLog(eos_warning("stat of namespace files failed with errno=%d", errno));
  }
}

//------------------------------------------------------------------------------
// Wait that local/remote namespace files are synced. This routine is called
// by a slave when it got signalled to reload the namespace.
//------------------------------------------------------------------------------
bool
Master::WaitNamespaceFilesInSync(unsigned int timeout)
{
  time_t starttime = time(NULL);
  // If possible evaluate if local and remote master files are in sync ...
  MasterLog(eos_info("msg=\"check ns file synchronization\""));
  off_t size_local_file_changelog = 0;
  off_t size_local_dir_changelog = 0;
  off_t size_remote_file_changelog = 0;
  off_t size_remote_dir_changelog = 0;
  unsigned long long lFileNamespaceInode = 0;
  struct stat buf;
  std::string remoteSyncUrlString = "root://";
  remoteSyncUrlString += fRemoteHost.c_str();
  remoteSyncUrlString += ":1096";
  remoteSyncUrlString += "//dummy";
  std::string remoteSyncHostPort = fRemoteHost.c_str();
  remoteSyncHostPort += ":1096";
  std::string rfclf = gOFS->MgmMetaLogDir.c_str();
  std::string rdclf = gOFS->MgmMetaLogDir.c_str();
  rdclf += "/directories.";
  rfclf += "/files.";
  rdclf += fRemoteHost.c_str();
  rfclf += fRemoteHost.c_str();
  rdclf += ".mdlog";
  rfclf += ".mdlog";
  bool syncok = false;

  if (HostCheck(fRemoteHost.c_str(), 1096))
  {
    syncok = true;
    MasterLog(eos_info("remote-sync host=%s:1096 is reachable",
		       fRemoteHost.c_str()));
  }
  else
  {
    MasterLog(eos_info("remote-sync host=%s:1096 is down", fRemoteHost.c_str()));
  }

  if (syncok)
  {
    // Check once the remote size
    XrdCl::URL remoteSyncUrl(remoteSyncUrlString.c_str());
    XrdCl::FileSystem FsSync(remoteSyncUrl);
    XrdCl::StatInfo* sinfo = 0;

    // stat the two remote changelog files
    if (FsSync.Stat(rfclf.c_str(), sinfo, 5).IsOK())
    {
      size_remote_file_changelog = sinfo->GetSize();

      if (sinfo)
      {
	delete sinfo;
	sinfo = 0;
      }
    }
    else
    {
      if (sinfo)
      {
	delete sinfo;
	sinfo = 0;
      }

      MasterLog(eos_crit("remote stat failed for %s", rfclf.c_str()));
      return false;
    }

    if (FsSync.Stat(rdclf.c_str(), sinfo, 5).IsOK())
    {
      size_remote_dir_changelog = sinfo->GetSize();

      if (sinfo)
      {
	delete sinfo;
	sinfo = 0;
      }
    }
    else
    {
      if (sinfo)
      {
	delete sinfo;
	sinfo = 0;
      }

      MasterLog(eos_crit("remote stat failed for %s", rdclf.c_str()));
      return false;
    }

    MasterLog(eos_info("remote files file=%llu dir=%llu",
		       size_remote_file_changelog,
		       size_remote_dir_changelog));

    do
    {
      // Wait that the inode changed and then check the local size and wait,
      // that the local files is at least as big as the remote file
      if (!stat(gOFS->MgmNsFileChangeLogFile.c_str(), &buf))
      {
	size_local_file_changelog = buf.st_size;
	lFileNamespaceInode = buf.st_ino;
      }
      else
      {
	MasterLog(eos_crit("local stat failed for %s",
			   gOFS->MgmNsFileChangeLogFile.c_str()));
	return false;
      }

      if (!stat(gOFS->MgmNsDirChangeLogFile.c_str(), &buf))
      {
	size_local_dir_changelog = buf.st_size;
      }
      else
      {
	MasterLog(eos_crit("local stat failed for %s",
			   gOFS->MgmNsDirChangeLogFile.c_str()));
	return false;
      }

      if (lFileNamespaceInode == fFileNamespaceInode)
      {
	// The inode didn't change yet
	if (time(NULL) > (starttime + timeout))
	{
	  MasterLog(eos_warning("timeout occured after %u seconds", timeout));
	  return false;
	}

	MasterLog(eos_info("waiting for inode change %llu=>%llu ",
			   fFileNamespaceInode, lFileNamespaceInode));
	XrdSysTimer sleeper;
	sleeper.Wait(10000);
	continue;
      }

      if (size_remote_file_changelog > size_local_file_changelog)
      {
	if (time(NULL) > (starttime + timeout))
	{
	  MasterLog(eos_warning("timeout occured after %u seconds", timeout));
	  return false;
	}

	XrdSysTimer sleeper;
	sleeper.Wait(10000);
	continue;
      }

      if (size_remote_dir_changelog > size_local_dir_changelog)
      {
	if (time(NULL) > (starttime + timeout))
	{
	  MasterLog(eos_warning("timeout occured after %u seconds", timeout));
	  return false;
	}

	XrdSysTimer sleeper;
	sleeper.Wait(10000);
	continue;
      }

      MasterLog(eos_info("msg=\"ns files  synchronized\""));
      return true;
    }
    while (1);
  }
  else
  {
    MasterLog(eos_warning("msg=\"remote sync service is not ok\""));
    return false;
  }
}

//------------------------------------------------------------------------------
// Push everything to the remote master
//------------------------------------------------------------------------------
void
Master::RedirectToRemoteMaster()
{
  MasterLog(eos_info("msg=\"redirect to remote master\""));
  Access::gRedirectionRules[std::string("*")] = fRemoteHost.c_str();
  eos::IChLogContainerMDSvc* eos_chlog_dirsvc =
    dynamic_cast<eos::IChLogContainerMDSvc*>(gOFS->eosDirectoryService);
  eos::IChLogFileMDSvc* eos_chlog_filesvc =
    dynamic_cast<eos::IChLogFileMDSvc*>(gOFS->eosFileService);

  if (eos_chlog_dirsvc && eos_chlog_filesvc)
  {
    try
    {
      MasterLog(eos_info("msg=\"invoking slave shutdown\""));
      eos_chlog_dirsvc->stopSlave();
      eos_chlog_filesvc->stopSlave();
      MasterLog(eos_info("msg=\"stopped namespace following\""));
    }
    catch (eos::MDException& e)
    {
      errno = e.getErrno();
      MasterLog(eos_crit("slave shutdown returned ec=%d %s", e.getErrno(),
			 e.getMessage().str().c_str()));
    }
  }
}

//------------------------------------------------------------------------------
// Reboot slave namespace
//------------------------------------------------------------------------------
bool
Master::RebootSlaveNamespace()
{
<<<<<<< HEAD
  fRunningState = Run::State::kIsTransition;
  {
    // Now convert the namespace
=======
  fRunningState = kIsTransition;
  
  {
    {
      XrdSysMutexHelper lock(gOFS->InitializationMutex);
      gOFS->Initialized = gOFS->kBooting;
    }
    // now convert the namespace
>>>>>>> e4fb0d6d
    eos::common::RWMutexWriteLock nsLock(gOFS->eosViewRWMutex);

    // Take the whole namespace down
    try
    {
      if (gOFS->eosFsView)
      {
	gOFS->eosFsView->finalize();
	delete gOFS->eosFsView;
	gOFS->eosFsView = 0;
      }

      if (gOFS->eosView)
      {
	gOFS->eosView->finalize();
	delete gOFS->eosView;
	gOFS->eosView = 0;
      }
    }
    catch (eos::MDException& e)
    {
      errno = e.getErrno();
      MasterLog(eos_crit("master-ro=>slave namespace shutdown returned ec=%d %s",
			 e.getErrno(), e.getMessage().str().c_str()));
    }

    // Boot it from scratch
    if (!BootNamespace())
    {
<<<<<<< HEAD
      fRunningState = Run::State::kIsNothing;
      return false;
    }
=======
      fRunningState = kIsNothing;
      {
	XrdSysMutexHelper lock(gOFS->InitializationMutex);
	gOFS->Initialized = gOFS->kFailed;
      }
      return false;
    }

    {
      XrdSysMutexHelper lock(gOFS->InitializationMutex);
      gOFS->Initialized = gOFS->kBooted;
    }
>>>>>>> e4fb0d6d
  }
  {
    XrdSysMutexHelper lock(gOFS->InitializationMutex);

    if (gOFS->Initialized == gOFS->kBooted)
    {
      // Inform the boot thread that the stall should be removed after boot
      gOFS->RemoveStallRuleAfterBoot = true;
      // Start the file view loader thread
      MasterLog(eos_info("msg=\"starting file view loader thread\""));
      pthread_t tid;

      if ((XrdSysThread::Run(&tid, XrdMgmOfs::StaticInitializeFileView,
			     static_cast<void*>(gOFS), 0, "File View Loader")))
      {
	MasterLog(eos_crit("cannot start file view loader"));
	fRunningState = Run::State::kIsNothing;
	return false;
      }
    }
    else
    {
      MasterLog(eos_crit("msg=\"don't want to start file view loader for a "
			 "namespace in bootfailure state\""));
      fRunningState = Run::State::kIsNothing;
      return false;
    }
  }
  {
    // Be aware of interference with the heart beat daemon
    eos::common::RWMutexWriteLock lock(Access::gAccessMutex);
    // Remove global redirection
    Access::gRedirectionRules.erase(std::string("*"));
  }
  fRunningState = Run::State::kIsRunningSlave;
  MasterLog(eos_notice("running in slave mode"));
  return true;
}

//------------------------------------------------------------------------------
// Start slave follower thread
//------------------------------------------------------------------------------
void
Master::StartSlaveFollower(std::string&& log_file)
{
  eos::IChLogContainerMDSvc* eos_chlog_dirsvc =
    dynamic_cast<eos::IChLogContainerMDSvc*>(gOFS->eosDirectoryService);
  eos::IChLogFileMDSvc* eos_chlog_filesvc =
    dynamic_cast<eos::IChLogFileMDSvc*>(gOFS->eosFileService);

  if (eos_chlog_dirsvc && eos_chlog_filesvc)
  {
    // Get change log file size
    struct stat buf;
    int retc = stat(log_file.c_str(), &buf);

    if (!retc)
    {
      eos_err("failed stat for file=%s - abort slave start", log_file.c_str());
      return;
    }

    eos_chlog_filesvc->startSlave();
    eos_chlog_dirsvc->startSlave();

    // wait that the follower reaches the offset seen now
    while (eos_chlog_filesvc->getFollowOffset() < (uint64_t) buf.st_size)
    {
      XrdSysTimer sleeper;
      sleeper.Wait(200);
      eos_static_debug("msg=\"waiting for the namespace to reach the follow "
		       "point\" is-offset=%llu follow-offset=%llu",
		       eos_chlog_filesvc->getFollowOffset(), (uint64_t) buf.st_size);
    }
  }
}

//------------------------------------------------------------------------------
// Shutdown slave follower thread
//------------------------------------------------------------------------------
void
Master::ShutdownSlaveFollower()
{
  if (!gOFS->MgmMaster.IsMaster())
  {
    // Stop the follower thread ...
    if (gOFS->eosFileService)
    {
      eos::IChLogFileMDSvc* eos_chlog_filesvc =
	dynamic_cast<eos::IChLogFileMDSvc*>(gOFS->eosFileService);

      if (eos_chlog_filesvc)
	eos_chlog_filesvc->stopSlave();
    }

    if (gOFS->eosDirectoryService)
    {
      eos::IChLogContainerMDSvc* eos_chlog_dirsvc =
	dynamic_cast<eos::IChLogContainerMDSvc*>(gOFS->eosDirectoryService);

      if (eos_chlog_dirsvc)
	eos_chlog_dirsvc->stopSlave();
    }
  }
}

//------------------------------------------------------------------------------
// Post the namespace record errors to the master changelog
//------------------------------------------------------------------------------
void
Master::GetLog (XrdOucString &stdOut)
{
  eos::IChLogContainerMDSvc* eos_chlog_dirsvc =
      dynamic_cast<eos::IChLogContainerMDSvc*>(gOFS->eosDirectoryService);
  eos::IChLogFileMDSvc* eos_chlog_filesvc =
      dynamic_cast<eos::IChLogFileMDSvc*>(gOFS->eosFileService);
  
  if (eos_chlog_filesvc && eos_chlog_dirsvc)
  {
    std::vector<std::string> file_warn = eos_chlog_filesvc->getWarningMessages();
    std::vector<std::string> directory_warn = eos_chlog_dirsvc->getWarningMessages();
    
    for (size_t i=0; i< file_warn.size(); ++i)
      MasterLog(eos_err(file_warn[i].c_str()));

    for (size_t i=0; i< directory_warn.size(); ++i)
      MasterLog(eos_err(directory_warn[i].c_str()));

    eos_chlog_filesvc->clearWarningMessages();
    eos_chlog_dirsvc->clearWarningMessages();
  }
  
  stdOut = fMasterLog;
}

EOSMGMNAMESPACE_END<|MERGE_RESOLUTION|>--- conflicted
+++ resolved
@@ -28,12 +28,8 @@
 #include "mgm/Quota.hh"
 #include "mgm/XrdMgmOfs.hh"
 #include "common/Statfs.hh"
-<<<<<<< HEAD
+#include "common/ShellCmd.hh"
 #include "common/plugin_manager/PluginManager.hh"
-
-=======
-#include "common/ShellCmd.hh"
->>>>>>> e4fb0d6d
 /*----------------------------------------------------------------------------*/
 #include "XrdNet/XrdNet.hh"
 #include "XrdNet/XrdNetPeer.hh"
@@ -171,36 +167,21 @@
   else
     fCheckRemote = false;
 
-<<<<<<< HEAD
-  // Start the heartbeat thread anyway
-  XrdSysThread::Run(&fThread, Master::StaticSupervisor, static_cast<void*>(this),
-		    XRDSYSTHREAD_HOLD, "Master Supervisor Thread");
-  // Get sync up if it is not up
-  int rc = system("service eos status sync || service eos start sync");
-
-  if (WEXITSTATUS(rc))
-=======
   // get sync up if it is not up
   eos::common::ShellCmd scmd1("service eos status sync || service eos start sync");
   eos::common::cmd_status rc = scmd1.wait(30);
+
   if (rc.exit_code)
->>>>>>> e4fb0d6d
   {
     eos_crit("failed to start sync service");
     return false;
   }
 
-<<<<<<< HEAD
-  // Get eossync up if it is not up
-  rc = system("service eossync status || service eossync start ");
-
-  if (WEXITSTATUS(rc))
-=======
   // get eossync up if it is not up
   eos::common::ShellCmd scmd2("service eossync status || service eossync start ");
   rc = scmd2.wait(30);
+
   if (rc.exit_code)
->>>>>>> e4fb0d6d
   {
     eos_crit("failed to start eossync service");
     return false;
@@ -1397,11 +1378,6 @@
   fileSettings["changelog_path"] += ".mdlog";
   rfclf += ".mdlog";
   rdclf += ".mdlog";
-<<<<<<< HEAD
-  // Convert the follower namespace into a read-write namespace
-  // Take the sync service down
-  int rc = system("service eos status sync && service eos stop sync");
-=======
 
   // -----------------------------------------------------------
   // convert the follower namespace into a read-write namespace
@@ -1412,20 +1388,12 @@
   // -----------------------------------------------------------
   eos::common::ShellCmd scmd1("service eos status sync && service eos stop sync");
   eos::common::cmd_status rc = scmd1.wait(30);
->>>>>>> e4fb0d6d
 
   if (rc.exit_code)
   {
     if ( (rc.exit_code == -1 ) )
     {
       MasterLog(eos_warning("system command failed due to memory pressure - cannot check the sync service"));
-<<<<<<< HEAD
-    }
-    if (WEXITSTATUS(rc) == 2)
-      MasterLog(eos_warning("sync service was already stopped"));
-
-    if (WEXITSTATUS(rc) == 1)
-=======
     }     
     if (rc.exit_code == 2)
     {
@@ -1433,24 +1401,19 @@
     }
     if (rc.exit_code == 1)
     {
->>>>>>> e4fb0d6d
       MasterLog(eos_warning("sync service was dead"));
+    }
 
     MasterLog(eos_crit("slave=>master transition aborted since sync was down"));
-<<<<<<< HEAD
     fRunningState = Run::State::kIsNothing;
-    rc = system("service eos start sync");
-
-    if (WEXITSTATUS(rc))
-=======
-    fRunningState = kIsNothing;
 
     eos::common::ShellCmd scmd2("service eos start sync");
     rc = scmd2.wait(30);
+    
     if (rc.exit_code)
     {
->>>>>>> e4fb0d6d
       MasterLog(eos_warning("failed to start sync service"));
+    }
 
     fRunningState = Run::State::kIsRunningSlave;
     return false;
@@ -1629,33 +1592,22 @@
   catch (eos::MDException& e)
   {
     errno = e.getErrno();
-<<<<<<< HEAD
     MasterLog(eos_crit("slave=>master transition returned ec=%d %s",
-		       e.getErrno(), e.getMessage().str().c_str()));
+                       e.getErrno(), e.getMessage().str().c_str()));
     fRunningState = Run::State::kIsNothing;
-    rc = system("service eos start sync");
-
-=======
-    MasterLog(eos_crit("slave=>master transition returned ec=%d %s", e.getErrno(), e.getMessage().str().c_str()));
-    fRunningState = kIsNothing;
 
     eos::common::ShellCmd scmd3("service eos start sync");
     rc = scmd3.wait(30);
->>>>>>> e4fb0d6d
+
     if (WEXITSTATUS(rc))
       MasterLog(eos_warning("slave=>master transition - sync didnt' start"));
 
     return false;
   }
 
-<<<<<<< HEAD
-  fRunningState = Run::State::kIsRunningMaster;
-  rc = system("service eos start sync");
-
-=======
   eos::common::ShellCmd scmd3("service eos start sync");
   rc = scmd3.wait(30);
->>>>>>> e4fb0d6d
+
   if (WEXITSTATUS(rc))
   {
     MasterLog(eos_warning("failed to start sync service"));
@@ -2419,20 +2371,15 @@
 bool
 Master::RebootSlaveNamespace()
 {
-<<<<<<< HEAD
   fRunningState = Run::State::kIsTransition;
-  {
-    // Now convert the namespace
-=======
-  fRunningState = kIsTransition;
   
   {
     {
       XrdSysMutexHelper lock(gOFS->InitializationMutex);
       gOFS->Initialized = gOFS->kBooting;
     }
+
     // now convert the namespace
->>>>>>> e4fb0d6d
     eos::common::RWMutexWriteLock nsLock(gOFS->eosViewRWMutex);
 
     // Take the whole namespace down
@@ -2462,16 +2409,13 @@
     // Boot it from scratch
     if (!BootNamespace())
     {
-<<<<<<< HEAD
       fRunningState = Run::State::kIsNothing;
-      return false;
-    }
-=======
-      fRunningState = kIsNothing;
+
       {
 	XrdSysMutexHelper lock(gOFS->InitializationMutex);
 	gOFS->Initialized = gOFS->kFailed;
       }
+
       return false;
     }
 
@@ -2479,7 +2423,6 @@
       XrdSysMutexHelper lock(gOFS->InitializationMutex);
       gOFS->Initialized = gOFS->kBooted;
     }
->>>>>>> e4fb0d6d
   }
   {
     XrdSysMutexHelper lock(gOFS->InitializationMutex);
