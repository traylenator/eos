// ----------------------------------------------------------------------
// File: FuseServer.hh
// Author: Andreas-Joachim Peters - CERN
// ----------------------------------------------------------------------

/************************************************************************
 * EOS - the CERN Disk Storage System                                   *
 * Copyright (C) 2017 CERN/Switzerland                                  *
 *                                                                      *
 * This program is free software: you can redistribute it and/or modify *
 * it under the terms of the GNU General Public License as published by *
 * the Free Software Foundation, either version 3 of the License, or    *
 * (at your option) any later version.                                  *
 *                                                                      *
 * This program is distributed in the hope that it will be useful,      *
 * but WITHOUT ANY WARRANTY; without even the implied warranty of       *
 * MERCHANTABILITY or FITNESS FOR A PARTICULAR PURPOSE.  See the        *
 * GNU General Public License for more details.                         *
 *                                                                      *
 * You should have received a copy of the GNU General Public License    *
 * along with this program.  If not, see <http://www.gnu.org/licenses/>.*
 ************************************************************************/

#pragma once
#include "mgm/Namespace.hh"
#include <thread>
#include <vector>
#include <zmq.hpp>
#include <unistd.h>
#include <map>
#include <atomic>
#include <deque>
#include "mgm/fusex.pb.h"
#include "mgm/fuse-locks/LockTracker.hh"
#include "common/Mapping.hh"
#include "XrdSys/XrdSysPthread.hh"
#include <google/protobuf/util/json_util.h>

EOSMGMNAMESPACE_BEGIN

//------------------------------------------------------------------------------
//! Class FuseServer
//------------------------------------------------------------------------------
class FuseServer
{
public:
  FuseServer();

  ~FuseServer();

  void shutdown();

  std::string dump_message(const google::protobuf::Message& message);

  class Clients : public XrdSysMutex
  {
  public:
    Clients():
      mHeartBeatWindow(15), mHeartBeatOfflineWindow(60),
      mHeartBeatRemoveWindow(900), mHeartBeatInterval(1)
    {}

    virtual ~Clients() = default;

    bool
    Dispatch(const std::string identity, eos::fusex::heartbeat& hb);
    void Print(std::string& out, std::string options = "", bool monitoring = false);
    void HandleStatistics(const std::string identity,
                          const eos::fusex::statistics& stats);

    class Client
    {
    public:

      Client() : mState(PENDING) {}

      virtual ~Client() = default;

      eos::fusex::heartbeat& heartbeat()
      {
        return heartbeat_;
      }

      eos::fusex::statistics& statistics()
      {
        return statistics_;
      }

      enum status_t {
        PENDING, EVICTED, OFFLINE, VOLATILE, ONLINE
      };

      const char* const status [6] {
        "pending",
        "evicted",
        "offline",
        "volatile",
        "online",
        0
      };

      void set_state(status_t s)
      {
        mState = s;
      }

      inline status_t state() const
      {
        return mState;
      }

    private:
      eos::fusex::heartbeat heartbeat_;
      eos::fusex::statistics statistics_;
      status_t mState;

      // inode, pid lock map
      std::map<uint64_t, std::set < pid_t>> mLockPidMap;
    } ;

    typedef std::map<std::string, Client> client_map_t;
    typedef std::map<std::string, std::string> client_uuid_t;

    client_map_t& map()
    {
      return mMap;
    }

    client_uuid_t& uuidview()
    {
      return mUUIDView;
    }

    void
    MonitorHeartBeat();

    // check if threads should terminate
    bool should_terminate()
    {
      return terminate_.load();
    }

    // indicate to terminate
    void terminate()
    {
      terminate_.store(true, std::memory_order_seq_cst);
    }

    // evict a client by force
    int Evict(std::string& uuid, std::string reason);

    // release CAPs
    int ReleaseCAP(uint64_t id,
                   const std::string& uuid,
                   const std::string& clientid);

    // send MD after update
    int SendMD(const eos::fusex::md& md,
               const std::string& uuid,
               const std::string& clientid,
               uint64_t md_ino,
               uint64_t md_pino,
               struct timespec& p_mtime);

    // drop caps of a given client
    int Dropcaps(const std::string& uuid, std::string& out);

    // broad cast triggered by heartbeat function
    int BroadcastDropAllCaps(const std::string& identity,
                             eos::fusex::heartbeat& hb);

    // broad cast new heartbeat interval
    int BroadcastConfig(const std::string& identity, eos::fusex::config& cfg);

    // change the clients heartbeat interval
    int SetHeartbeatInterval(int interval);

  private:
    // lookup client full id to heart beat
    client_map_t mMap;
    // lookup client uuid to full id
    client_uuid_t mUUIDView;
    // heartbeat window in seconds
    float mHeartBeatWindow;
    // heartbeat window when to remove entries
    float mHeartBeatOfflineWindow;

    // heartbeat window when client entries get removed
    float mHeartBeatRemoveWindow;

    // client heartbeat interval
    int mHeartBeatInterval;
    std::atomic<bool> terminate_;
  };

  //----------------------------------------------------------------------------
  //! Class Caps
  //----------------------------------------------------------------------------
  class Caps : public XrdSysMutex
  {
    friend class FuseServer;
  public:
    class capx : public eos::fusex::cap
    {
    public:

      capx() = default;

      virtual ~capx() = default;

      capx& operator=(eos::fusex::cap other)
      {
        (*((eos::fusex::cap*)(this))) = other;
        return *this;
      }

      void set_vid(eos::common::Mapping::VirtualIdentity* vid)
      {
        mVid = *vid;
      }

      eos::common::Mapping::VirtualIdentity* vid()
      {
        return &mVid;
      }

    private:
      eos::common::Mapping::VirtualIdentity mVid;
    };

    typedef std::shared_ptr<capx> shared_cap;

    Caps() = default;

    virtual ~Caps() = default;

    typedef std::string authid_t;
    typedef std::string clientid_t;
    typedef std::pair<uint64_t, authid_t> ino_authid_t;
    typedef std::set<authid_t> authid_set_t;
    typedef std::set<uint64_t> ino_set_t;
    typedef std::map<uint64_t, authid_set_t> notify_set_t; // inode=>set(authid_t)
    typedef std::map<clientid_t, authid_set_t> client_set_t;
    typedef std::map<clientid_t, ino_set_t> client_ino_set_t;

    void pop()
    {
      XrdSysMutexHelper lock(this);
      mTimeOrderedCap.pop_front();
    }

    bool expire()
    {
      XrdSysMutexHelper lock(this);
      authid_t id;

      if (!mTimeOrderedCap.empty()) {
        id = mTimeOrderedCap.front();
      } else {
        return false;
      }

      if (mCaps.count(id)) {
        shared_cap cap = mCaps[id];
        uint64_t now = (uint64_t) time(NULL);

        // leave some margin for revoking
<<<<<<< HEAD
        if (cap->vtime() <= (now + 10)) {
=======
        if (cap->vtime() <= (now + 60))
        {
>>>>>>> dbb6bd3b
          mCaps.erase(id);
          mInodeCaps[cap->id()].erase(id);

          if (!mInodeCaps[cap->id()].size()) {
            mInodeCaps.erase(cap->id());
          }

          return true;
        } else {
          return false;
        }
      }

      return true;
    }

    void Store(const eos::fusex::cap& cap,
               eos::common::Mapping::VirtualIdentity* vid);


    bool Imply(uint64_t md_ino,
               authid_t authid,
               authid_t implied_authid);


    int Delete(uint64_t id);

    shared_cap Get(authid_t id);

    int BroadcastRelease(const eos::fusex::md&
                         md); // broad cast triggered by fuse network
    int BroadcastReleaseFromExternal(uint64_t
                                     inode); // broad cast triggered non-fuse network
    int BroadcastMD(const eos::fusex::md& md,
                    uint64_t md_ino,
                    uint64_t md_pino,
                    struct timespec& p_mtime
                   ); // broad cast changed md around
    std::string Print(std::string option, std::string filter);

    std::map<authid_t, shared_cap>& GetCaps()
    {
      return mCaps;
    }

    notify_set_t& InodeCaps()
    {
      return mInodeCaps;
    }

    client_set_t& ClientCaps()
    {
      return mClientCaps;
    }

    client_ino_set_t& ClientInoCaps()
    {
      return mClientInoCaps;
    }

  protected:
    // a time ordered list pointing to caps
    std::deque< authid_t > mTimeOrderedCap;
    // authid=>cap lookup map
    std::map<authid_t, shared_cap> mCaps;
    // clientid=>list of authid
    client_set_t mClientCaps;
    // clientid=>list of inodes
    client_ino_set_t mClientInoCaps;
    // inode=>authid_t
    notify_set_t mInodeCaps;
  };

  class Lock : XrdSysMutex
  {
  public:

    Lock() = default;

    virtual ~Lock() = default;

    typedef shared_ptr<LockTracker> shared_locktracker;

    typedef std::map<uint64_t, shared_locktracker > lockmap_t;

    shared_locktracker getLocks(uint64_t id);

    void purgeLocks();

    int dropLocks(uint64_t id, pid_t pid);

    int dropLocks(const std::string& owner);

    int lsLocks(const std::string& owner,
                std::map<uint64_t, std::set<pid_t>>& rlocks,
                std::map<uint64_t, std::set<pid_t>>& wlocks);
  private:
    lockmap_t lockmap;
  };

  class Flush : XrdSysMutex
  {
    // essentially a map containing clients which currently flush a file
  public:

    static const int cFlushWindow = 60;

    Flush() = default;

    virtual ~Flush() = default;

    void beginFlush(uint64_t id, std::string client);

    void endFlush(uint64_t id, std::string client);

    bool hasFlush(uint64_t id);

    bool validateFlush(uint64_t id);

    void expireFlush();

    void Print(std::string& out);

  private:

    typedef struct flush_info {

      flush_info() : client("") , nref(0)
      {
        ftime.tv_sec = 0;
        ftime.tv_nsec = 0;
      }

      flush_info(std::string _client) : client(_client)
      {
        eos::common::Timing::GetTimeSpec(ftime);
        ftime.tv_sec += cFlushWindow;
        ftime.tv_nsec = 0;
        nref = 0;
      }

      void Add(struct flush_info l)
      {
        ftime = l.ftime;
        nref++;
      }

      bool Remove(struct flush_info l)
      {
        nref--;

        if (nref > 0) {
          return false;
        }

        return true;
      }

      std::string client;
      struct timespec ftime;
      ssize_t nref;
    } flush_info_t;

    std::map<uint64_t, std::map<std::string, flush_info_t> > flushmap;
  };

  Clients& Client()
  {
    return mClients;
  }

  Caps& Cap()
  {
    return mCaps;
  }

  Lock& Locks()
  {
    return mLocks;
  }

  Flush& Flushs()
  {
    return mFlushs;
  }

  void Print(std::string& out, std::string options = "", bool monitoring = false);

  bool FillContainerMD(uint64_t id, eos::fusex::md& dir);
  bool FillFileMD(uint64_t id, eos::fusex::md& file);
  bool FillContainerCAP(uint64_t id, eos::fusex::md& md,
                        eos::common::Mapping::VirtualIdentity* vid,
                        std::string reuse_uuid = "",
                        bool issue_only_one = false);

  Caps::shared_cap ValidateCAP(const eos::fusex::md& md, mode_t mode);
  bool ValidatePERM(const eos::fusex::md& md, const std::string& mode,
                    eos::common::Mapping::VirtualIdentity* vid);

  uint64_t InodeFromCAP(const eos::fusex::md&);

  void HandleDir(const std::string& identity, const eos::fusex::dir& dir);

  std::string Header(const std::string& response); // reply a sync-response header

  int HandleMD(const std::string& identity,
               const eos::fusex::md& md,
               std::string* response = 0,
               uint64_t* clock = 0,
               eos::common::Mapping::VirtualIdentity* vid = 0);

  void
  MonitorCaps();

  bool should_terminate()
  {
    return terminate_.load();
  } // check if threads should terminate

  void terminate()
  {
    terminate_.store(true, std::memory_order_seq_cst);
  } // indicate to terminate

protected:
  Clients mClients;
  Caps mCaps;
  Lock mLocks;
  Flush mFlushs;

private:
  std::atomic<bool> terminate_;
};


EOSMGMNAMESPACE_END<|MERGE_RESOLUTION|>--- conflicted
+++ resolved
@@ -265,12 +265,8 @@
         uint64_t now = (uint64_t) time(NULL);
 
         // leave some margin for revoking
-<<<<<<< HEAD
-        if (cap->vtime() <= (now + 10)) {
-=======
         if (cap->vtime() <= (now + 60))
         {
->>>>>>> dbb6bd3b
           mCaps.erase(id);
           mInodeCaps[cap->id()].erase(id);
 
