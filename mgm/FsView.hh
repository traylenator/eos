//------------------------------------------------------------------------------
// File: FsView.hh
// Author: Andreas-Joachim Peters - CERN
//------------------------------------------------------------------------------

/************************************************************************
 * EOS - the CERN Disk Storage System                                   *
 * Copyright (C) 2011 CERN/Switzerland                                  *
 *                                                                      *
 * This program is free software: you can redistribute it and/or modify *
 * it under the terms of the GNU General Public License as published by *
 * the Free Software Foundation, either version 3 of the License, or    *
 * (at your option) any later version.                                  *
 *                                                                      *
 * This program is distributed in the hope that it will be useful,      *
 * but WITHOUT ANY WARRANTY; without even the implied warranty of       *
 * MERCHANTABILITY or FITNESS FOR A PARTICULAR PURPOSE.  See the        *
 * GNU General Public License for more details.                         *
 *                                                                      *
 * You should have received a copy of the GNU General Public License    *
 * along with this program.  If not, see <http://www.gnu.org/licenses/>.*
 ************************************************************************/

#ifndef __EOSMGM_FSVIEW__HH__
#define __EOSMGM_FSVIEW__HH__

#include "mgm/Balancer.hh"
#include "mgm/GroupBalancer.hh"
#include "mgm/GeoBalancer.hh"
#include "mgm/Converter.hh"
#include "mgm/Namespace.hh"
#include "mgm/FileSystem.hh"
#include "common/RWMutex.hh"
#include "common/SymKeys.hh"
#include "common/Logging.hh"
#include "common/GlobalConfig.hh"
#include "common/TransferQueue.hh"
#include <cfloat>
#include "XrdOuc/XrdOucString.hh"
#ifndef __APPLE__
#include <sys/vfs.h>
#else
#include <sys/param.h>
#include <sys/mount.h>
#endif
#include <map>
#include <set>
#ifndef EOSMGMFSVIEWTEST
#include "mgm/ConfigEngine.hh"
#endif
//------------------------------------------------------------------------------
//! @file FsView.hh
//! @brief Class representing the cluster configuration of EOS
//! There are three views on EOS filesystems by space, group and node.
//------------------------------------------------------------------------------
EOSMGMNAMESPACE_BEGIN

struct GeoTreeNode;
struct GeoTreeLeaf;
struct GeoTreeElement;
class GeoTree;

//------------------------------------------------------------------------------
//! Base class representing any element in a GeoTree
//------------------------------------------------------------------------------
struct GeoTreeElement
{
  //! Pointer to father node in the tree
  GeoTreeElement* mFather;

  //! Tag token for example BBB in AA::BBB:CC
  std::string mTagToken;

  //! Full geo tag for example AA::BBB:CC in AA::BBB:CC
  std::string mFullTag;

  //! An auxiliary numbering to run the aggregator
  mutable size_t mId;
  typedef eos::common::FileSystem::fsid_t fsid_t;

  //! All the FileSystems attached to this node of the tree
  std::set<fsid_t> mFsIds;

  /// Map geoTreeTag -> son branches
  std::map<std::string , GeoTreeElement*> mSons;

  ~GeoTreeElement();
};

//------------------------------------------------------------------------------
//! @brief A helper class to order branches in a GeoTree in the proper display
//! order.
//------------------------------------------------------------------------------
class GeoTreeNodeOrderHelper
{
 public:
  bool operator()(const GeoTreeElement* const& left,
                  const GeoTreeElement* const& right) const
  {
    return (left->mFullTag > right->mFullTag);
  }
};

//------------------------------------------------------------------------------
//! Base class representing a functor to compute statistics along a GeoTree
//------------------------------------------------------------------------------
class GeoTreeAggregator
{
 public:
  virtual ~GeoTreeAggregator()
  {};

  // Initialize the aggregator
  virtual bool init(const std::vector<std::string>& geotags,
                    const std::vector<size_t>& depthLevelsIndexes) = 0;

  // Aggregate the leaves at the last level of the tree
  virtual bool aggregateLeaves(const std::set<eos::common::FileSystem::fsid_t>&
                               leaves,
                               const size_t& idx) = 0;

  //----------------------------------------------------------------------------
  // Aggregate the nodes at intermediate levels
  // WARNING target node might be part of the nodes to aggregate.
  // Carefull before overwriting the target node.
  //----------------------------------------------------------------------------
  virtual bool aggregateNodes(const std::map<std::string , GeoTreeElement*>&
                              nodes,
                              const size_t& idx, bool includeSelf = false) = 0;

  // Aggregate the leaves any level of the tree
  virtual bool deepAggregate(const std::set<eos::common::FileSystem::fsid_t>&
                             leaves,
                             const size_t& idx) = 0;

  // Aggregate the leaves and the nodes at any level of the tree
  virtual bool aggregateLeavesAndNodes(
      const std::set<eos::common::FileSystem::fsid_t>& leaves,
      const std::map<std::string , GeoTreeElement*>& nodes,
      const size_t& idx)
  {
    return (leaves.empty() ? true : aggregateLeaves(leaves, idx))
        && (nodes.empty() ? true : aggregateNodes(nodes, idx, !leaves.empty()));
  }
};

//------------------------------------------------------------------------------
//! Class representing a tree-structured set of fsids
//------------------------------------------------------------------------------
class GeoTree
<<<<<<< HEAD
{
  typedef eos::common::FileSystem::fsid_t fsid_t;
  typedef GeoTreeElement tElement;
  typedef GeoTreeLeaf tLeaf;
  typedef GeoTreeNode tNode;

  //! The root branch of the tree
  tElement* pRoot;

  //! All the elements of the tree collected by depth
  std::vector<std::set<tElement*, GeoTreeNodeOrderHelper > > pLevels;

  //! All the leaves of the tree
  std::map<fsid_t, tElement*> pLeaves;

  //----------------------------------------------------------------------------
  //! Get the geotag of FileSystem
  //----------------------------------------------------------------------------
  std::string getGeoTag(const fsid_t& fs) const;

 public:

  //----------------------------------------------------------------------------
  //! Constructor
  //----------------------------------------------------------------------------
  GeoTree();

  //----------------------------------------------------------------------------
  //! Destructor
  //----------------------------------------------------------------------------
  virtual ~GeoTree();

  //----------------------------------------------------------------------------
  //! Insert a FileSystem into the tree
  //----------------------------------------------------------------------------
  bool insert(const fsid_t& fs);

  //----------------------------------------------------------------------------
  //! Remove a FileSystem from the tree
  //----------------------------------------------------------------------------
  bool erase(const fsid_t& fs);

  //----------------------------------------------------------------------------
  //! Get the geotag at which the fs is stored if found
  //----------------------------------------------------------------------------
  bool getGeoTagInTree(const fsid_t& fs , std::string& geoTag);

  //----------------------------------------------------------------------------
  //! Number of FileSystems in the tree
  //----------------------------------------------------------------------------
  size_t size() const;

  //----------------------------------------------------------------------------
  //! STL const_iterator class
  //!
  //! Only the leaves are iterated in alphabetical order of their geotag
  //----------------------------------------------------------------------------
  class const_iterator: public
  std::iterator<std::bidirectional_iterator_tag, fsid_t>
  {
    friend class GeoTree;
    std::map<fsid_t, tElement*>::const_iterator mIt;
   public:
    const_iterator operator++(int);
    const_iterator operator--(int);
    const_iterator operator++();
    const_iterator operator--();
    const eos::common::FileSystem::fsid_t& operator*() const;
    operator const eos::common::FileSystem::fsid_t* () const;
    const const_iterator& operator= (const const_iterator& it);
  };

  const_iterator begin() const;
  const_iterator cbegin() const;
  const_iterator end() const;
  const_iterator cend() const;
  const_iterator find(const fsid_t& fsid) const;

  //----------------------------------------------------------------------------
  //! Run an aggregator through the tree
  //----------------------------------------------------------------------------
  bool runAggregator(GeoTreeAggregator* aggregator) const;

  //----------------------------------------------------------------------------
  //! Run an aggregator through the tree
  //----------------------------------------------------------------------------
  bool runDeepAggregator(GeoTreeAggregator* aggregator)
  {
    // loop over the last level of Aggregate and call AggregateDeepLeaves
    // loop from end-1 to beginning in mLevels and call AggregateDeppNodes
    // NOT IMPLEMENTED
    return false;
  }

  //----------------------------------------------------------------------------
  //! Recursive debug helper function to display the tree
  //----------------------------------------------------------------------------
  char* dumpTree(char* buffer, GeoTreeElement* el,
                 std::string fullgeotag = "") const;

  //----------------------------------------------------------------------------
  //! Debug helper function to display the leaves in the tree
  //----------------------------------------------------------------------------
  char* dumpLeaves(char* buffer) const;

  //----------------------------------------------------------------------------
  //! Debug helper function to display the elements of the tree sorted by levels
  //----------------------------------------------------------------------------
  char* dumpLevels(char* buffer) const;

  //----------------------------------------------------------------------------
  //! Debug helper function to display all the content of the tree
  //----------------------------------------------------------------------------
  char* dump(char* buffer) const;
};

//------------------------------------------------------------------------------
//! Class representing a grouped set of filesystems
//------------------------------------------------------------------------------
class BaseView : public GeoTree
{
=======
{
  typedef eos::common::FileSystem::fsid_t fsid_t;
  typedef GeoTreeElement tElement;
  typedef GeoTreeLeaf tLeaf;
  typedef GeoTreeNode tNode;

  //! The root branch of the tree
  tElement* pRoot;

  //! All the elements of the tree collected by depth
  std::vector<std::set<tElement*, GeoTreeNodeOrderHelper > > pLevels;

  //! All the leaves of the tree
  std::map<fsid_t, tElement*> pLeaves;

  //----------------------------------------------------------------------------
  //! Get the geotag of FileSystem
  //----------------------------------------------------------------------------
  std::string getGeoTag(const fsid_t& fs) const;

 public:

  //----------------------------------------------------------------------------
  //! Constructor
  //----------------------------------------------------------------------------
  GeoTree();

  //----------------------------------------------------------------------------
  //! Destructor
  //----------------------------------------------------------------------------
  virtual ~GeoTree();

  //----------------------------------------------------------------------------
  //! Insert a FileSystem into the tree
  //----------------------------------------------------------------------------
  bool insert(const fsid_t& fs);

  //----------------------------------------------------------------------------
  //! Remove a FileSystem from the tree
  //----------------------------------------------------------------------------
  bool erase(const fsid_t& fs);

  //----------------------------------------------------------------------------
  //! Get the geotag at which the fs is stored if found
  //----------------------------------------------------------------------------
  bool getGeoTagInTree(const fsid_t& fs , std::string& geoTag);

  //----------------------------------------------------------------------------
  //! Number of FileSystems in the tree
  //----------------------------------------------------------------------------
  size_t size() const;

  //----------------------------------------------------------------------------
  //! STL const_iterator class
  //!
  //! Only the leaves are iterated in alphabetical order of their geotag
  //----------------------------------------------------------------------------
  class const_iterator: public
  std::iterator<std::bidirectional_iterator_tag, fsid_t>
  {
    friend class GeoTree;
    std::map<fsid_t, tElement*>::const_iterator mIt;
   public:
    const_iterator operator++(int);
    const_iterator operator--(int);
    const_iterator operator++();
    const_iterator operator--();
    const eos::common::FileSystem::fsid_t& operator*() const;
    operator const eos::common::FileSystem::fsid_t* () const;
    const const_iterator& operator= (const const_iterator& it);
  };

  const_iterator begin() const;
  const_iterator cbegin() const;
  const_iterator end() const;
  const_iterator cend() const;
  const_iterator find(const fsid_t& fsid) const;

  //----------------------------------------------------------------------------
  //! Run an aggregator through the tree
  //----------------------------------------------------------------------------
  bool runAggregator(GeoTreeAggregator* aggregator) const;

  //----------------------------------------------------------------------------
  //! Run an aggregator through the tree
  //----------------------------------------------------------------------------
  bool runDeepAggregator(GeoTreeAggregator* aggregator)
  {
    // loop over the last level of Aggregate and call AggregateDeepLeaves
    // loop from end-1 to beginning in mLevels and call AggregateDeppNodes
    // NOT IMPLEMENTED
    return false;
  }

  //----------------------------------------------------------------------------
  //! Recursive debug helper function to display the tree
  //----------------------------------------------------------------------------
  char* dumpTree(char* buffer, GeoTreeElement* el,
                 std::string fullgeotag = "") const;

  //----------------------------------------------------------------------------
  //! Debug helper function to display the leaves in the tree
  //----------------------------------------------------------------------------
  char* dumpLeaves(char* buffer) const;

  //----------------------------------------------------------------------------
  //! Debug helper function to display the elements of the tree sorted by levels
  //----------------------------------------------------------------------------
  char* dumpLevels(char* buffer) const;

  //----------------------------------------------------------------------------
  //! Debug helper function to display all the content of the tree
  //----------------------------------------------------------------------------
  char* dump(char* buffer) const;
};

//------------------------------------------------------------------------------
//! Class representing a grouped set of filesystems
//------------------------------------------------------------------------------
class BaseView : public GeoTree
{
>>>>>>> 02c6173e
 private:
  //! Last heartbeat time
  time_t mHeartBeat;

  // Last heartbeat time as string
  std::string mHeartBeatString;

  //! Time since last heartbeat as string
  std::string mHeartBeatDeltaString;

  //! Status of the base view (meaning depends on inheritor)
  std::string mStatus;

  //! Size of the base object (meaning depends on inheritor)
  std::string mSize;

  //! Number of items in queue (meaning depends on inheritor)
  size_t mInQueue;

 public:
<<<<<<< HEAD

  std::string mName; ///< Name of the base view
  std::string mType; ///< type of the base view

=======

  std::string mName; ///< Name of the base view
  std::string mType; ///< type of the base view

>>>>>>> 02c6173e
  //----------------------------------------------------------------------------
  //! Constructor
  //----------------------------------------------------------------------------
  BaseView()
  {
    mStatus = "unknown";
    mHeartBeat = 0;
    mInQueue = 0;
  }

  //----------------------------------------------------------------------------
  //! Destructor
  //----------------------------------------------------------------------------
  virtual ~BaseView() {};

  //----------------------------------------------------------------------------
  //! Return the configuration queue prefix
  //!
  //! @return return the configuration prefix
  //----------------------------------------------------------------------------
  virtual const char* GetConfigQueuePrefix()
  {
    return "";
  }

  //----------------------------------------------------------------------------
  //! Print the view contents
  //----------------------------------------------------------------------------
  void Print(std::string& out, std::string headerformat, std::string listformat,
             unsigned outdepth, std::vector<std::string>& selections);

  //----------------------------------------------------------------------------
  //! Return a member variable in the view
  //----------------------------------------------------------------------------
  virtual std::string GetMember(std::string member);

  //----------------------------------------------------------------------------
  //! Set a member variable in a view
  //----------------------------------------------------------------------------
  virtual bool SetConfigMember(std::string key, string value,
                               bool create = false,
                               std::string broadcastqueue = "",
                               bool isstatus = false);

  //----------------------------------------------------------------------------
  //! Return a configuration member
  //----------------------------------------------------------------------------
  virtual std::string GetConfigMember(std::string key);

  //----------------------------------------------------------------------------
  //! Return all configuration keys
  //----------------------------------------------------------------------------
  bool GetConfigKeys(std::vector<std::string>& keys);

  //----------------------------------------------------------------------------
  //! Set the heartbeat time
  //! @param hb heart beat time to set
  //----------------------------------------------------------------------------
  void SetHeartBeat(time_t hb)
  {
    mHeartBeat = hb;
  }

  //----------------------------------------------------------------------------
  //! Set the status
  //! @param status status to set
  //----------------------------------------------------------------------------
  void SetStatus(const char* status)
  {
    mStatus = status;
  }

  //----------------------------------------------------------------------------
  //! Return the status
  //----------------------------------------------------------------------------
  const char* GetStatus()
  {
    return mStatus.c_str();
  }

  //----------------------------------------------------------------------------
  //! Get the heartbeat time
  //----------------------------------------------------------------------------
  time_t GetHeartBeat()
  {
    return mHeartBeat;
  }

  //----------------------------------------------------------------------------
  //! Set the queue size
  //! @param iq size to set a s queue size variable
  //----------------------------------------------------------------------------
  void SetInQueue(size_t iq)
  {
    mInQueue = iq;
  }

  //----------------------------------------------------------------------------
  //! Calculate the sum of <param> as long long
  //----------------------------------------------------------------------------
  long long SumLongLong(const char* param, bool lock = true,
                        const std::set<eos::common::FileSystem::fsid_t>* subset = NULL);

  //----------------------------------------------------------------------------
  //! Calculate the sum of <param> as double
  //----------------------------------------------------------------------------
  double SumDouble(const char* param, bool lock = true,
                   const std::set<eos::common::FileSystem::fsid_t>* subset = NULL);

  //----------------------------------------------------------------------------
  //! Calculates the average of <param> as double
  //----------------------------------------------------------------------------
  double AverageDouble(const char* param, bool lock = true,
                       const std::set<eos::common::FileSystem::fsid_t>* subset = NULL);

  //----------------------------------------------------------------------------
  //! Calculates the maximum deviation from the average in a group
  //---------------------------------------------------------------------------
  double MaxAbsDeviation(const char* param, bool lock = true,
                         const std::set<eos::common::FileSystem::fsid_t>* subset = NULL);

  double MaxDeviation(const char* param, bool lock = true,
                      const std::set<eos::common::FileSystem::fsid_t>* subset = NULL);

  double MinDeviation(const char* param, bool lock = true,
                      const std::set<eos::common::FileSystem::fsid_t>* subset = NULL);

  //----------------------------------------------------------------------------
  //! Calculates the standard deviation of <param> as double
  //----------------------------------------------------------------------------
  double SigmaDouble(const char* param, bool lock = true,
                     const std::set<eos::common::FileSystem::fsid_t>* subset = NULL);

  //----------------------------------------------------------------------------
  //! Calculates the number of fsid considered for average
  //----------------------------------------------------------------------------
  long long
  ConsiderCount(bool lock,
                const std::set<eos::common::FileSystem::fsid_t>* subset);

  //----------------------------------------------------------------------------
  //! Calculate the number of fsid regardless of being considered for
  //! averages or not.
  //----------------------------------------------------------------------------
  long long TotalCount(bool lock,
                       const std::set<eos::common::FileSystem::fsid_t>* subset);
};

//------------------------------------------------------------------------------
//! Class describing a space (set of filesystems)
//------------------------------------------------------------------------------
class FsSpace : public BaseView
{
 public:
#ifndef EOSMGMFSVIEWTEST
  Balancer* mBalancer; ///< Threaded object supervising space balancing
  Converter* mConverter; ///< Threaded object running layout conversion jobs
  GroupBalancer* mGroupBalancer; ///< Threaded object running group balancing
  GeoBalancer* mGeoBalancer; ///< Threaded object running geotag balancing

#endif

  //! Set when a configuration gets loaded to avoid overwriting of the loaded
  //! values by default values
  static bool gDisableDefaults;

  //----------------------------------------------------------------------------
  //! Constructor
  //! @param name name of the space to construct
  //----------------------------------------------------------------------------
  FsSpace(const char* name)
  {
    mName = name;
    mType = "spaceview";
#ifndef EOSMGMFSVIEWTEST
    mBalancer = new Balancer(name);
    mConverter = new Converter(name);
    mGroupBalancer = new GroupBalancer(name);
    mGeoBalancer = new GeoBalancer(name);

    if (!gDisableDefaults)
    {
      // Set default balancing variables
      // Disable balancing by default
      if (GetConfigMember("balancer") == "")
        SetConfigMember("balancer", "off", true, "/eos/*/mgm");

      // Set deviation treshold
      if (GetConfigMember("balancer.threshold") == "")
        SetConfigMember("balancer.threshold", "20", true, "/eos/*/mgm");

      // Set balancing rate per balancing stream
      if (GetConfigMember("balancer.node.rate") == "")
        SetConfigMember("balancer.node.rate", "25", true, "/eos/*/mgm");

      // Set parallel balancing streams per node
      if (GetConfigMember("balancer.node.ntx") == "")
        SetConfigMember("balancer.node.ntx", "2", true, "/eos/*/mgm");

      // Set drain rate per drain stream
      if (GetConfigMember("drain.node.rate") == "")
        SetConfigMember("drainer.node.rate", "25", true, "/eos/*/mgm");

      // Set parallel draining streams per node
      if (GetConfigMember("drainer.node.ntx") == "")
        SetConfigMember("drainer.node.ntx", "2", true, "/eos/*/mgm");

      // Set the grace period before drain start on opserror to 1 day
      if (GetConfigMember("graceperiod") == "")
        SetConfigMember("graceperiod", "86400", true, "/eos/*/mgm");

      // Set the time for a drain by default to 1 day
      if (GetConfigMember("drainperiod") == "")
        SetConfigMember("drainperiod", "86400", true, "/eos/*/mgm");

      // Set the scan interval by default to 1 week
      if (GetConfigMember("scaninterval") == "")
        SetConfigMember("scaninterval", "604800", true, "/eos/*/mgm");

      // Disable quota by default
      if (GetConfigMember("quota") == "")
        SetConfigMember("quota", "off", true, "/eos/*/mgm");

      // Set the group modulo to 0
      if (GetConfigMember("groupmod") == "")
        SetConfigMember("groupmod", "0", true, "/eos/*/mgm");

      // Set the group size to 0
      if (GetConfigMember("groupsize") == "")
        SetConfigMember("groupsize", "0", true, "/eos/*/mgm");

      // Disable converter by default
      if (GetConfigMember("converter") == "")
        SetConfigMember("converter", "off", true, "/eos/*/mgm");

      // Set two converter streams by default
      if (GetConfigMember("converter.ntx") == "")
        SetConfigMember("converter.ntx", "2", true, "/eos/*/mgm");

      if (GetConfigMember("groupbalancer") == "")
        SetConfigMember("groupbalancer", "off", true, "/eos/*/mgm");

      // Set the groupbalancer max number of scheduled files by default
      if (GetConfigMember("groupbalancer.ntx") == "")
        SetConfigMember("groupbalancer.ntx", "10", true, "/eos/*/mgm");

      // Set the groupbalancer threshold by default
      if (GetConfigMember("groupbalancer.threshold") == "")
        SetConfigMember("groupbalancer.threshold", "5", true, "/eos/*/mgm");

      if (GetConfigMember("geotagbalancer") == "")
        SetConfigMember("geotagbalancer", "off", true, "/eos/*/mgm");

      // Set the geotagbalancer max number of scheduled files by default
      if (GetConfigMember("geotagbalancer.ntx") == "")
        SetConfigMember("geotagbalancer.ntx", "10", true, "/eos/*/mgm");

      // Set the geotagbalancer threshold by default
      if (GetConfigMember("geotagbalancer.threshold") == "")
        SetConfigMember("geotagbalancer.threshold", "5", true, "/eos/*/mgm");

      // Disable lru by default
      if (GetConfigMember("lru") == "")
        SetConfigMember("converter", "off", true, "/eos/*/mgm");

      // Set one week lru interval by default
      if (GetConfigMember("lru.interval") == "604800")
        SetConfigMember("converter.ntx", "2", true, "/eos/*/mgm");
    }

#endif
  }

  //----------------------------------------------------------------------------
  //! Stop function stopping threads before destruction
  //----------------------------------------------------------------------------
  void Stop()
  {
#ifndef EOSMGMFSVIEWTEST

    if (mBalancer)
      mBalancer->Stop();

    if (mConverter)
      mConverter->Stop();

    if (mGroupBalancer)
      mGroupBalancer->Stop();

    if (mGeoBalancer)
      mGeoBalancer->Stop();

#endif
  }

  //----------------------------------------------------------------------------
  //! Destructor
  //----------------------------------------------------------------------------
  virtual ~FsSpace()
  {
#ifndef EOSMGMFSVIEWTEST

    if (mBalancer) delete mBalancer;

    if (mConverter) delete mConverter;

    if (mGroupBalancer) delete mGroupBalancer;

    if (mGeoBalancer) delete mGeoBalancer;

    mBalancer = 0;
    mConverter = 0;
    mGroupBalancer = 0;
    mGeoBalancer = 0;
#endif
  };


  static std::string gConfigQueuePrefix; ///<  Configuration queue prefix

  //----------------------------------------------------------------------------
  //! Get the configuration queue prefix
  //----------------------------------------------------------------------------
  virtual const char* GetConfigQueuePrefix()
  {
    return gConfigQueuePrefix.c_str();
  }

  //----------------------------------------------------------------------------
  //! Get the configuration queeu prefix
  //----------------------------------------------------------------------------
  static const char* sGetConfigQueuePrefix()
  {
    return gConfigQueuePrefix.c_str();
  }

  //----------------------------------------------------------------------------
  //! Apply the default space parameters
  //----------------------------------------------------------------------------
  bool ApplySpaceDefaultParameters(eos::mgm::FileSystem* fs, bool force = false);

  //----------------------------------------------------------------------------
  // Reset the Drain state
  //----------------------------------------------------------------------------
  void ResetDraining();
};

//------------------------------------------------------------------------------
//! Class describing a group (set of filesystems)
//------------------------------------------------------------------------------
class FsGroup : public BaseView
{
  friend class FsView;

 protected:
  //! Index of the described group (normally 0,1,2,3...)
  unsigned int mIndex;

 public:

  //----------------------------------------------------------------------------
  //! Constructor
  //! @param name name of the group e.g. 'default.0'
  //----------------------------------------------------------------------------
  FsGroup(const char* name)
  {
    mName = name;
    mType = "groupview";
    mIndex = 0;
  }

#ifdef EOSMGMFSVIEWTEST

  //----------------------------------------------------------------------------
  //! Destructor
  //----------------------------------------------------------------------------
  virtual ~FsGroup() {};
#else
  virtual ~FsGroup();
#endif

  //----------------------------------------------------------------------------
  //! Return index of the group
  //----------------------------------------------------------------------------
  unsigned int GetIndex()
  {
    return mIndex;
  }

  static std::string gConfigQueuePrefix; ///< Configuration queue prefix

  //----------------------------------------------------------------------------
  //! Return the configuration queue prefix (virtual function)
  //----------------------------------------------------------------------------
  virtual const char* GetConfigQueuePrefix()
  {
    return gConfigQueuePrefix.c_str();
  }

  //----------------------------------------------------------------------------
  //! Return the configuration queue prefix
  //----------------------------------------------------------------------------
  static const char* sGetConfigQueuePrefix()
  {
    return gConfigQueuePrefix.c_str();
  }
};

//------------------------------------------------------------------------------
//! Class describing a group (set of filesystems)
//------------------------------------------------------------------------------
class FsNode : public BaseView
{
 public:
<<<<<<< HEAD

  static std::string gManagerId; ///< Name of the responsible manager
  eos::common::TransferQueue* mGwQueue; ///< Gateway transfer queue
=======

  static std::string gManagerId; ///< Name of the responsible manager
  eos::common::TransferQueue* mGwQueue; ///< Gateway transfer queue

  // Snapshoting
  bool SnapShotHost(FileSystem::host_snapshot_t &host, bool dolock);

  // check heartbeat
  bool HasHeartBeat ( eos::common::FileSystem::host_snapshot_t &fs);

  // get active status
  eos::common::FileSystem::fsactive_t GetActiveStatus ();

  // set active status
  bool SetActiveStatus (eos::common::FileSystem::fsactive_t active);

>>>>>>> 02c6173e

  //----------------------------------------------------------------------------
  //! Constructor
  //! @param name nodeview name
  //----------------------------------------------------------------------------
  FsNode(const char* name)
  {
    mName = name;
    mType = "nodesview";
    SetConfigMember("stat.hostport",GetMember("hostport"),true,mName.c_str(),false);
    std::string n = mName.c_str();
    n += "/gw";
    mGwQueue = new eos::common::TransferQueue(
        mName.c_str(), n.c_str(), "txq", (eos::common::FileSystem*) 0,
        eos::common::GlobalConfig::gConfig.SOM(), false);
  }

  //----------------------------------------------------------------------------
  //! Destructor
  //----------------------------------------------------------------------------
  virtual ~FsNode();

  //----------------------------------------------------------------------------
  //! Return a member variable
  //----------------------------------------------------------------------------
  virtual std::string GetMember(std::string name);

  //----------------------------------------------------------------------------
  //! Set the configuration default values for a node
  //----------------------------------------------------------------------------
  void SetNodeConfigDefault()
  {
#ifndef EOSMGMFSVIEWTEST

    // Define the manager ID
    if (!(GetConfigMember("manager").length()))
    {
      SetConfigMember("manager", gManagerId, true, mName.c_str(), true);
    }

    // By default set 2 balancing streams per node
    if (!(GetConfigMember("stat.balance.ntx").length()))
    {
      SetConfigMember("stat.balance.ntx", "2", true, mName.c_str(), true);
    }

    // By default set 25 MB/s stream balancing rate
    if (!(GetConfigMember("stat.balance.rate").length()))
    {
      SetConfigMember("stat.balance.rate", "25", true, mName.c_str(), true);
    }

    // Set the default sym key from the sym key store
    eos::common::SymKey* symkey = eos::common::gSymKeyStore.GetCurrentKey();

    // Store the sym key as configuration member
    if (!(GetConfigMember("symkey").length()))
    {
      SetConfigMember("symkey", symkey->GetKey64(), true, mName.c_str(), true);
    }

    // Set the default debug level to notice
    if (!(GetConfigMember("debug.level").length()))
    {
      SetConfigMember("debug.level", "info", true, mName.c_str(), true);
    }

    // Set by default as no transfer gateway
    if ((GetConfigMember("txgw") != "on") && (GetConfigMember("txgw") != "off"))
    {
      SetConfigMember("txgw", "off", true, mName.c_str(), true);
    }
<<<<<<< HEAD

    // Set by default 10 transfers per gateway node
=======
    // set by default as no dataproxy
    if ((GetConfigMember("dataproxy") != "on") && (GetConfigMember("dataproxy") != "off"))
    {
      SetConfigMember("dataproxy", "on", true, mName.c_str(), true);
    }
    // set by default as no data entry point
    if ((GetConfigMember("dataep") != "on") && (GetConfigMember("dataep") != "off"))
    {
      SetConfigMember("dataep", "on", true, mName.c_str(), true);
    }
    // set by default 10 transfers per gateway node
>>>>>>> 02c6173e
    if ((strtol(GetConfigMember("gw.ntx").c_str(), 0, 10) == 0) ||
        (strtol(GetConfigMember("gw.ntx").c_str(), 0, 10) == LONG_MAX))
    {
      SetConfigMember("gw.ntx", "10", true, mName.c_str(), true);
    }

    // Set by default the gateway stream transfer speed to 120 Mb/s
    if ((strtol(GetConfigMember("gw.rate").c_str(), 0, 10) == 0) ||
        (strtol(GetConfigMember("gw.rate").c_str(), 0, 10) == LONG_MAX))
    {
      SetConfigMember("gw.rate", "120", true, mName.c_str(), true);
    }

    // Set by default the MGM domain e.g. same geographical position as the MGM
    if (!(GetConfigMember("domain").length()))
    {
      SetConfigMember("domain", "MGM", true, mName.c_str(), true);
    }

#endif
  }

  static std::string gConfigQueuePrefix; ///< Configuration queue prefix

  //----------------------------------------------------------------------------
  //! Return the configuration queue prefix (virtual function)
  //----------------------------------------------------------------------------
  virtual const char* GetConfigQueuePrefix()
  {
    return gConfigQueuePrefix.c_str();
  }

  //----------------------------------------------------------------------------
  //! Return the configuration queue prefix
  //----------------------------------------------------------------------------
  static const char* sGetConfigQueuePrefix()
  {
    return gConfigQueuePrefix.c_str();
  }
};

//------------------------------------------------------------------------------
//! Class describing an EOS pool including views
//------------------------------------------------------------------------------
class FsView : public eos::common::LogId
{
 private:

  //! Next free filesystem ID if a new one has to be registered
  eos::common::FileSystem::fsid_t NextFsId;

  //! Map translating a file system ID to a unique ID
  std::map<eos::common::FileSystem::fsid_t, std::string> Fs2UuidMap;

  //! Map translating a unique ID to a filesystem ID
  std::map<std::string, eos::common::FileSystem::fsid_t> Uuid2FsMap;
  std::string MgmConfigQueueName; ///< MGM configuration queue name

 public:

#ifndef EOSMGMFSVIEWTEST
  static ConfigEngine* ConfEngine;
#endif

  //----------------------------------------------------------------------------
  //! Add or modify a filesystem
  //----------------------------------------------------------------------------
  bool Register(FileSystem* fs, bool registerInGeoTreeEngine = true);

  //----------------------------------------------------------------------------
  //! Move a filesystem to another group
  //----------------------------------------------------------------------------
  bool MoveGroup(FileSystem* fs, std::string group);

  //----------------------------------------------------------------------------
  //! Store the filesystem configuration into the config engine. Should be
  //! called whenever a filesystem wide parameters is changed
  //----------------------------------------------------------------------------
  void StoreFsConfig(FileSystem* fs);

  //----------------------------------------------------------------------------
  //! Remove a filesystem
  //----------------------------------------------------------------------------
  bool UnRegister(FileSystem* fs, bool unregisterInGeoTreeEngine = true);

  //----------------------------------------------------------------------------
  //! Check's if a queue+path exists already
  //----------------------------------------------------------------------------
  bool ExistsQueue(std::string queue, std::string queuepath);

  //----------------------------------------------------------------------------
  //! Add or modify an fst node
  //----------------------------------------------------------------------------
  bool RegisterNode(const char* nodequeue);

  //----------------------------------------------------------------------------
  //! Remove a node
  //----------------------------------------------------------------------------
  bool UnRegisterNode(const char* nodequeue);

  //----------------------------------------------------------------------------
  //! Remove all nodes
  //----------------------------------------------------------------------------
  void UnRegisterNodes();

  //----------------------------------------------------------------------------
  //! Add or modify a space
  //----------------------------------------------------------------------------
  bool RegisterSpace(const char* spacename);

  //----------------------------------------------------------------------------
  //! Remove a space
  //----------------------------------------------------------------------------
  bool UnRegisterSpace(const char* spacename);

  //----------------------------------------------------------------------------
  //! Add or modify a group
  //----------------------------------------------------------------------------
  bool RegisterGroup(const char* groupname);

  //----------------------------------------------------------------------------
  //! Remove a group
  //----------------------------------------------------------------------------
  bool UnRegisterGroup(const char* groupname);

  //! Mutex protecting all ...View variables
  eos::common::RWMutex ViewMutex;
  //! Mutex protecting all ...Map variables
  eos::common::RWMutex MapMutex;

  //! Map translating a space name to a set of group objects
  std::map<std::string, std::set<FsGroup*> > mSpaceGroupView;

  //! Map translating a space name to a space view object
  std::map<std::string, FsSpace* > mSpaceView;

  //! Map translating a group name to a group view object
  std::map<std::string, FsGroup* > mGroupView;

  //! Map translating a node name to a node view object
  std::map<std::string, FsNode* > mNodeView;

  //! Map translating a filesystem ID to a file system object
  std::map<eos::common::FileSystem::fsid_t, FileSystem*> mIdView;

  //! Map translating a filesystem object pointer to a filesystem ID
  std::map<FileSystem*, eos::common::FileSystem::fsid_t> mFileSystemView;

  //! Mutex protecting the set of gateway nodes mGwNodes
  eos::common::RWMutex GwMutex;

  //! Set containing all nodes which are usable as a gateway machine
  std::set<std::string> mGwNodes;

  //----------------------------------------------------------------------------
  //! Check if quota is enabled for space
  //!
  //! @param space space name
  //!
  //! @return true if quota enabled for space, otherwise false
  //! @warning needs to be called with a read-lock on the MapMutex
  //----------------------------------------------------------------------------
  bool IsQuotaEnabled(const std::string& space);

  //----------------------------------------------------------------------------
  //! Find filesystem by queue path
  //----------------------------------------------------------------------------
  FileSystem* FindByQueuePath(std::string& queuepath);

  //----------------------------------------------------------------------------
  //! Create a filesystem mapping
  //----------------------------------------------------------------------------
  eos::common::FileSystem::fsid_t CreateMapping(std::string fsuuid);

  //----------------------------------------------------------------------------
  //! Provide a filesystem mapping
  //----------------------------------------------------------------------------
  bool ProvideMapping(std::string fsuuid, eos::common::FileSystem::fsid_t fsid);

  //----------------------------------------------------------------------------
  //! Get a filesystem mapping by unique ID
  //----------------------------------------------------------------------------
  eos::common::FileSystem::fsid_t GetMapping(std::string fsuuid);

  //----------------------------------------------------------------------------
  //! Check for an existing mapping by filesystem id
  //----------------------------------------------------------------------------
  bool HasMapping(eos::common::FileSystem::fsid_t fsid)
  {
    return (Fs2UuidMap.count(fsid) > 0) ? true : false;
  }

  //----------------------------------------------------------------------------
  //! Remove a mapping providing filesystem ID and unique ID
  //----------------------------------------------------------------------------
  bool RemoveMapping(eos::common::FileSystem::fsid_t fsid, std::string fsuuid);

  //----------------------------------------------------------------------------
  //! Remove a mapping providing filesystem ID
  //----------------------------------------------------------------------------
  bool RemoveMapping(eos::common::FileSystem::fsid_t fsid);

  //----------------------------------------------------------------------------
  //! Print views (space,group,nodes)
  //----------------------------------------------------------------------------
  void PrintGroups(std::string& out, std::string headerformat,
                   std::string listformat, unsigned int geodepth = 0,
                   const char* selection = 0);

  void PrintNodes(std::string& out, std::string headerformat,
                  std::string listformat, unsigned int geodepth = 0,
                  const char* selection = 0);

  void PrintSpaces(std::string& out, std::string headerformat,
                   std::string listformat, unsigned int geodepth = 0,
                   const char* selection = 0);

  //----------------------------------------------------------------------------
  //! Return printout formats
  //----------------------------------------------------------------------------
  static std::string GetNodeFormat(std::string option);
  static std::string GetGroupFormat(std::string option);
  static std::string GetSpaceFormat(std::string option);
  static std::string GetFileSystemFormat(std::string option);

  //----------------------------------------------------------------------------
  //! Clear all mappings and filesystem objects obtaining locks
  //----------------------------------------------------------------------------
  void Reset();

  pthread_t hbthread; ///< Thread ID of the heartbeat thread

  //----------------------------------------------------------------------------
  //! Static thread startup function
  //----------------------------------------------------------------------------
  static void* StaticHeartBeatCheck(void*);

  //----------------------------------------------------------------------------
  //! Thread loop function checking heartbeats
  //----------------------------------------------------------------------------
  void* HeartBeatCheck();

  //----------------------------------------------------------------------------
  //! Constructor
  //----------------------------------------------------------------------------
  FsView()
  {
    MgmConfigQueueName = "";
#ifndef EOSMGMFSVIEWTEST
    ConfEngine = 0;
#endif
    XrdSysThread::Run(&hbthread, FsView::StaticHeartBeatCheck,
                      static_cast<void*>(this), XRDSYSTHREAD_HOLD,
                      "HeartBeat Thread");
  };

  //----------------------------------------------------------------------------
  //! Stop the heartbeat thread
  //----------------------------------------------------------------------------
  void StopHeartBeat()
  {
    if (hbthread)
    {
      XrdSysThread::Cancel(hbthread);
      XrdSysThread::Join(hbthread, 0);
      hbthread = 0;
    }
  };

  //----------------------------------------------------------------------------
  //! Destructor
  //----------------------------------------------------------------------------
  virtual ~FsView()
  {
    StopHeartBeat();
  };

  //----------------------------------------------------------------------------
  //! Set config queues
  //----------------------------------------------------------------------------
  void SetConfigQueues(const char* mgmconfigqueue,
                       const char* nodeconfigqueue,
                       const char* groupconfigqueue,
                       const char* spaceconfigqueue)
  {
    FsSpace::gConfigQueuePrefix = spaceconfigqueue;
    FsGroup::gConfigQueuePrefix = groupconfigqueue;
    FsNode::gConfigQueuePrefix = nodeconfigqueue;
    MgmConfigQueueName = mgmconfigqueue;
  }

#ifndef EOSMGMFSVIEWTEST

  //----------------------------------------------------------------------------
  //! Set the configuration engine object
  //----------------------------------------------------------------------------
  void SetConfigEngine(ConfigEngine* engine)
  {
    ConfEngine = engine;
  }

  //----------------------------------------------------------------------------
  //! Apply all filesystem configuration key-val pair
  //----------------------------------------------------------------------------
  bool ApplyFsConfig(const char* key, std::string& val);

  //----------------------------------------------------------------------------
  //! Apply a global configuration key-val pair
  //----------------------------------------------------------------------------
  bool ApplyGlobalConfig(const char* key, std::string& val);

  //----------------------------------------------------------------------------
  //! Set a global configuration key-val pair
  //----------------------------------------------------------------------------
  bool SetGlobalConfig(std::string key, std::string value);

  //----------------------------------------------------------------------------
  //! Get a global configuration value
  //----------------------------------------------------------------------------
  std::string GetGlobalConfig(std::string key);

#endif

  //----------------------------------------------------------------------------
  //! Set the next available filesystem ID
  //----------------------------------------------------------------------------
  void SetNextFsId(eos::common::FileSystem::fsid_t fsid);

  //! Static singleton object hosting the filesystem view object
  static FsView gFsView;
};

//------------------------------------------------------------------------------
//! Aggregator implementation to compute double precision statistics
//! Statistics are sum, average, std dev, min dev, max dev, max abs dev
//! It calls the underlying unstructured versions of the statistics computation
//! DoubleSum, DoubleAverage, DoubleStdDev, ...
//------------------------------------------------------------------------------
class DoubleAggregator : public GeoTreeAggregator
{
  typedef eos::common::FileSystem::fsid_t fsid_t;

  //! Name of the parameter for which the statistics is to be computed
  std::string pParam;
  std::vector<double> pSums; ///< Sums at the elements of the tree
  std::vector<double> pMeans; ///< Averages at the elements of the tree
  std::vector<double> pMaxDevs; ///< Max deviations at the elements of the tree
  std::vector<double> pMinDevs; ///< Min deviations at the elements of the tree
  std::vector<double>
  pMaxAbsDevs; ///< Min abs. deviations at the elements of the tree
  std::vector<double> pStdDevs; ///< Std. deviations at the elements of the tree
  //! Number of entries considered in the statistics at the elements of the tree
  std::vector<long long> pNb;
  BaseView* pView; ///< The base view ordering the statistics
  //! End index (excluded) of each depth level in the statistics vectors
  std::vector<size_t> pDepthLevelsIndexes;
  std::vector<std::string> pGeoTags; ///< Full geotags at the elements of the tree
 public:

  //----------------------------------------------------------------------------
  //! Get the sums at each tree element
  //----------------------------------------------------------------------------
  const std::vector<double>* getSums() const;

  //----------------------------------------------------------------------------
  //! Get the averages at each tree element
  //----------------------------------------------------------------------------
  const std::vector<double>* getMeans() const;

  //----------------------------------------------------------------------------
  //! Get the max absolute deviations at each tree element
  //----------------------------------------------------------------------------
  const std::vector<double>* getMaxAbsDevs() const;

  //----------------------------------------------------------------------------
  //! Get the standard deviations at each tree element
  //----------------------------------------------------------------------------
  const std::vector<double>* getStdDevs() const;

  //----------------------------------------------------------------------------
  //! Get the full geotags at each tree element
  //----------------------------------------------------------------------------
  const std::vector<std::string>* getGeoTags() const;

  //----------------------------------------------------------------------------
  //! Get the end index (excluded) for a given depth level
  //----------------------------------------------------------------------------
  size_t getEndIndex(int depth = -1) const;

  //----------------------------------------------------------------------------
  //! Constructor given the name of the parameter to compute the statistics for
  //----------------------------------------------------------------------------
  DoubleAggregator(const char* param);

  //----------------------------------------------------------------------------
  //! Destructor
  //----------------------------------------------------------------------------
  virtual ~DoubleAggregator();

  //----------------------------------------------------------------------------
  //! Set the view ordering the statistics. Needs to be set before running
  //! the aggregator.
  //----------------------------------------------------------------------------
  void setView(BaseView* view);

  virtual bool init(const std::vector<std::string>& geotags,
                    const std::vector<size_t>& depthLevelsIndexes);

  virtual bool aggregateLeaves(
      const std::set<eos::common::FileSystem::fsid_t>& leaves, const size_t& idx);

  virtual bool aggregateNodes(
      const std::map<std::string , GeoTreeElement*>& nodes,
      const size_t& idx, bool includeSelf = false);

  virtual bool deepAggregate(
      const std::set<eos::common::FileSystem::fsid_t>& leaves, const size_t& idx);
};

//------------------------------------------------------------------------------
//! Aggregator implementation to compute long long integer statistics
//!
//! Statistics is only sum
//! It calls the underlying unstructured versions of the statistics computation
//! LongLongSum, so it benefits from the same filtering and special cases
//! implemented there.
//------------------------------------------------------------------------------
class LongLongAggregator : public GeoTreeAggregator
{
  typedef eos::common::FileSystem::fsid_t fsid_t;

  //! Name of the parameter for which the statistics are to be computed
  std::string pParam;
  std::vector<long long> pSums; ///< Sums at the elements of the tree
  //! End index (excluded) of each depth level in the statistics vectors
  std::vector<size_t> pDepthLevelsIndexes;
  std::vector<std::string> pGeoTags; ///< Full geotags at the elements of the tree
  BaseView* pView; ///< The base view ordering the statistics

 public:

  //----------------------------------------------------------------------------
  //! Constructor given the name of the parameter to compute the statistics for
  //----------------------------------------------------------------------------
  LongLongAggregator(const char* param);

  //----------------------------------------------------------------------------
  //! Destructor
  //----------------------------------------------------------------------------
  virtual ~LongLongAggregator();

  //----------------------------------------------------------------------------
  //! Set the view ordering the statistics. Needs to be set before running
  //! the aggregator.
  //----------------------------------------------------------------------------
  void setView(BaseView* view);

  //----------------------------------------------------------------------------
  //! Get the sums at each tree element
  //----------------------------------------------------------------------------
  const std::vector<long long>* getSums() const;

  //----------------------------------------------------------------------------
  //! Get the full geotags at each tree element
  //----------------------------------------------------------------------------
  const std::vector<std::string>* getGeoTags() const;

  //----------------------------------------------------------------------------
  //! Get the end index (excluded) for a given depth level
  //----------------------------------------------------------------------------
  size_t getEndIndex(int depth = -1) const;

  virtual bool init(const std::vector<std::string>& geotags,
                    const std::vector<size_t>& depthLevelsIndexes);

  virtual bool aggregateLeaves(
      const std::set<eos::common::FileSystem::fsid_t>& leaves, const size_t& idx);

  virtual bool aggregateNodes(
      const std::map<std::string , GeoTreeElement*>& nodes, const size_t& idx,
      bool includeSelf = false);

  virtual bool deepAggregate(
      const std::set<eos::common::FileSystem::fsid_t>& leaves, const size_t& idx);
};

EOSMGMNAMESPACE_END

#endif<|MERGE_RESOLUTION|>--- conflicted
+++ resolved
@@ -63,8 +63,7 @@
 //------------------------------------------------------------------------------
 //! Base class representing any element in a GeoTree
 //------------------------------------------------------------------------------
-struct GeoTreeElement
-{
+struct GeoTreeElement {
   //! Pointer to father node in the tree
   GeoTreeElement* mFather;
 
@@ -93,7 +92,7 @@
 //------------------------------------------------------------------------------
 class GeoTreeNodeOrderHelper
 {
- public:
+public:
   bool operator()(const GeoTreeElement* const& left,
                   const GeoTreeElement* const& right) const
   {
@@ -106,7 +105,7 @@
 //------------------------------------------------------------------------------
 class GeoTreeAggregator
 {
- public:
+public:
   virtual ~GeoTreeAggregator()
   {};
 
@@ -135,12 +134,12 @@
 
   // Aggregate the leaves and the nodes at any level of the tree
   virtual bool aggregateLeavesAndNodes(
-      const std::set<eos::common::FileSystem::fsid_t>& leaves,
-      const std::map<std::string , GeoTreeElement*>& nodes,
-      const size_t& idx)
+    const std::set<eos::common::FileSystem::fsid_t>& leaves,
+    const std::map<std::string , GeoTreeElement*>& nodes,
+    const size_t& idx)
   {
     return (leaves.empty() ? true : aggregateLeaves(leaves, idx))
-        && (nodes.empty() ? true : aggregateNodes(nodes, idx, !leaves.empty()));
+           && (nodes.empty() ? true : aggregateNodes(nodes, idx, !leaves.empty()));
   }
 };
 
@@ -148,7 +147,6 @@
 //! Class representing a tree-structured set of fsids
 //------------------------------------------------------------------------------
 class GeoTree
-<<<<<<< HEAD
 {
   typedef eos::common::FileSystem::fsid_t fsid_t;
   typedef GeoTreeElement tElement;
@@ -169,7 +167,7 @@
   //----------------------------------------------------------------------------
   std::string getGeoTag(const fsid_t& fs) const;
 
- public:
+public:
 
   //----------------------------------------------------------------------------
   //! Constructor
@@ -207,11 +205,11 @@
   //! Only the leaves are iterated in alphabetical order of their geotag
   //----------------------------------------------------------------------------
   class const_iterator: public
-  std::iterator<std::bidirectional_iterator_tag, fsid_t>
+    std::iterator<std::bidirectional_iterator_tag, fsid_t>
   {
     friend class GeoTree;
     std::map<fsid_t, tElement*>::const_iterator mIt;
-   public:
+  public:
     const_iterator operator++(int);
     const_iterator operator--(int);
     const_iterator operator++();
@@ -270,130 +268,7 @@
 //------------------------------------------------------------------------------
 class BaseView : public GeoTree
 {
-=======
-{
-  typedef eos::common::FileSystem::fsid_t fsid_t;
-  typedef GeoTreeElement tElement;
-  typedef GeoTreeLeaf tLeaf;
-  typedef GeoTreeNode tNode;
-
-  //! The root branch of the tree
-  tElement* pRoot;
-
-  //! All the elements of the tree collected by depth
-  std::vector<std::set<tElement*, GeoTreeNodeOrderHelper > > pLevels;
-
-  //! All the leaves of the tree
-  std::map<fsid_t, tElement*> pLeaves;
-
-  //----------------------------------------------------------------------------
-  //! Get the geotag of FileSystem
-  //----------------------------------------------------------------------------
-  std::string getGeoTag(const fsid_t& fs) const;
-
- public:
-
-  //----------------------------------------------------------------------------
-  //! Constructor
-  //----------------------------------------------------------------------------
-  GeoTree();
-
-  //----------------------------------------------------------------------------
-  //! Destructor
-  //----------------------------------------------------------------------------
-  virtual ~GeoTree();
-
-  //----------------------------------------------------------------------------
-  //! Insert a FileSystem into the tree
-  //----------------------------------------------------------------------------
-  bool insert(const fsid_t& fs);
-
-  //----------------------------------------------------------------------------
-  //! Remove a FileSystem from the tree
-  //----------------------------------------------------------------------------
-  bool erase(const fsid_t& fs);
-
-  //----------------------------------------------------------------------------
-  //! Get the geotag at which the fs is stored if found
-  //----------------------------------------------------------------------------
-  bool getGeoTagInTree(const fsid_t& fs , std::string& geoTag);
-
-  //----------------------------------------------------------------------------
-  //! Number of FileSystems in the tree
-  //----------------------------------------------------------------------------
-  size_t size() const;
-
-  //----------------------------------------------------------------------------
-  //! STL const_iterator class
-  //!
-  //! Only the leaves are iterated in alphabetical order of their geotag
-  //----------------------------------------------------------------------------
-  class const_iterator: public
-  std::iterator<std::bidirectional_iterator_tag, fsid_t>
-  {
-    friend class GeoTree;
-    std::map<fsid_t, tElement*>::const_iterator mIt;
-   public:
-    const_iterator operator++(int);
-    const_iterator operator--(int);
-    const_iterator operator++();
-    const_iterator operator--();
-    const eos::common::FileSystem::fsid_t& operator*() const;
-    operator const eos::common::FileSystem::fsid_t* () const;
-    const const_iterator& operator= (const const_iterator& it);
-  };
-
-  const_iterator begin() const;
-  const_iterator cbegin() const;
-  const_iterator end() const;
-  const_iterator cend() const;
-  const_iterator find(const fsid_t& fsid) const;
-
-  //----------------------------------------------------------------------------
-  //! Run an aggregator through the tree
-  //----------------------------------------------------------------------------
-  bool runAggregator(GeoTreeAggregator* aggregator) const;
-
-  //----------------------------------------------------------------------------
-  //! Run an aggregator through the tree
-  //----------------------------------------------------------------------------
-  bool runDeepAggregator(GeoTreeAggregator* aggregator)
-  {
-    // loop over the last level of Aggregate and call AggregateDeepLeaves
-    // loop from end-1 to beginning in mLevels and call AggregateDeppNodes
-    // NOT IMPLEMENTED
-    return false;
-  }
-
-  //----------------------------------------------------------------------------
-  //! Recursive debug helper function to display the tree
-  //----------------------------------------------------------------------------
-  char* dumpTree(char* buffer, GeoTreeElement* el,
-                 std::string fullgeotag = "") const;
-
-  //----------------------------------------------------------------------------
-  //! Debug helper function to display the leaves in the tree
-  //----------------------------------------------------------------------------
-  char* dumpLeaves(char* buffer) const;
-
-  //----------------------------------------------------------------------------
-  //! Debug helper function to display the elements of the tree sorted by levels
-  //----------------------------------------------------------------------------
-  char* dumpLevels(char* buffer) const;
-
-  //----------------------------------------------------------------------------
-  //! Debug helper function to display all the content of the tree
-  //----------------------------------------------------------------------------
-  char* dump(char* buffer) const;
-};
-
-//------------------------------------------------------------------------------
-//! Class representing a grouped set of filesystems
-//------------------------------------------------------------------------------
-class BaseView : public GeoTree
-{
->>>>>>> 02c6173e
- private:
+private:
   //! Last heartbeat time
   time_t mHeartBeat;
 
@@ -412,18 +287,11 @@
   //! Number of items in queue (meaning depends on inheritor)
   size_t mInQueue;
 
- public:
-<<<<<<< HEAD
+public:
 
   std::string mName; ///< Name of the base view
   std::string mType; ///< type of the base view
 
-=======
-
-  std::string mName; ///< Name of the base view
-  std::string mType; ///< type of the base view
-
->>>>>>> 02c6173e
   //----------------------------------------------------------------------------
   //! Constructor
   //----------------------------------------------------------------------------
@@ -577,7 +445,7 @@
 //------------------------------------------------------------------------------
 class FsSpace : public BaseView
 {
- public:
+public:
 #ifndef EOSMGMFSVIEWTEST
   Balancer* mBalancer; ///< Threaded object supervising space balancing
   Converter* mConverter; ///< Threaded object running layout conversion jobs
@@ -604,94 +472,115 @@
     mGroupBalancer = new GroupBalancer(name);
     mGeoBalancer = new GeoBalancer(name);
 
-    if (!gDisableDefaults)
-    {
+    if (!gDisableDefaults) {
       // Set default balancing variables
       // Disable balancing by default
-      if (GetConfigMember("balancer") == "")
+      if (GetConfigMember("balancer") == "") {
         SetConfigMember("balancer", "off", true, "/eos/*/mgm");
+      }
 
       // Set deviation treshold
-      if (GetConfigMember("balancer.threshold") == "")
+      if (GetConfigMember("balancer.threshold") == "") {
         SetConfigMember("balancer.threshold", "20", true, "/eos/*/mgm");
+      }
 
       // Set balancing rate per balancing stream
-      if (GetConfigMember("balancer.node.rate") == "")
+      if (GetConfigMember("balancer.node.rate") == "") {
         SetConfigMember("balancer.node.rate", "25", true, "/eos/*/mgm");
+      }
 
       // Set parallel balancing streams per node
-      if (GetConfigMember("balancer.node.ntx") == "")
+      if (GetConfigMember("balancer.node.ntx") == "") {
         SetConfigMember("balancer.node.ntx", "2", true, "/eos/*/mgm");
+      }
 
       // Set drain rate per drain stream
-      if (GetConfigMember("drain.node.rate") == "")
+      if (GetConfigMember("drain.node.rate") == "") {
         SetConfigMember("drainer.node.rate", "25", true, "/eos/*/mgm");
+      }
 
       // Set parallel draining streams per node
-      if (GetConfigMember("drainer.node.ntx") == "")
+      if (GetConfigMember("drainer.node.ntx") == "") {
         SetConfigMember("drainer.node.ntx", "2", true, "/eos/*/mgm");
+      }
 
       // Set the grace period before drain start on opserror to 1 day
-      if (GetConfigMember("graceperiod") == "")
+      if (GetConfigMember("graceperiod") == "") {
         SetConfigMember("graceperiod", "86400", true, "/eos/*/mgm");
+      }
 
       // Set the time for a drain by default to 1 day
-      if (GetConfigMember("drainperiod") == "")
+      if (GetConfigMember("drainperiod") == "") {
         SetConfigMember("drainperiod", "86400", true, "/eos/*/mgm");
+      }
 
       // Set the scan interval by default to 1 week
-      if (GetConfigMember("scaninterval") == "")
+      if (GetConfigMember("scaninterval") == "") {
         SetConfigMember("scaninterval", "604800", true, "/eos/*/mgm");
+      }
 
       // Disable quota by default
-      if (GetConfigMember("quota") == "")
+      if (GetConfigMember("quota") == "") {
         SetConfigMember("quota", "off", true, "/eos/*/mgm");
+      }
 
       // Set the group modulo to 0
-      if (GetConfigMember("groupmod") == "")
+      if (GetConfigMember("groupmod") == "") {
         SetConfigMember("groupmod", "0", true, "/eos/*/mgm");
+      }
 
       // Set the group size to 0
-      if (GetConfigMember("groupsize") == "")
+      if (GetConfigMember("groupsize") == "") {
         SetConfigMember("groupsize", "0", true, "/eos/*/mgm");
+      }
 
       // Disable converter by default
-      if (GetConfigMember("converter") == "")
+      if (GetConfigMember("converter") == "") {
         SetConfigMember("converter", "off", true, "/eos/*/mgm");
+      }
 
       // Set two converter streams by default
-      if (GetConfigMember("converter.ntx") == "")
+      if (GetConfigMember("converter.ntx") == "") {
         SetConfigMember("converter.ntx", "2", true, "/eos/*/mgm");
-
-      if (GetConfigMember("groupbalancer") == "")
+      }
+
+      if (GetConfigMember("groupbalancer") == "") {
         SetConfigMember("groupbalancer", "off", true, "/eos/*/mgm");
+      }
 
       // Set the groupbalancer max number of scheduled files by default
-      if (GetConfigMember("groupbalancer.ntx") == "")
+      if (GetConfigMember("groupbalancer.ntx") == "") {
         SetConfigMember("groupbalancer.ntx", "10", true, "/eos/*/mgm");
+      }
 
       // Set the groupbalancer threshold by default
-      if (GetConfigMember("groupbalancer.threshold") == "")
+      if (GetConfigMember("groupbalancer.threshold") == "") {
         SetConfigMember("groupbalancer.threshold", "5", true, "/eos/*/mgm");
-
-      if (GetConfigMember("geotagbalancer") == "")
+      }
+
+      if (GetConfigMember("geotagbalancer") == "") {
         SetConfigMember("geotagbalancer", "off", true, "/eos/*/mgm");
+      }
 
       // Set the geotagbalancer max number of scheduled files by default
-      if (GetConfigMember("geotagbalancer.ntx") == "")
+      if (GetConfigMember("geotagbalancer.ntx") == "") {
         SetConfigMember("geotagbalancer.ntx", "10", true, "/eos/*/mgm");
+      }
 
       // Set the geotagbalancer threshold by default
-      if (GetConfigMember("geotagbalancer.threshold") == "")
+      if (GetConfigMember("geotagbalancer.threshold") == "") {
         SetConfigMember("geotagbalancer.threshold", "5", true, "/eos/*/mgm");
+      }
 
       // Disable lru by default
-      if (GetConfigMember("lru") == "")
+      if (GetConfigMember("lru") == "") {
         SetConfigMember("converter", "off", true, "/eos/*/mgm");
+      }
 
       // Set one week lru interval by default
-      if (GetConfigMember("lru.interval") == "604800")
+      if (GetConfigMember("lru.interval") == "604800") {
         SetConfigMember("converter.ntx", "2", true, "/eos/*/mgm");
+      }
     }
 
 #endif
@@ -704,17 +593,21 @@
   {
 #ifndef EOSMGMFSVIEWTEST
 
-    if (mBalancer)
+    if (mBalancer) {
       mBalancer->Stop();
-
-    if (mConverter)
+    }
+
+    if (mConverter) {
       mConverter->Stop();
-
-    if (mGroupBalancer)
+    }
+
+    if (mGroupBalancer) {
       mGroupBalancer->Stop();
-
-    if (mGeoBalancer)
+    }
+
+    if (mGeoBalancer) {
       mGeoBalancer->Stop();
+    }
 
 #endif
   }
@@ -726,13 +619,21 @@
   {
 #ifndef EOSMGMFSVIEWTEST
 
-    if (mBalancer) delete mBalancer;
-
-    if (mConverter) delete mConverter;
-
-    if (mGroupBalancer) delete mGroupBalancer;
-
-    if (mGeoBalancer) delete mGeoBalancer;
+    if (mBalancer) {
+      delete mBalancer;
+    }
+
+    if (mConverter) {
+      delete mConverter;
+    }
+
+    if (mGroupBalancer) {
+      delete mGroupBalancer;
+    }
+
+    if (mGeoBalancer) {
+      delete mGeoBalancer;
+    }
 
     mBalancer = 0;
     mConverter = 0;
@@ -778,11 +679,11 @@
 {
   friend class FsView;
 
- protected:
+protected:
   //! Index of the described group (normally 0,1,2,3...)
   unsigned int mIndex;
 
- public:
+public:
 
   //----------------------------------------------------------------------------
   //! Constructor
@@ -837,44 +738,42 @@
 //------------------------------------------------------------------------------
 class FsNode : public BaseView
 {
- public:
-<<<<<<< HEAD
+public:
 
   static std::string gManagerId; ///< Name of the responsible manager
   eos::common::TransferQueue* mGwQueue; ///< Gateway transfer queue
-=======
-
-  static std::string gManagerId; ///< Name of the responsible manager
-  eos::common::TransferQueue* mGwQueue; ///< Gateway transfer queue
 
   // Snapshoting
-  bool SnapShotHost(FileSystem::host_snapshot_t &host, bool dolock);
+  bool SnapShotHost(FileSystem::host_snapshot_t& host, bool dolock);
 
   // check heartbeat
-  bool HasHeartBeat ( eos::common::FileSystem::host_snapshot_t &fs);
+  bool HasHeartBeat(eos::common::FileSystem::host_snapshot_t& fs);
 
   // get active status
-  eos::common::FileSystem::fsactive_t GetActiveStatus ();
+  eos::common::FileSystem::fsactive_t GetActiveStatus();
 
   // set active status
-  bool SetActiveStatus (eos::common::FileSystem::fsactive_t active);
-
->>>>>>> 02c6173e
-
-  //----------------------------------------------------------------------------
-  //! Constructor
-  //! @param name nodeview name
-  //----------------------------------------------------------------------------
+  bool SetActiveStatus(eos::common::FileSystem::fsactive_t active);
+
+
+  // ---------------------------------------------------------------------------
+  /**
+   * @brief Constructor
+   * @param name nodeview name
+   */
+  // ---------------------------------------------------------------------------
+
   FsNode(const char* name)
   {
     mName = name;
     mType = "nodesview";
-    SetConfigMember("stat.hostport",GetMember("hostport"),true,mName.c_str(),false);
+    SetConfigMember("stat.hostport", GetMember("hostport"), true, mName.c_str(),
+                    false);
     std::string n = mName.c_str();
     n += "/gw";
     mGwQueue = new eos::common::TransferQueue(
-        mName.c_str(), n.c_str(), "txq", (eos::common::FileSystem*) 0,
-        eos::common::GlobalConfig::gConfig.SOM(), false);
+      mName.c_str(), n.c_str(), "txq", (eos::common::FileSystem*) 0,
+      eos::common::GlobalConfig::gConfig.SOM(), false);
   }
 
   //----------------------------------------------------------------------------
@@ -895,20 +794,17 @@
 #ifndef EOSMGMFSVIEWTEST
 
     // Define the manager ID
-    if (!(GetConfigMember("manager").length()))
-    {
+    if (!(GetConfigMember("manager").length())) {
       SetConfigMember("manager", gManagerId, true, mName.c_str(), true);
     }
 
     // By default set 2 balancing streams per node
-    if (!(GetConfigMember("stat.balance.ntx").length()))
-    {
+    if (!(GetConfigMember("stat.balance.ntx").length())) {
       SetConfigMember("stat.balance.ntx", "2", true, mName.c_str(), true);
     }
 
     // By default set 25 MB/s stream balancing rate
-    if (!(GetConfigMember("stat.balance.rate").length()))
-    {
+    if (!(GetConfigMember("stat.balance.rate").length())) {
       SetConfigMember("stat.balance.rate", "25", true, mName.c_str(), true);
     }
 
@@ -916,54 +812,46 @@
     eos::common::SymKey* symkey = eos::common::gSymKeyStore.GetCurrentKey();
 
     // Store the sym key as configuration member
-    if (!(GetConfigMember("symkey").length()))
-    {
+    if (!(GetConfigMember("symkey").length())) {
       SetConfigMember("symkey", symkey->GetKey64(), true, mName.c_str(), true);
     }
 
     // Set the default debug level to notice
-    if (!(GetConfigMember("debug.level").length()))
-    {
+    if (!(GetConfigMember("debug.level").length())) {
       SetConfigMember("debug.level", "info", true, mName.c_str(), true);
     }
 
     // Set by default as no transfer gateway
-    if ((GetConfigMember("txgw") != "on") && (GetConfigMember("txgw") != "off"))
-    {
+    if ((GetConfigMember("txgw") != "on") && (GetConfigMember("txgw") != "off")) {
       SetConfigMember("txgw", "off", true, mName.c_str(), true);
     }
-<<<<<<< HEAD
-
-    // Set by default 10 transfers per gateway node
-=======
+
     // set by default as no dataproxy
-    if ((GetConfigMember("dataproxy") != "on") && (GetConfigMember("dataproxy") != "off"))
-    {
+    if ((GetConfigMember("dataproxy") != "on") &&
+        (GetConfigMember("dataproxy") != "off")) {
       SetConfigMember("dataproxy", "on", true, mName.c_str(), true);
     }
+
     // set by default as no data entry point
-    if ((GetConfigMember("dataep") != "on") && (GetConfigMember("dataep") != "off"))
-    {
+    if ((GetConfigMember("dataep") != "on") &&
+        (GetConfigMember("dataep") != "off")) {
       SetConfigMember("dataep", "on", true, mName.c_str(), true);
     }
+
     // set by default 10 transfers per gateway node
->>>>>>> 02c6173e
     if ((strtol(GetConfigMember("gw.ntx").c_str(), 0, 10) == 0) ||
-        (strtol(GetConfigMember("gw.ntx").c_str(), 0, 10) == LONG_MAX))
-    {
+        (strtol(GetConfigMember("gw.ntx").c_str(), 0, 10) == LONG_MAX)) {
       SetConfigMember("gw.ntx", "10", true, mName.c_str(), true);
     }
 
     // Set by default the gateway stream transfer speed to 120 Mb/s
     if ((strtol(GetConfigMember("gw.rate").c_str(), 0, 10) == 0) ||
-        (strtol(GetConfigMember("gw.rate").c_str(), 0, 10) == LONG_MAX))
-    {
+        (strtol(GetConfigMember("gw.rate").c_str(), 0, 10) == LONG_MAX)) {
       SetConfigMember("gw.rate", "120", true, mName.c_str(), true);
     }
 
     // Set by default the MGM domain e.g. same geographical position as the MGM
-    if (!(GetConfigMember("domain").length()))
-    {
+    if (!(GetConfigMember("domain").length())) {
       SetConfigMember("domain", "MGM", true, mName.c_str(), true);
     }
 
@@ -994,7 +882,7 @@
 //------------------------------------------------------------------------------
 class FsView : public eos::common::LogId
 {
- private:
+private:
 
   //! Next free filesystem ID if a new one has to be registered
   eos::common::FileSystem::fsid_t NextFsId;
@@ -1006,7 +894,7 @@
   std::map<std::string, eos::common::FileSystem::fsid_t> Uuid2FsMap;
   std::string MgmConfigQueueName; ///< MGM configuration queue name
 
- public:
+public:
 
 #ifndef EOSMGMFSVIEWTEST
   static ConfigEngine* ConfEngine;
@@ -1209,8 +1097,7 @@
   //----------------------------------------------------------------------------
   void StopHeartBeat()
   {
-    if (hbthread)
-    {
+    if (hbthread) {
       XrdSysThread::Cancel(hbthread);
       XrdSysThread::Join(hbthread, 0);
       hbthread = 0;
@@ -1305,7 +1192,7 @@
   //! End index (excluded) of each depth level in the statistics vectors
   std::vector<size_t> pDepthLevelsIndexes;
   std::vector<std::string> pGeoTags; ///< Full geotags at the elements of the tree
- public:
+public:
 
   //----------------------------------------------------------------------------
   //! Get the sums at each tree element
@@ -1357,14 +1244,14 @@
                     const std::vector<size_t>& depthLevelsIndexes);
 
   virtual bool aggregateLeaves(
-      const std::set<eos::common::FileSystem::fsid_t>& leaves, const size_t& idx);
+    const std::set<eos::common::FileSystem::fsid_t>& leaves, const size_t& idx);
 
   virtual bool aggregateNodes(
-      const std::map<std::string , GeoTreeElement*>& nodes,
-      const size_t& idx, bool includeSelf = false);
+    const std::map<std::string , GeoTreeElement*>& nodes,
+    const size_t& idx, bool includeSelf = false);
 
   virtual bool deepAggregate(
-      const std::set<eos::common::FileSystem::fsid_t>& leaves, const size_t& idx);
+    const std::set<eos::common::FileSystem::fsid_t>& leaves, const size_t& idx);
 };
 
 //------------------------------------------------------------------------------
@@ -1387,7 +1274,7 @@
   std::vector<std::string> pGeoTags; ///< Full geotags at the elements of the tree
   BaseView* pView; ///< The base view ordering the statistics
 
- public:
+public:
 
   //----------------------------------------------------------------------------
   //! Constructor given the name of the parameter to compute the statistics for
@@ -1424,14 +1311,14 @@
                     const std::vector<size_t>& depthLevelsIndexes);
 
   virtual bool aggregateLeaves(
-      const std::set<eos::common::FileSystem::fsid_t>& leaves, const size_t& idx);
+    const std::set<eos::common::FileSystem::fsid_t>& leaves, const size_t& idx);
 
   virtual bool aggregateNodes(
-      const std::map<std::string , GeoTreeElement*>& nodes, const size_t& idx,
-      bool includeSelf = false);
+    const std::map<std::string , GeoTreeElement*>& nodes, const size_t& idx,
+    bool includeSelf = false);
 
   virtual bool deepAggregate(
-      const std::set<eos::common::FileSystem::fsid_t>& leaves, const size_t& idx);
+    const std::set<eos::common::FileSystem::fsid_t>& leaves, const size_t& idx);
 };
 
 EOSMGMNAMESPACE_END
