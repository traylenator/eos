// ----------------------------------------------------------------------
// File: com_space.cc
// Author: Andreas-Joachim Peters - CERN
// ----------------------------------------------------------------------

/************************************************************************
 * EOS - the CERN Disk Storage System                                   *
 * Copyright (C) 2011 CERN/Switzerland                                  *
 *                                                                      *
 * This program is free software: you can redistribute it and/or modify *
 * it under the terms of the GNU General Public License as published by *
 * the Free Software Foundation, either version 3 of the License, or    *
 * (at your option) any later version.                                  *
 *                                                                      *
 * This program is distributed in the hope that it will be useful,      *
 * but WITHOUT ANY WARRANTY; without even the implied warranty of       *
 * MERCHANTABILITY or FITNESS FOR A PARTICULAR PURPOSE.  See the        *
 * GNU General Public License for more details.                         *
 *                                                                      *
 * You should have received a copy of the GNU General Public License    *
 * along with this program.  If not, see <http://www.gnu.org/licenses/>.*
 ************************************************************************/

/*----------------------------------------------------------------------------*/
#include "console/ConsoleMain.hh"
/*----------------------------------------------------------------------------*/

#include <streambuf>
#include <string>
#include <cerrno>

using namespace eos::common;

/* Space listing, configuration, manipulation */
int
com_space (char* arg1)
{
  XrdOucString in = "";
  bool silent = false;
  bool printusage = false;
  bool highlighting = true;
  XrdOucString option = "";
  XrdOucEnv* result = 0;
  bool ok = false;
  bool sel = false;
  // split subcommands
  eos::common::StringTokenizer subtokenizer(arg1);
  subtokenizer.GetLine();
  XrdOucString subcommand = subtokenizer.GetToken();

  if (wants_help(arg1))
    goto com_space_usage;

  if (subcommand == "ls")
  {
    in = "mgm.cmd=space&mgm.subcmd=ls";
    option = "";

    do
    {
      ok = false;
      subtokenizer.GetLine();
      option = subtokenizer.GetToken();
      if (option.length())
      {
        if (option == "-m")
        {
          in += "&mgm.outformat=m";
          ok = true;
          highlighting = false;
        }
        if (option == "-l")
        {
          in += "&mgm.outformat=l";
          ok = true;
        }
        if (option == "--io")
        {
          in += "&mgm.outformat=io";
          ok = true;
        }
        if (option == "--fsck")
        {
          in += "&mgm.outformat=fsck";
          ok = true;
        }
        if (option == "-s")
        {
          silent = true;
          ok = true;
        }
        if (!option.beginswith("-"))
        {
          in += "&mgm.selection=";
          in += option;
          if (!sel)
            ok = true;
          sel = true;
        }

        if (!ok)
          printusage = true;
      }
      else
      {
        ok = true;
      }
    }
    while (option.length());
  }

  if (subcommand == "reset")
  {
    in = "mgm.cmd=space&mgm.subcmd=reset";
    XrdOucString spacename = subtokenizer.GetToken();
    XrdOucString option = subtokenizer.GetToken();
    while (option.replace("-", ""))
    {
    }

    if (!spacename.length())
      printusage = true;

<<<<<<< HEAD
    if (option.length() && 
	(option != "egroup") &&
	(option != "mapping") &&
	(option != "drain") &&
	(option != "scheduledrain") && 
	(option != "schedulebalance") ) 
=======
    if (option.length() &&
        (option != "egroup") &&
        (option != "drain") &&
        (option != "scheduledrain") &&
        (option != "schedulebalance"))
>>>>>>> f7c3c053
      printusage = true;

    in += "&mgm.space=";
    in += spacename;
    if (option.length())
    {
      in += "&mgm.option=";
      in += option;
    }

    ok = true;
  }

  if (subcommand == "define")
  {
    in = "mgm.cmd=space&mgm.subcmd=define";
    XrdOucString nodename = subtokenizer.GetToken();
    XrdOucString groupsize = subtokenizer.GetToken();
    XrdOucString groupmod = subtokenizer.GetToken();

    if (groupsize == "")
    {
      groupsize = "0";
    }

    if (groupmod == "")
    {
      groupmod = 24;
    }

    if (!nodename.length())
      printusage = true;

    in += "&mgm.space=";
    in += nodename;
    in += "&mgm.space.groupsize=";
    in += groupsize;
    in += "&mgm.space.groupmod=";
    in += groupmod;
    ok = true;
  }

  if (subcommand == "set")
  {
    in = "mgm.cmd=space&mgm.subcmd=set";
    XrdOucString nodename = subtokenizer.GetToken();
    XrdOucString active = subtokenizer.GetToken();

    if ((!nodename.length()) || (!active.length()))
      printusage = true;

    if ((active != "on") && (active != "off"))
    {
      printusage = true;
    }

    in += "&mgm.space=";
    in += nodename;
    in += "&mgm.space.state=";
    in += active;
    ok = true;
  }

  if (subcommand == "rm")
  {
    in = "mgm.cmd=space&mgm.subcmd=rm";
    XrdOucString spacename = subtokenizer.GetToken();

    if (!spacename.length())
      printusage = true;
    in += "&mgm.space=";
    in += spacename;
    ok = true;
  }


  if (subcommand == "status")
  {
    in = "mgm.cmd=space&mgm.subcmd=status";
    XrdOucString spacename = subtokenizer.GetToken();

    if (!spacename.length())
      printusage = true;
    in += "&mgm.space=";
    in += spacename;
    ok = true;

    std::string contents = eos::common::StringConversion::StringFromShellCmd("cat /var/eos/md/stacktrace");
  }

  if (subcommand == "node-set")
  {
    in = "mgm.cmd=space&mgm.subcmd=node-set";

    XrdOucString spacename = subtokenizer.GetToken();
    XrdOucString key = subtokenizer.GetToken();
    XrdOucString file = subtokenizer.GetToken();
    std::string val;

    if (!spacename.length())
      printusage = true;

    if (!key.length())
      printusage = true;

    if (!file.length())
      printusage = true;

    in += "&mgm.space=";
    in += spacename;

    in += "&mgm.space.node-set.key=";
    in += key;
    in += "&mgm.space.node-set.val=";

    if (file.length())
    {
      if (file.beginswith("/"))
      {
	std::ifstream ifs(file.c_str(), std::ios::in | std::ios::binary);
	if (!ifs)
	{
	  fprintf(stderr, "error: unable to read %s - errno=%d\n", file.c_str(), errno);
	  global_retc = errno;
	  return (0);
	}
	
	val = std::string((std::istreambuf_iterator<char>(ifs)), std::istreambuf_iterator<char>());
	if (val.length()>512)
	{
	  fprintf(stderr, "error: the file contents exceeds 0.5 kB - configure a file hosted on the MGM using file:<mgm-path>\n");
	  global_retc = EINVAL;
	  return (0);
	}
	// store the value b64 encoded
	XrdOucString val64;
	
	eos::common::SymKey::Base64Encode((char*) val.c_str(), val.length(), val64);
	while (val64.replace("=",":")) {}
	in += "base64:";
	in += val64.c_str();
	ok = true;
      }
      else
      {
	val = file.c_str();
	in += val.c_str();
	ok = true;
      }
    }
  }

  if (subcommand == "node-get")
  {
    in = "mgm.cmd=space&mgm.subcmd=node-get";

    XrdOucString spacename = subtokenizer.GetToken();
    XrdOucString key = subtokenizer.GetToken();

    if (!spacename.length())
      printusage = true;

    if (!key.length())
      printusage = true;

    in += "&mgm.space=";
    in += spacename;

    in += "&mgm.space.node-get.key=";
    in += key;
    ok = true;
    result = client_admin_command(in);
    if (result->Get("mgm.proc.stdout"))
    {
      XrdOucString val = result->Get("mgm.proc.stdout");
      eos::common::StringTokenizer subtokenizer(val.c_str());
      
      while (subtokenizer.GetLine())
      {
	XrdOucString nodeline = subtokenizer.GetToken();
	XrdOucString node = nodeline;
	node.erase(nodeline.find(":"));
	nodeline.erase(0, nodeline.find(":="));
	nodeline.erase(0,2);

	// base 64 decode
	eos::common::SymKey::DeBase64(nodeline, val);

	if (node == "*")
	{
	  fprintf(stdout,"%s\n", val.c_str());
	}
	else
	{
	  fprintf(stdout,"# [ %s ]\n %s\n", node.c_str(), val.c_str());
	}
	global_retc =0;
	return (0);
      }
    }
  }

  if (subcommand == "quota")
  {
    in = "mgm.cmd=space&mgm.subcmd=quota";
    XrdOucString spacename = subtokenizer.GetToken();
    XrdOucString onoff = subtokenizer.GetToken();
    if ((!spacename.length()) || (!onoff.length()))
    {
      goto com_space_usage;
    }

    in += "&mgm.space=";
    in += spacename;
    in += "&mgm.space.quota=";
    in += onoff;
    ok = true;
  }

  if (subcommand == "config")
  {
    XrdOucString spacename = subtokenizer.GetToken();
    XrdOucString keyval = subtokenizer.GetToken();

    if ((!spacename.length()) || (!keyval.length()))
    {
      goto com_space_usage;
    }

    if ((keyval.find("=")) == STR_NPOS)
    {
      // not like <key>=<val>
      goto com_space_usage;
    }

    std::string is = keyval.c_str();
    std::vector<std::string> token;
    std::string delimiter = "=";
    eos::common::StringConversion::Tokenize(is, token, delimiter);

    if (token.size() != 2)
      goto com_space_usage;

    XrdOucString in = "mgm.cmd=space&mgm.subcmd=config&mgm.space.name=";
    in += spacename;
    in += "&mgm.space.key=";
    in += token[0].c_str();
    in += "&mgm.space.value=";
    in += token[1].c_str();

    global_retc = output_result(client_admin_command(in));
    return (0);
  }

  if (printusage || (!ok))
    goto com_space_usage;

  result = client_admin_command(in);

  if (!silent)
  {
    global_retc = output_result(result, highlighting);
  }
  else
  {
    if (result)
    {
      global_retc = 0;
    }
    else
    {
      global_retc = EINVAL;
    }
  }

  return (0);

com_space_usage:

  fprintf(stdout, "usage: space ls                                                  : list spaces\n");
  fprintf(stdout, "usage: space ls [-s] [-m|-l|--io|--fsck] [<space>]                   : list in all spaces or select only <space>. <space> is a substring match and can be a comma seperated list\n");
  fprintf(stdout, "                                                                  -s : silent mode\n");
  fprintf(stdout, "                                                                  -m : monitoring key=value output format\n");
  fprintf(stdout, "                                                                  -l : long output - list also file systems after each space\n");
  fprintf(stdout, "                                                                --io : print IO satistics\n");
  fprintf(stdout, "                                                              --fsck : print filesystem check statistics\n");
  fprintf(stdout, "       space config <space-name> space.nominalsize=<value>           : configure the nominal size for this space\n");
  fprintf(stdout, "       space config <space-name> space.balancer=on|off               : enable/disable the space balancer [default=off]\n");
  fprintf(stdout, "       space config <space-name> space.balancer.threshold=<percent>  : configure the used bytes deviation which triggers balancing            [ default=20 (%%)     ] \n");
  fprintf(stdout, "       space config <space-name> space.balancer.node.rate=<MB/s>     : configure the nominal transfer bandwith per running transfer on a node [ default=25 (MB/s)   ]\n");
  fprintf(stdout, "       space config <space-name> space.balancer.node.ntx=<#>         : configure the number of parallel balancing transfers per node          [ default=2 (streams) ]\n");
  fprintf(stdout, "       space config <space-name> space.converter=on|off              : enable/disable the space converter [default=off]\n");
  fprintf(stdout, "       space config <space-name> space.converter.ntx=<#>             : configure the number of parallel conversions per space                 [ default=2 (streams) ]\n");
  fprintf(stdout, "       space config <space-name> space.drainer.node.rate=<MB/s >     : configure the nominal transfer bandwith per running transfer on a node [ default=25 (MB/s)   ]\n");
  fprintf(stdout, "       space config <space-name> space.drainer.node.ntx=<#>          : configure the number of parallel draining transfers per node           [ default=2 (streams) ]\n");
  fprintf(stdout, "       space config <space-name> space.lru=on|off                    : enable/disable the LRU policy engine [default=off]\n");
  fprintf(stdout, "       space config <space-name> space.lru.interval=<sec>            : configure the default lru scan interval\n");
  fprintf(stdout, "       space config <space-name> space.headroom=<size>               : configure the default disk headroom if not defined on a filesystem (see fs for details)\n");
  fprintf(stdout, "       space config <space-name> space.scaninterval=<sec>            : configure the default scan interval if not defined on a filesystem (see fs for details)\n");
  fprintf(stdout, "       space config <space-name> space.drainperiod=<sec>             : configure the default drain  period if not defined on a filesystem (see fs for details)\n");
  fprintf(stdout, "       space config <space-name> space.graceperiod=<sec>             : configure the default grace  period if not defined on a filesystem (see fs for details)\n");
  fprintf(stdout, "       space config <space-name> space.autorepair=on|off             : enable auto-repair of faulty replica's/files (the converter has to be enabled too)");
  fprintf(stdout, "                                                                       => size can be given also like 10T, 20G, 2P ... without space before the unit \n");
  fprintf(stdout, "       space config <space-name> space.geo.access.policy.write.exact=on|off   : if 'on' use exact matching geo replica (if available) , 'off' uses weighting [ for write case ]\n");
  fprintf(stdout, "       space config <space-name> space.geo.access.policy.read.exact=on|off    : if 'on' use exact matching geo replica (if available) , 'off' uses weighting [ for read case  ]\n");
  fprintf(stdout, "\n");
  fprintf(stdout, "       space config <space-name> fs.<key>=<value>                    : configure file system parameters for each filesystem in this space (see help of 'fs config' for details)\n");
  fprintf(stdout, "\n");
  fprintf(stdout, "       space define <space-name> [<groupsize> [<groupmod>]]          : define how many filesystems can end up in one scheduling group <groupsize> [default=0]\n");
  fprintf(stdout, "\n");
  fprintf(stdout, "                                                                       => <groupsize>=0 means, that no groups are built within a space, otherwise it should be the maximum number of nodes in a scheduling group\n");
  fprintf(stdout, "                                                                       => <groupmod> defines the maximun number of filesystems per node\n");
  fprintf(stdout, "\n");
<<<<<<< HEAD
  fprintf(stdout, "       space reset <space-name>  [--egroup|mapping|drain|scheduledrain|schedulebalance] \n");
=======
  fprintf(stdout, "       space node-set <space-name> <node.key> <file-name>            : store the contents of <file-name> into the node configuration variable <node.key> visibile to all FSTs\n");
  fprintf(stdout, "                                                                       => if <file-name> matches file:<path> the file is loaded from the MGM and not from the client\n");
  fprintf(stdout, "                                                                       => local files cannot exceed 512 bytes - MGM files can be arbitrary length\n");
  fprintf(stdout, "                                                                       => the contents gets base64 encoded by default\n");
  fprintf(stdout, "\n");
  fprintf(stdout, "       space node-get <space-name> <node.key>                        : get the value of <node.key> and base64 decode before output\n");
  fprintf(stdout, "                                                                     : if the value for <node.key> is identical for all nodes in the referenced space, it is dumped only once, otherwise the value is dumped for each node separately\n");
  fprintf(stdout, "       space reset <space-name>  [--egroup|drain|scheduledrain|schedulebalance] \n");
>>>>>>> f7c3c053
  fprintf(stdout, "                                                                     : reset a space e.g. recompute the drain state machine\n");
  fprintf(stdout, "       space status <space-name>                                     : print's all defined variables for space\n");
  fprintf(stdout, "       space set <space-name> on|off                                 : enables/disabels all groups under that space ( not the nodes !) \n");
  fprintf(stdout, "       space rm <space-name>                                         : remove space\n");
  fprintf(stdout, "\n");
  fprintf(stdout, "       space quota <space-name> on|off                               : enable/disable quota\n");
  return (0);
}<|MERGE_RESOLUTION|>--- conflicted
+++ resolved
@@ -121,20 +121,12 @@
     if (!spacename.length())
       printusage = true;
 
-<<<<<<< HEAD
     if (option.length() && 
 	(option != "egroup") &&
 	(option != "mapping") &&
 	(option != "drain") &&
 	(option != "scheduledrain") && 
 	(option != "schedulebalance") ) 
-=======
-    if (option.length() &&
-        (option != "egroup") &&
-        (option != "drain") &&
-        (option != "scheduledrain") &&
-        (option != "schedulebalance"))
->>>>>>> f7c3c053
       printusage = true;
 
     in += "&mgm.space=";
@@ -448,9 +440,7 @@
   fprintf(stdout, "                                                                       => <groupsize>=0 means, that no groups are built within a space, otherwise it should be the maximum number of nodes in a scheduling group\n");
   fprintf(stdout, "                                                                       => <groupmod> defines the maximun number of filesystems per node\n");
   fprintf(stdout, "\n");
-<<<<<<< HEAD
   fprintf(stdout, "       space reset <space-name>  [--egroup|mapping|drain|scheduledrain|schedulebalance] \n");
-=======
   fprintf(stdout, "       space node-set <space-name> <node.key> <file-name>            : store the contents of <file-name> into the node configuration variable <node.key> visibile to all FSTs\n");
   fprintf(stdout, "                                                                       => if <file-name> matches file:<path> the file is loaded from the MGM and not from the client\n");
   fprintf(stdout, "                                                                       => local files cannot exceed 512 bytes - MGM files can be arbitrary length\n");
@@ -459,7 +449,6 @@
   fprintf(stdout, "       space node-get <space-name> <node.key>                        : get the value of <node.key> and base64 decode before output\n");
   fprintf(stdout, "                                                                     : if the value for <node.key> is identical for all nodes in the referenced space, it is dumped only once, otherwise the value is dumped for each node separately\n");
   fprintf(stdout, "       space reset <space-name>  [--egroup|drain|scheduledrain|schedulebalance] \n");
->>>>>>> f7c3c053
   fprintf(stdout, "                                                                     : reset a space e.g. recompute the drain state machine\n");
   fprintf(stdout, "       space status <space-name>                                     : print's all defined variables for space\n");
   fprintf(stdout, "       space set <space-name> on|off                                 : enables/disabels all groups under that space ( not the nodes !) \n");
