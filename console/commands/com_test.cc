--- conflicted
+++ resolved
@@ -139,12 +139,8 @@
 
   return (0);
 com_test_usage:
-<<<<<<< HEAD
   fprintf(stdout,
           "usage: test [mkdir|rmdir|ls|lsla <N> ]                                             :  run performance test\n");
-=======
-  fprintf(stdout, "usage: test [mkdir|rmdir|ls|lsla <N> ]                                             :  run performance test\n");
   global_retc = EINVAL;
->>>>>>> 07494d6a
   return (0);
 }