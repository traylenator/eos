// ----------------------------------------------------------------------
// File: com_quota.cc
// Author: Andreas-Joachim Peters - CERN
// ----------------------------------------------------------------------

/************************************************************************
 * EOS - the CERN Disk Storage System                                   *
 * Copyright (C) 2011 CERN/Switzerland                                  *
 *                                                                      *
 * This program is free software: you can redistribute it and/or modify *
 * it under the terms of the GNU General Public License as published by *
 * the Free Software Foundation, either version 3 of the License, or    *
 * (at your option) any later version.                                  *
 *                                                                      *
 * This program is distributed in the hope that it will be useful,      *
 * but WITHOUT ANY WARRANTY; without even the implied warranty of       *
 * MERCHANTABILITY or FITNESS FOR A PARTICULAR PURPOSE.  See the        *
 * GNU General Public License for more details.                         *
 *                                                                      *
 * You should have received a copy of the GNU General Public License    *
 * along with this program.  If not, see <http://www.gnu.org/licenses/>.*
 ************************************************************************/

#include "console/ConsoleMain.hh"
#include <iomanip>

//------------------------------------------------------------------------------
// Quota System listing, configuration and manipulation
//------------------------------------------------------------------------------
int
com_quota(char* arg1)
{
  // Split subcommands
  eos::common::StringTokenizer subtokenizer(arg1);
  subtokenizer.GetLine();
  XrdOucString subcommand = subtokenizer.GetToken();
  XrdOucString arg = subtokenizer.GetToken();
  bool highlighting = true;

  if (subcommand == "-m") {
    subcommand = "";
    arg = "-m";
  }

  if (subcommand == "" || subcommand.beginswith("/")) {
    XrdOucString in = "mgm.cmd=quota&mgm.subcmd=lsuser";

    if (subcommand.beginswith("/")) {
      in += "&mgm.quota.space=";
      in += subcommand;
    }

    if (arg == "-m") {
      in += "&mgm.quota.format=m";
    }

    global_retc = output_result(client_user_command(in));
    return (0);
  }

  bool has_space = false;

  if (wants_help(arg1)) {
    goto com_quota_usage;
  }

  if (subcommand == "ls") {
    XrdOucString in = "mgm.cmd=quota&mgm.subcmd=ls";

    if (arg.length())
      do {
        if ((arg == "--uid") || (arg == "-u")) {
          XrdOucString uid = subtokenizer.GetToken();

          if (!uid.length()) {
            goto com_quota_usage;
          }

          in += "&mgm.quota.uid=";
          in += uid;
          arg = subtokenizer.GetToken();
        } else if ((arg == "--gid") || (arg == "-g")) {
          XrdOucString gid = subtokenizer.GetToken();

          if (!gid.length()) {
            goto com_quota_usage;
          }

          in += "&mgm.quota.gid=";
          in += gid;
          arg = subtokenizer.GetToken();
        } else if ((arg == "--path") || (arg == "-p")) {
          if (has_space) {
            goto com_quota_usage;
          }

          XrdOucString space = subtokenizer.GetToken();

          if (space.c_str()) {
            in += "&mgm.quota.space=";
            in += space;
            arg = subtokenizer.GetToken();
            has_space = true;
          }
        } else if ((arg == "-m")) {
          in += "&mgm.quota.format=m";
          arg = subtokenizer.GetToken();
          highlighting = false;
        } else if ((arg == "-n")) {
          in += "&mgm.quota.printid=n";
          arg = subtokenizer.GetToken();
        } else {
          if ((arg.beginswith("/")) && (!has_space)) {
            in += "&mgm.quota.space=";
            in += arg;
            has_space = true;
            arg = subtokenizer.GetToken();
          } else {
            goto com_quota_usage;
          }
        }
      } while (arg.length());

    global_retc = output_result(client_user_command(in), highlighting);
    return (0);
  }

  if (subcommand == "set") {
    XrdOucString in = "mgm.cmd=quota&mgm.subcmd=set";
    XrdOucString space = "default";

    do {
      if ((arg == "--uid") || (arg == "-u")) {
        XrdOucString uid = subtokenizer.GetToken();

        if (!uid.length()) {
          goto com_quota_usage;
        }

        in += "&mgm.quota.uid=";
        in += uid;
        arg = subtokenizer.GetToken();
      } else if ((arg == "--gid") || (arg == "-g")) {
        XrdOucString gid = subtokenizer.GetToken();

        if (!gid.length()) {
          goto com_quota_usage;
        }

        in += "&mgm.quota.gid=";
        in += gid;
        arg = subtokenizer.GetToken();
      } else if ((arg == "--path") || (arg == "-p")) {
        if (has_space) {
          goto com_quota_usage;
        }

        space = subtokenizer.GetToken();

        if (!space.length()) {
          goto com_quota_usage;
        }

        in += "&mgm.quota.space=";
        in += space;
        arg = subtokenizer.GetToken();
        has_space = true;
      } else if ((arg == "--volume") || (arg == "-v")) {
        XrdOucString bytes = subtokenizer.GetToken();

        if (!bytes.length()) {
          goto com_quota_usage;
        }

        in += "&mgm.quota.maxbytes=";
        in += bytes;
        arg = subtokenizer.GetToken();
      } else if ((arg == "--inodes") || (arg == "-i")) {
        XrdOucString inodes = subtokenizer.GetToken();

        if (!inodes.length()) {
          goto com_quota_usage;
        }

        in += "&mgm.quota.maxinodes=";
        in += inodes;
        arg = subtokenizer.GetToken();
      } else {
        if ((arg.beginswith("/")) && (!has_space)) {
          in += "&mgm.quota.space=";
          in += arg;
          has_space = true;
          arg = subtokenizer.GetToken();
        } else {
          goto com_quota_usage;
        }
      }
    } while (arg.length());

    global_retc = output_result(client_user_command(in));
    return (0);
  }

  if (subcommand == "rm") {
    XrdOucString in = "mgm.cmd=quota&mgm.subcmd=rm";

    do {
      if ((arg == "--uid") || (arg == "-u")) {
        XrdOucString uid = subtokenizer.GetToken();

        if (!uid.length()) {
          goto com_quota_usage;
        }

        in += "&mgm.quota.uid=";
        in += uid;
        arg = subtokenizer.GetToken();
      } else if ((arg == "--gid") || (arg == "-g")) {
        XrdOucString gid = subtokenizer.GetToken();

        if (!gid.length()) {
          goto com_quota_usage;
        }

        in += "&mgm.quota.gid=";
        in += gid;
        arg = subtokenizer.GetToken();
      } else if ((arg == "--path") || (arg == "-p")) {
        if (has_space) {
          goto com_quota_usage;
        }

        XrdOucString space = subtokenizer.GetToken();

        if (!space.length()) {
          goto com_quota_usage;
        }

        in += "&mgm.quota.space=";
        in += space;
        arg = subtokenizer.GetToken();
        has_space = true;
      } else if ((arg == "--inode") || (arg == "-i")) {
        in += "&mgm.quota.type=inode";
        arg = subtokenizer.GetToken();
      } else if ((arg == "--volume") || (arg == "-v")) {
        in += "&mgm.quota.type=volume";
        arg = subtokenizer.GetToken();
      } else {
        if ((arg.beginswith("/")) && (!has_space)) {
          in += "&mgm.quota.space=";
          in += arg;
          has_space = true;
          arg = subtokenizer.GetToken();
        } else {
          goto com_quota_usage;
        }
      }
    } while (arg.length());

    global_retc = output_result(client_user_command(in));
    return (0);
  }

  if (subcommand == "rmnode") {
    XrdOucString in = "mgm.cmd=quota&mgm.subcmd=rmnode";
    XrdOucString space = "";

    do {
      if ((arg == "--path") || (arg == "-p")) {
        space = subtokenizer.GetToken();

        if (!space.length()) {
          goto com_quota_usage;
        }

        in += "&mgm.quota.space=";
        in += space;
        arg = subtokenizer.GetToken();
      } else {
        goto com_quota_usage;
      }
    } while (arg.length());

    if (!space.length()) {
      goto com_quota_usage;
    }

    string s;
    fprintf(stdout, "Do you really want to delete the quota node under path %s ?\n",
            space.c_str());
    fprintf(stdout, "Confirm the deletion by typing => ");
    XrdOucString confirmation = "";

    for (int i = 0; i < 10; i++) {
      // coverity[DC.WEAK_CRYPTO]
      confirmation += (int)(9.0 * rand() / RAND_MAX);
    }

    fprintf(stdout, "%s\n", confirmation.c_str());
    fprintf(stdout, "                               => ");
    getline(std::cin, s);
    std::string sconfirmation = confirmation.c_str();

    if (s == sconfirmation) {
      fprintf(stdout, "\nDeletion confirmed\n");
      global_retc = output_result(client_admin_command(in));
    } else {
      fprintf(stdout, "\nDeletion aborted!\n");
      global_retc = -1;
    }

    return 0;
  }

com_quota_usage:
  std::ostringstream oss;
  std::vector<std::uint32_t> col_size = {0 , 0};
  std::map<std::string, std::string> map_cmds = {
    {
      "quota [<path>]",
      ": show personal quota for all or only the quota node responsible for <path>"
    },
    {
      "quota ls [-n] [-m] [-u <uid>] [-g <gid>] [ [-p] <path> ]",
      ": list configured quota and quota node(s)"
    },
    {
      "quota set -u <uid>|-g <gid> [-v <bytes>] [-i <inodes>] [-p] <path>",
      ": set volume and/or inode quota by uid or gid"
    },
    {
      "quota rm -u <uid>|-g <gid> [-v] [-i] [-p] <path>",
      ": remove configured quota type(s) for uid/gid in path"
    },
    {
      "quota rmnode -p <path>",
      ": remove quota node and every defined quota on that node"
    }
  };

  // Compute max width for command and description table
  for (auto it = map_cmds.begin(); it != map_cmds.end(); ++it) {
    if (col_size[0] < it->first.length()) {
      col_size[0] = it->first.length() + 1;
    }

<<<<<<< HEAD
    if (col_size[1] < it->second.length()) {
      col_size[1] = it->second.length() + 1;
    }
  }

  std::int8_t tab_size = 2;
  std::string usage_txt = "Usage:";
  std::string opt_txt = "General options:";
  std::string notes_txt = "Notes:";
  oss << usage_txt << std::endl;

  // Print the command and their description
  for (auto it = map_cmds.begin(); it != map_cmds.end(); ++it) {
    oss << std::setw(usage_txt.length()) << ""
        << std::setw(col_size[0]) << std::setiosflags(std::ios_base::left)
        << it->first
        << std::setw(col_size[1]) << std::setiosflags(std::ios_base::left)
        << it->second
        << std::endl;
  }

  std::uint32_t indent_len = usage_txt.length() + tab_size;
  // Print general options
  oss << std::endl << std::setw(usage_txt.length()) << ""
      << opt_txt << std::endl
      << std::setw(indent_len) << ""
      << "-m : print information in monitoring <key>=<value> format" << std::endl
      << std::setw(indent_len) << ""
      << "-n : don't translate ids, print uid and gid number" << std::endl
      << std::setw(indent_len) << ""
      << "-u/--uid <uid> : print information only for uid <uid>" << std::endl
      << std::setw(indent_len) << ""
      << "-g/--gid <gid> : print information only for gid <gid>" << std::endl
      << std::setw(indent_len) << ""
      << "-p/--path <path> : print information only for path <path> - this "
      << "can also be given without -p or --path" << std::endl
      << std::setw(indent_len) << ""
      << "-v/--volume <bytes> : refer to volume limit in <bytes>" << std::endl
      << std::setw(indent_len) << ""
      << "-i/--inodes <inodes> : refer to inode limit in number of <inodes>"
      << std::endl;
  indent_len = usage_txt.length() + tab_size;
  // Print extra notes
  oss << std::endl << std::setw(usage_txt.length()) << ""
      << notes_txt << std::endl
      << std::setw(indent_len) << ""
      << "=> you have to specify either the user or the group identified by the "
      << "unix id or the user/group name" << std::endl
      << std::setw(indent_len) << ""
      << "=> the space argument is by default assumed as 'default'" << std::endl
      << std::setw(indent_len) << ""
      << "=> you have to specify at least a volume or an inode limit to set quota" <<
      std::endl
      << std::setw(indent_len) << ""
      << "=> for convenience all commands can just use <path> as last argument "
      << "ommitting the -p|--path e.g. quota ls /eos/ ..." << std::endl
      << std::setw(indent_len) << ""
      << "=> if <path> is not terminated with a '/' it is assumed to be a file "
      << "so it won't match the quota node with <path>/ !" << std::endl;
  fprintf(stdout, "%s", oss.str().c_str());
  return 0;
=======
com_quota_usage:
  fprintf(stdout, "usage: quota [<path>]                                                                              : show personal quota for all or only the quota node responsible for <path>\n");
  fprintf(stdout, "       quota ls [-n] [-m] [-u <uid>] [-g <gid>] [-p <path> ]                                       : list configured quota and quota node(s)\n");
  fprintf(stdout, "       quota ls [-n] [-m] [-u <uid>] [-g <gid>] [<path>]                                           : list configured quota and quota node(s)\n");
  fprintf(stdout, "       quota set -u <uid>|-g <gid> [-v <bytes>] [-i <inodes>] -p <path>                            : set volume and/or inode quota by uid or gid \n");
  fprintf(stdout, "       quota set -u <uid>|-g <gid> [-v <bytes>] [-i <inodes>] <path>                               : set volume and/or inode quota by uid or gid \n");
  fprintf(stdout, "       quota rm  -u <uid>|-g <gid> -p <path>                                                       : remove configured quota for uid/gid in path\n");
  fprintf(stdout, "       quota rm  -u <uid>|-g <gid> <path>                                                          : remove configured quota for uid/gid in path\n");
  fprintf(stdout, "                                                 -m                  : print information in monitoring <key>=<value> format\n");
  fprintf(stdout, "                                                 -n                  : don't translate ids, print uid+gid number\n");
  fprintf(stdout, "                                                 -u/--uid <uid>      : print information only for uid <uid>\n");
  fprintf(stdout, "                                                 -g/--gid <gid>      : print information only for gid <gid>\n");
  fprintf(stdout, "                                                 -p/--path <path>    : print information only for path <path> - this can also be given without -p or --path\n");
  fprintf(stdout, "                                                 -v/--volume <bytes> : set the volume limit to <bytes>\n");
  fprintf(stdout, "                                                 -i/--inodes <inodes>: set the inodes limit to <inodes>\n");
  fprintf(stdout, "     => you have to specify either the user or the group identified by the unix id or the user/group name\n");
  fprintf(stdout, "     => the space argument is by default assumed as 'default'\n");
  fprintf(stdout, "     => you have to specify at least a volume or an inode limit to set quota\n");
  fprintf(stdout, "     => for convenience all commands can just use <path> as last argument ommitting the -p|--path e.g. quota ls /eos/ ...\n");
  fprintf(stdout, "     => if <path> is not terminated with a '/' it is assumed to be a file so it want match the quota node with <path>/ !\n");
  fprintf(stdout, "       quota rmnode -p <path>                                                                      : remove quota node and every defined quota on that node\n");
  global_retc = 0;

  return (0);
>>>>>>> 07494d6a
}<|MERGE_RESOLUTION|>--- conflicted
+++ resolved
@@ -345,7 +345,6 @@
       col_size[0] = it->first.length() + 1;
     }
 
-<<<<<<< HEAD
     if (col_size[1] < it->second.length()) {
       col_size[1] = it->second.length() + 1;
     }
@@ -406,31 +405,6 @@
       << "=> if <path> is not terminated with a '/' it is assumed to be a file "
       << "so it won't match the quota node with <path>/ !" << std::endl;
   fprintf(stdout, "%s", oss.str().c_str());
+  global_retc = EINVAL;
   return 0;
-=======
-com_quota_usage:
-  fprintf(stdout, "usage: quota [<path>]                                                                              : show personal quota for all or only the quota node responsible for <path>\n");
-  fprintf(stdout, "       quota ls [-n] [-m] [-u <uid>] [-g <gid>] [-p <path> ]                                       : list configured quota and quota node(s)\n");
-  fprintf(stdout, "       quota ls [-n] [-m] [-u <uid>] [-g <gid>] [<path>]                                           : list configured quota and quota node(s)\n");
-  fprintf(stdout, "       quota set -u <uid>|-g <gid> [-v <bytes>] [-i <inodes>] -p <path>                            : set volume and/or inode quota by uid or gid \n");
-  fprintf(stdout, "       quota set -u <uid>|-g <gid> [-v <bytes>] [-i <inodes>] <path>                               : set volume and/or inode quota by uid or gid \n");
-  fprintf(stdout, "       quota rm  -u <uid>|-g <gid> -p <path>                                                       : remove configured quota for uid/gid in path\n");
-  fprintf(stdout, "       quota rm  -u <uid>|-g <gid> <path>                                                          : remove configured quota for uid/gid in path\n");
-  fprintf(stdout, "                                                 -m                  : print information in monitoring <key>=<value> format\n");
-  fprintf(stdout, "                                                 -n                  : don't translate ids, print uid+gid number\n");
-  fprintf(stdout, "                                                 -u/--uid <uid>      : print information only for uid <uid>\n");
-  fprintf(stdout, "                                                 -g/--gid <gid>      : print information only for gid <gid>\n");
-  fprintf(stdout, "                                                 -p/--path <path>    : print information only for path <path> - this can also be given without -p or --path\n");
-  fprintf(stdout, "                                                 -v/--volume <bytes> : set the volume limit to <bytes>\n");
-  fprintf(stdout, "                                                 -i/--inodes <inodes>: set the inodes limit to <inodes>\n");
-  fprintf(stdout, "     => you have to specify either the user or the group identified by the unix id or the user/group name\n");
-  fprintf(stdout, "     => the space argument is by default assumed as 'default'\n");
-  fprintf(stdout, "     => you have to specify at least a volume or an inode limit to set quota\n");
-  fprintf(stdout, "     => for convenience all commands can just use <path> as last argument ommitting the -p|--path e.g. quota ls /eos/ ...\n");
-  fprintf(stdout, "     => if <path> is not terminated with a '/' it is assumed to be a file so it want match the quota node with <path>/ !\n");
-  fprintf(stdout, "       quota rmnode -p <path>                                                                      : remove quota node and every defined quota on that node\n");
-  global_retc = 0;
-
-  return (0);
->>>>>>> 07494d6a
 }