--- conflicted
+++ resolved
@@ -64,9 +64,9 @@
 
 Mapping::ip_cache Mapping::gIpCache (300);
 /*----------------------------------------------------------------------------*/
-/** 
+/**
  * Initialize Google maps
- * 
+ *
  */
 
 /*----------------------------------------------------------------------------*/
@@ -79,9 +79,9 @@
 }
 
 /*----------------------------------------------------------------------------*/
-/** 
+/**
  * Expire Active client entries which have not been used since interval
- * 
+ *
  * @param interval seconds of idle time for expiration
  */
 
@@ -116,9 +116,9 @@
 }
 
 /*----------------------------------------------------------------------------*/
-/** 
+/**
  * Map a client to its virtual identity
- * 
+ *
  * @param client xrootd client authenticatino object
  * @param env opaque information containing role selection like 'eos.ruid' and 'eos.rgid'
  * @param tident trace identifier of the client
@@ -575,7 +575,7 @@
       {
         eos_static_debug("tident uid mapping");
         vid.uid_list.clear();
-        // use physical mapping 
+        // use physical mapping
 
         // unix protocol maps to the role if the client is the root account
         // otherwise it maps to the unix ID on the client host
@@ -674,7 +674,7 @@
   if (!HasGid(vid.gid, vid.gid_list)) vid.gid_list.insert(vid.gid_list.begin(), vid.gid);
 
   // ---------------------------------------------------------------------------
-  // add virtual user and group roles - if any 
+  // add virtual user and group roles - if any
   // ---------------------------------------------------------------------------
   if (gUserRoleVector.count(vid.uid))
   {
@@ -728,7 +728,7 @@
     }
   }
 
-  // ---------------------------------------------------------------------------    
+  // ---------------------------------------------------------------------------
   // Sudoer flag setting
   // ---------------------------------------------------------------------------
   if (gSudoerMap.count(vid.uid))
@@ -761,7 +761,7 @@
   if (client->host)
     vid.host = client->host;
   else
-  vid.host = host.c_str();
+    vid.host = host.c_str();
 
   {
     int errc = 0;
@@ -772,12 +772,12 @@
 
   time_t now = time(NULL);
 
-  // ---------------------------------------------------------------------------    
+  // ---------------------------------------------------------------------------
   // Check the Geo Location
   // ---------------------------------------------------------------------------
   if ((!vid.geolocation.length()) && (gGeoMap.size()))
   {
-    // if the geo location was not set externally and we have some recipe we try 
+    // if the geo location was not set externally and we have some recipe we try
     // to translate the host name and match a rule
 
     // if we have a default geo location we assume that a client in that one
@@ -788,24 +788,24 @@
 
     std::string ipstring = gIpCache.GetIp(host.c_str());
     if (ipstring.length())
-      {
-        std::string sipstring = ipstring;
-        GeoLocationMap_t::const_iterator it;
+    {
+      std::string sipstring = ipstring;
+      GeoLocationMap_t::const_iterator it;
         GeoLocationMap_t::const_iterator longuestmatch=gGeoMap.end();
-        // we use the geo location with the longest name match
-        for (it = gGeoMap.begin(); it != gGeoMap.end(); it++)
-        {
+      // we use the geo location with the longest name match
+      for (it = gGeoMap.begin(); it != gGeoMap.end(); it++)
+      {
           	// if we have a previously matched geoloc and if it's longer that the current one, try the next one
           	if(longuestmatch != gGeoMap.end() && it->first.length() <= longuestmatch->first.length())
           		continue;
           	if(sipstring.compare(0,it->first.length(),it->first)==0) 
-            {
-              vid.geolocation = it->second;
+        {
+          vid.geolocation = it->second;
           	  longuestmatch = it;
-            }
-          }
-      }
-    }
+        }
+      }
+    }
+  }
 
   // ---------------------------------------------------------------------------
   // Maintain the active client map and expire old entries
@@ -836,9 +836,9 @@
 }
 
 /*----------------------------------------------------------------------------*/
-/** 
+/**
  * Print the current mappings
- * 
+ *
  * @param stdOut the output is stored here
  * @param option can be 'u' for user role mappings 'g' for group role mappings 's' for sudoer list 'U' for user alias mapping 'G' for group alias mapping 'y' for gateway mappings (tidents) 'a' for authentication mapping rules 'l' for geo location rules
  */
@@ -1058,16 +1058,16 @@
 }
 
 /*----------------------------------------------------------------------------*/
-/** 
+/**
  * Store the physical Ids for name in the virtual identity
- * 
+ *
  * @param name user name
  * @param vid virtual identity to store
  */
 
 /*----------------------------------------------------------------------------*/
 void
-Mapping::getPhysicalIds (const char* name, VirtualIdentity &vid)
+Mapping::getPhysicalIds (const char* name, VirtualIdentity & vid)
 {
   struct passwd passwdinfo;
   char buffer[131072];
@@ -1090,7 +1090,7 @@
     eos_static_debug("not found in uid cache");
 
     XrdOucString sname = name;
-    bool use_pw=true;
+    bool use_pw = true;
     if (sname.length() == 8)
     {
       // -------------------------------------------------------------------------
@@ -1128,7 +1128,7 @@
         gPhysicalUidCache.Add(name, id, 3600);
         eos_static_debug("adding to cache uid=%u gid=%u", id->uid, id->gid);
         gPhysicalGidCache.Add(name, vec, 3600);
-	use_pw = false;
+        use_pw = false;
       }
     }
     if (use_pw)
@@ -1137,18 +1137,10 @@
       struct passwd *pwbufp = 0;
 
       {
-<<<<<<< HEAD
-	XrdSysMutexHelper sLock(gSssdLock);
-      if (getpwnam_r(name, &passwdinfo, buffer, 16384, &pwbufp) || (!pwbufp))
-      {
-        return;
-      }
-=======
 	if (getpwnam_r(name, &passwdinfo, buffer, 16384, &pwbufp) || (!pwbufp))
 	{
 	  return;
 	}
->>>>>>> e12fb8eb
       }
       gPhysicalIdMutex.Lock();
       id = new id_pair(passwdinfo.pw_uid, passwdinfo.pw_gid);
@@ -1178,7 +1170,7 @@
   // ----------------------------------------------------------------------------------------
   /* remove secondary searches in the database -> LDAP assertion
   struct group* gr;
-  
+
   eos_static_debug("group lookup");
   gid_t gid = id->gid;
 
@@ -1217,12 +1209,12 @@
 }
 
 /*----------------------------------------------------------------------------*/
-/** 
+/**
  * Convert uid to user name
- * 
+ *
  * @param uid unix user id
  * @param errc 0 if success, EINVAL if does not exist
- * 
+ *
  * @return user name as string
  */
 
@@ -1232,11 +1224,11 @@
 {
   errc = 0;
   {
-  XrdSysMutexHelper cMutex(gPhysicalNameCacheMutex);
-  if (gPhysicalUserNameCache.count(uid))
-  {
-    return gPhysicalUserNameCache[uid];
-  }
+    XrdSysMutexHelper cMutex(gPhysicalNameCacheMutex);
+    if (gPhysicalUserNameCache.count(uid))
+    {
+      return gPhysicalUserNameCache[uid];
+    }
   }
 
   {
@@ -1246,21 +1238,6 @@
     struct passwd pwbuf;
     struct passwd *pwbufp = 0;
     {
-<<<<<<< HEAD
-      XrdSysMutexHelper sLock(gSssdLock);
-    if (getpwuid_r(uid, &pwbuf, buffer, buflen, &pwbufp) || (!pwbufp))
-    {
-      char suid[1024];
-      snprintf(suid, sizeof (suid) - 1, "%u", uid);
-      uid_string = suid;
-      errc = EINVAL;
-    }
-    else
-    {
-      uid_string = pwbuf.pw_name;
-      errc = 0;
-    }
-=======
       if (getpwuid_r(uid, &pwbuf, buffer, buflen, &pwbufp) || (!pwbufp))
       {
 	char suid[1024];
@@ -1273,7 +1250,6 @@
 	uid_string = pwbuf.pw_name;
 	errc = 0;
       }
->>>>>>> e12fb8eb
     }
     XrdSysMutexHelper cMutex(gPhysicalNameCacheMutex);
     gPhysicalUserNameCache[uid] = uid_string;
@@ -1283,12 +1259,12 @@
 }
 
 /*----------------------------------------------------------------------------*/
-/** 
+/**
  * Convert gid to group name
- * 
+ *
  * @param gid unix group id
  * @param errc 0 if success, EINVAL if does not exist
- * 
+ *
  * @return user name as string
  */
 
@@ -1298,11 +1274,11 @@
 {
   errc = 0;
   {
-  XrdSysMutexHelper cMutex(gPhysicalNameCacheMutex);
-  if (gPhysicalGroupNameCache.count(gid))
-  {
-    return gPhysicalGroupNameCache[gid];
-  }
+    XrdSysMutexHelper cMutex(gPhysicalNameCacheMutex);
+    if (gPhysicalGroupNameCache.count(gid))
+    {
+      return gPhysicalGroupNameCache[gid];
+    }
   }
 
   {
@@ -1333,12 +1309,12 @@
 }
 
 /*----------------------------------------------------------------------------*/
-/** 
+/**
  * Convert string name to uid
- * 
+ *
  * @param username name as string
  * @param errc 0 if success, EINVAL if does not exist
- * 
+ *
  * @return user id
  */
 
@@ -1361,12 +1337,7 @@
   struct passwd *pwbufp = 0;
   errc = 0;
   {
-<<<<<<< HEAD
-    XrdSysMutexHelper sLock(gSssdLock);
-  getpwnam_r(username.c_str(), &pwbuf, buffer, buflen, &pwbufp);
-=======
     getpwnam_r(username.c_str(), &pwbuf, buffer, buflen, &pwbufp);
->>>>>>> e12fb8eb
   }
 
   if (!pwbufp)
@@ -1401,59 +1372,6 @@
   gPhysicalUserIdCache[username] = uid;
 
   return uid;
-}
-
-/*----------------------------------------------------------------------------*/
-/** 
- * Convert string name to gid
- * 
- * @param groupname name as string
- * @param errc 0 if success, EINVAL if does not exist
- * 
- * @return group id
- */
-
-/*----------------------------------------------------------------------------*/
-gid_t
-Mapping::GroupNameToGid (std::string &groupname, int &errc)
-{
-  {
-    XrdSysMutexHelper cMutex(gPhysicalNameCacheMutex);
-    if (gPhysicalGroupIdCache.count(groupname))
-    {
-      return gPhysicalGroupIdCache[groupname];
-    }
-  }
-
-  char buffer[131072];
-  int buflen = sizeof (buffer);
-  struct group grbuf;
-  struct group *grbufp = 0;
-  gid_t gid = 99;
-  errc = 0;
-
-  getgrnam_r(groupname.c_str(), &grbuf, buffer, buflen, &grbufp);
-  if (!grbufp)
-  {
-    // cannot translate this name
-    gid = atoi(groupname.c_str());
-    if (gid != 0)
-      errc = 0;
-    else
-    {
-      errc = EINVAL;
-      gid = 99;
-    }
-  }
-  else
-  {
-    gid = grbuf.gr_gid;
-    errc = 0;
-  }
-
-  XrdSysMutexHelper cMutex(gPhysicalNameCacheMutex);
-  gPhysicalGroupIdCache[groupname] = gid;
-  return gid;
 }
 
 /*----------------------------------------------------------------------------*/
@@ -1467,6 +1385,59 @@
  */
 
 /*----------------------------------------------------------------------------*/
+gid_t
+Mapping::GroupNameToGid (std::string &groupname, int &errc)
+{
+  {
+    XrdSysMutexHelper cMutex(gPhysicalNameCacheMutex);
+    if (gPhysicalGroupIdCache.count(groupname))
+    {
+      return gPhysicalGroupIdCache[groupname];
+    }
+  }
+
+  char buffer[131072];
+  int buflen = sizeof (buffer);
+  struct group grbuf;
+  struct group *grbufp = 0;
+  gid_t gid = 99;
+  errc = 0;
+
+  getgrnam_r(groupname.c_str(), &grbuf, buffer, buflen, &grbufp);
+  if (!grbufp)
+  {
+    // cannot translate this name
+    gid = atoi(groupname.c_str());
+    if (gid != 0)
+      errc = 0;
+    else
+    {
+      errc = EINVAL;
+      gid = 99;
+    }
+  }
+  else
+  {
+    gid = grbuf.gr_gid;
+    errc = 0;
+  }
+
+  XrdSysMutexHelper cMutex(gPhysicalNameCacheMutex);
+  gPhysicalGroupIdCache[groupname] = gid;
+  return gid;
+}
+
+/*----------------------------------------------------------------------------*/
+/**
+ * Convert string name to gid
+ *
+ * @param groupname name as string
+ * @param errc 0 if success, EINVAL if does not exist
+ *
+ * @return group id
+ */
+
+/*----------------------------------------------------------------------------*/
 
 std::string
 Mapping::ip_cache::GetIp (const char* hostname)
