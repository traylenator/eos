--- conflicted
+++ resolved
@@ -57,7 +57,7 @@
 XrdSysMutex Mapping::ActiveLock;
 
 google::dense_hash_map<std::string, time_t> Mapping::ActiveTidents;
-google::dense_hash_map<uid_t,size_t> Mapping::ActiveUids;
+google::dense_hash_map<uid_t, size_t> Mapping::ActiveUids;
 
 XrdOucHash<Mapping::id_pair> Mapping::gPhysicalUidCache;
 XrdOucHash<Mapping::gid_set> Mapping::gPhysicalGidCache;
@@ -86,9 +86,9 @@
 {
   ActiveTidents.set_empty_key("#__EMPTY__#");
   ActiveTidents.set_deleted_key("#__DELETED__#");
-
   ActiveUids.set_empty_key(2147483646);
   ActiveUids.set_deleted_key(2147483647);
+
   // allow FUSE client access as root via env variable
   if (getenv("EOS_FUSE_NO_ROOT_SQUASH") &&
       !strcmp("1", getenv("EOS_FUSE_NO_ROOT_SQUASH"))) {
@@ -150,7 +150,7 @@
       if ((now - it1->second) > interval) {
         it2 = it1;
         ++it1;
-	Mapping::ActiveUids.erase(Mapping::UidFromTident(it2->first));
+        Mapping::ActiveUids.erase(Mapping::UidFromTident(it2->first));
         Mapping::ActiveTidents.erase(it2);
       } else {
         ++it1;
@@ -986,11 +986,12 @@
     snprintf(actident, sizeof(actident) - 1, "%d^%s^%s^%s^%s", vid.uid,
              mytident.c_str(), vid.prot.c_str(), vid.host.c_str(), vid.app.c_str());
     std::string intident = actident;
+
     if (!ActiveTidents.count(intident)) {
       ActiveUids[vid.uid]++;
     }
+
     ActiveTidents[intident] = now;
-
   }
 
   ActiveLock.UnLock();
@@ -1016,37 +1017,21 @@
   }
 
   std::string group = client->grps;
-<<<<<<< HEAD
-  std::string role = client->role;
-
-  size_t g_pos = group.find(" ");
-  size_t r_pos = role.find(" ");
-
-  if (g_pos != std::string::npos) {group.erase(g_pos);}
-  if (r_pos != std::string::npos) {role.erase(r_pos);}
-=======
   size_t g_pos = group.find(" ");
 
   if (g_pos != std::string::npos) {
     group.erase(g_pos);
   }
->>>>>>> f0e755a6
 
   // VOMS mapping
   std::string vomsstring = "voms:\"";
   vomsstring += group;
   vomsstring += ":";
-<<<<<<< HEAD
-
-=======
->>>>>>> f0e755a6
   vid.grps = group;
 
   if (client->role && strlen(client->role) &&
       (strncmp(client->role, "NULL", 4) != 0)) {
     // the role might be NULL
-<<<<<<< HEAD
-=======
     std::string role = client->role;
     size_t r_pos = role.find(" ");
 
@@ -1054,7 +1039,6 @@
       role.erase(r_pos);
     }
 
->>>>>>> f0e755a6
     vomsstring += role;
     vid.role = role;
   }
@@ -1844,8 +1828,7 @@
       })
       != username.end()) {
         uid = eos::common::Mapping::UserNameToUid(username, errc);
-      }
-      else {
+      } else {
         try {
           uid = std::stoul(username);
         } catch (const std::exception& e) {
@@ -2095,9 +2078,11 @@
   std::vector<std::string> tokens;
   std::string delimiter = "^";
   eos::common::StringConversion::Tokenize(tident, tokens, delimiter);
+
   if (tokens.size()) {
     return atoi(tokens[0].c_str());
   }
+
   return 0;
 }
 
@@ -2111,6 +2096,7 @@
   XrdSysMutexHelper mLock(ActiveLock);
   size_t ActiveSession(uid_t uid);
   auto n = ActiveUids.find(uid);
+
   if (n != ActiveUids.end()) {
     return n->second;
   } else {
