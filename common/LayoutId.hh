--- conflicted
+++ resolved
@@ -412,12 +412,8 @@
       break;
 
     case kBLAKE3:
-<<<<<<< HEAD
-      hexchecksum = "af1349b9f5f9a1a6a0404dea36dcc9499bcb25c9adc112b7cc9a93cae41f3262";
-=======
       hexchecksum =
         "af1349b9f5f9a1a6a0404dea36dcc9499bcb25c9adc112b7cc9a93cae41f3262";
->>>>>>> 348ddffa
       break;
     }
 
@@ -778,7 +774,8 @@
   static int
   GetChecksumFromString(const std::string& checksum)
   {
-    fprintf(stderr,"# string=%s\n", checksum.c_str());
+    fprintf(stderr, "# string=%s\n", checksum.c_str());
+
     if ((checksum == "adler") || (checksum == "adler32")) {
       return kAdler;
     } else if (checksum == "blake3") {
