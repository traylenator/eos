--- conflicted
+++ resolved
@@ -22,13 +22,12 @@
 # ************************************************************************
 
 include_directories( 
-<<<<<<< HEAD
   ${CMAKE_SOURCE_DIR}
   ${CMAKE_CURRENT_BINARY_DIR}
   ${Z_INCLUDE_DIRS}
   ${XROOTD_INCLUDE_DIRS}
   ${NCURSES_INCLUDE_DIRS}
-  ${CURL_INCLUDE_DIRS}
+		     ${CURL_INCLUDE_DIRS}
   ${LEVELDB_INCLUDE_DIRS}
   ${ZMQ_INCLUDE_DIRS}
   ${SPARSEHASH_INCLUDE_DIRS})
@@ -47,122 +46,6 @@
 #-------------------------------------------------------------------------------
 set(
   EOSCOMMON_SRCS
-  Fmd.cc
-  Logging.cc
-  Mapping.cc
-  Statfs.cc
-  SymKeys.cc
-  GlobalConfig.cc
-  Attr.cc
-  Report.cc
-  ZMQ.cc
-  ShellExecutor.cc
-  ShellCmd.cc
-  StringTokenizer.cc
-  StringConversion.cc
-  CommentLog.cc
-  RWMutex.cc)
-
-add_library(eosCommon SHARED ${EOSCOMMON_SRCS})
-
-if(MacOSX)
-  target_link_libraries(
-    eosCommon
-    XrdMqClient
-    ${Z_LIBRARY}
-    ${ZMQ_LIBRARIES}
-    ${UUID_LIBRARIES}
-    ${ATTR_LIBRARIES}
-    ${NCURSES_LIBRARY}
-    ${CURL_LIBRARIES}
-    ${XROOTD_CL_LIBRARY}
-    ${XROOTD_UTILS_LIBRARY}
-    ${OPENSSL_CRYPTO_LIBRARY})
-else()
-  add_library(eosCommon-Static STATIC ${EOSCOMMON_SRCS})
-
-  target_link_libraries(
-    eosCommon
-    XrdMqClient
-    ${Z_LIBRARY}
-    ${ZMQ_LIBRARIES}
-    ${UUID_LIBRARIES}
-    ${ATTR_LIBRARIES}
-    ${NCURSES_LIBRARY}
-    ${CURL_LIBRARIES}
-    ${GLIBC_RT_LIBRARY}
-    ${XROOTD_CL_LIBRARY}
-    ${XROOTD_UTILS_LIBRARY}
-    ${OPENSSL_CRYPTO_LIBRARY})
-
-  add_library(
-    eosCommonServer SHARED
-    FileSystem.cc
-    TransferQueue.cc
-    TransferJob.cc
-    sqlite/sqlite3.c
-    DbMap.cc
-    DbMapSqlite.cc
-    DbMapLevelDb.cc
-    DbMapCommon.cc
-    http/HttpServer.cc
-    http/HttpRequest.cc
-    http/HttpResponse.cc
-    http/s3/S3Handler.cc
-    stringencoders/modp_numtoa.c)
-
-  target_link_libraries(
-    eosCommonServer
-    XrdMqClient
-    ${Z_LIBRARY}
-    ${UUID_LIBRARIES}
-    ${ATTR_LIBRARIES}
-    ${NCURSES_LIBRARY}
-    ${LEVELDB_LIBRARIES}
-    ${CURL_LIBRARIES}
-    ${GLIBC_RT_LIBRARY}
-    ${XROOTD_CL_LIBRARY}
-    ${XROOTD_UTILS_LIBRARY}
-    ${OPENSSL_CRYPTO_LIBRARY})
-
-  if(MICROHTTPD_FOUND)
-    target_link_libraries(eosCommonServer ${MICROHTTPD_LIBRARIES})
-  endif()
-
-  set_target_properties(
-    eosCommonServer
-    PROPERTIES
-    VERSION ${VERSION}
-=======
-		     ${CMAKE_BINARY_DIR}/xrootd/src/include/xrootd
-                     ${CMAKE_BINARY_DIR}/xrootd/src/include/
-		     ../ ${XROOTD_INCLUDE_DIR} ${XROOTD_INCLUDE_DIR}/private 
-		     ${SPARSEHASH_INCLUDE_DIR} 
-		     ${NCURSES_INCLUDE_DIR}
-		     ${Z_INCLUDE_DIR}
-		     ${CURL_INCLUDE_DIRS}
-)
-
-if(LEVELDB_FOUND)
-include_directories(
-		     ${CMAKE_BINARY_DIR}/xrootd/src/include/xrootd
-                     ${CMAKE_BINARY_DIR}/xrootd/src/include/
-		     ../ ${XROOTD_INCLUDE_DIR} ${XROOTD_INCLUDE_DIR}/private 
-		     ${SPARSEHASH_INCLUDE_DIR} 
-		     ${NCURSES_INCLUDE_DIR}
-		     ${Z_INCLUDE_DIR}
-                     ${LEVELDB_INCLUDE_DIR}
-		     ${CURL_INCLUDE_DIRS}
-)
-endif(LEVELDB_FOUND)
-
-link_directories( 
-		  ${CMAKE_INSTALL_FULL_LIBDIR}
-		  ${XROOTD_LIB_DIR} 
-		  ${LEVELDB_LIB_DIR}
-)
-
-add_library (eosCommon SHARED 
 	    Fmd.cc
 	    Logging.cc
 	    Mapping.cc
@@ -177,137 +60,78 @@
 	    StringTokenizer.cc
             StringConversion.cc
 	    CommentLog.cc
-	    RWMutex.cc
-	    )
+  RWMutex.cc)
+
+add_library(eosCommon SHARED ${EOSCOMMON_SRCS})
 
 if( MacOSX )
-else( MacOSX )
-add_library (eosCommon-Static STATIC
-	    Fmd.cc
-	    Logging.cc
-	    Mapping.cc
-	    Statfs.cc
-	    SymKeys.cc
-	    GlobalConfig.cc
-            Attr.cc
-            Report.cc
-	    ShellExecutor.cc
-	    ShellCmd.cc
-	    StringTokenizer.cc
-            StringConversion.cc
-	    ZMQ.cc
-	    CommentLog.cc
-	    RWMutex.cc
-)
-
-add_executable (dbmaptestfunc dbmaptest/DbMapTestFunc.cc)
-add_executable (dbmaptestburn dbmaptest/DbMapTestBurn.cc)
-add_executable (mutextest mutextest/RWMutexTest.cc)
-add_executable (shellexectest shellexectest/shell_exec_test.cc)
-
-endif( MacOSX)
-
-add_library (eosCommonServer SHARED 
+  target_link_libraries(
+    eosCommon
+    XrdMqClient
+    ${Z_LIBRARY}
+    ${ZMQ_LIBRARIES}
+    ${UUID_LIBRARIES}
+    ${ATTR_LIBRARIES}
+    ${NCURSES_LIBRARY}
+    ${CURL_LIBRARIES}
+    ${XROOTD_CL_LIBRARY}
+    ${XROOTD_UTILS_LIBRARY}
+    ${OPENSSL_CRYPTO_LIBRARY})
+else()
+  add_library(eosCommon-Static STATIC ${EOSCOMMON_SRCS})
+
+  target_link_libraries(
+    eosCommon
+    XrdMqClient
+    ${Z_LIBRARY}
+    ${ZMQ_LIBRARIES}
+    ${UUID_LIBRARIES}
+    ${ATTR_LIBRARIES}
+    ${NCURSES_LIBRARY}
+    ${CURL_LIBRARIES}
+    ${GLIBC_RT_LIBRARY}
+    ${XROOTD_CL_LIBRARY}
+    ${XROOTD_UTILS_LIBRARY}
+    ${OPENSSL_CRYPTO_LIBRARY})
+
+  add_library(
+    eosCommonServer SHARED
  	    FileSystem.cc
             TransferQueue.cc
             TransferJob.cc
             sqlite/sqlite3.c
             DbMap.cc
+    DbMapSqlite.cc
+    DbMapLevelDb.cc
+    DbMapCommon.cc
             http/HttpServer.cc
             http/HttpRequest.cc
             http/HttpResponse.cc
             http/s3/S3Handler.cc
-            stringencoders/modp_numtoa.c
-            )
-
-if( MacOSX )
-target_link_libraries ( eosCommon 
+    stringencoders/modp_numtoa.c)
+
+  target_link_libraries(
+    eosCommonServer
                         XrdMqClient 
-                        XrdUtils 
-                        XrdCl 
-                        crypto 
+    ${Z_LIBRARY}
                         ${UUID_LIBRARIES} 
-                        ${NCURSES_LIBRARIES}
+    ${ATTR_LIBRARIES}
+    ${NCURSES_LIBRARY}
+    ${LEVELDB_LIBRARIES}
   		        ${CURL_LIBRARIES}
-                        ${Z_LIBRARIES} 
-                        ${ATTR_LIBRARIES} )
-
-target_link_libraries ( eosCommonServer 
-		        eosCommon
-                        XrdMqClient 
-                        XrdUtils 
-                        XrdCl 
-                        crypto 
-                        ${UUID_LIBRARIES} 
-                        ${NCURSES_LIBRARIES}
-         	        ${CURL_LIBRARIES}
-                        ${Z_LIBRARIES} 
-                        ${ATTR_LIBRARIES} )
-else( MacOSX )
-target_link_libraries ( eosCommon 
-                        XrdMqClient 
-                        XrdUtils 
-                        XrdCl 
-                        crypto 
-                        rt
-                        ${UUID_LIBRARIES} 
-                        ${NCURSES_LIBRARIES}
-                        ${CURL_LIBRARIES}
-                        ${Z_LIBRARIES} 
-                        ${ATTR_LIBRARIES} )
-
-if( CLIENT )
-else( CLIENT )
-target_link_libraries ( eosCommonServer 
-                        XrdMqClient 
-                        XrdUtils 
-                        XrdCl 
-                        crypto 
-                        rt
-                        ${UUID_LIBRARIES} 
-                        ${NCURSES_LIBRARIES}
-                        ${CURL_LIBRARIES}
-                        ${Z_LIBRARIES} 
-                        ${ATTR_LIBRARIES} )
-
-endif( CLIENT )
-target_link_libraries ( eosCommon-Static 
-                        XrdMqClient-Static 
-                        XrdUtils 
-                        XrdCl 
-                        crypto 
-                        rt
-                        ${UUID_LIBRARIES} 
-                        ${NCURSES_LIBRARIES}
-                        ${CURL_LIBRARIES}
-                        ${Z_LIBRARIES} 
-                        ${ATTR_LIBRARIES}  )
-
-
-endif( MacOSX )
-
-if( CLIENT )
-else( CLIENT )
-if(LEVELDB_FOUND)
-target_link_libraries ( eosCommonServer ${LEVELDB_LIBRARIES} ) 
-endif(LEVELDB_FOUND)
-
-if (MICROHTTPD_FOUND)
-target_link_libraries ( eosCommonServer ${MICROHTTPD_LIBRARIES} ) 
-endif(MICROHTTPD_FOUND)
-
-target_link_libraries (dbmaptestfunc eosCommonServer eosCommon ${CMAKE_THREAD_LIBS_INIT})
-target_link_libraries (dbmaptestburn eosCommonServer eosCommon ${CMAKE_THREAD_LIBS_INIT})
-target_link_libraries (mutextest eosCommon ${CMAKE_THREAD_LIBS_INIT})
-target_link_libraries (shellexectest eosCommon ${CMAKE_THREAD_LIBS_INIT})
-
-endif( CLIENT )
-
-if (Linux) 
-  set_target_properties ( 
-    eosCommon PROPERTIES
-    VERSION ${VERSION_MAJOR}.${VERSION_MINOR}.${VERSION_PATCH}
->>>>>>> fcacef68
+    ${GLIBC_RT_LIBRARY}
+    ${XROOTD_CL_LIBRARY}
+    ${XROOTD_UTILS_LIBRARY}
+    ${OPENSSL_CRYPTO_LIBRARY})
+
+  if(MICROHTTPD_FOUND)
+    target_link_libraries(eosCommonServer ${MICROHTTPD_LIBRARIES})
+  endif()
+
+  set_target_properties(
+    eosCommonServer
+    PROPERTIES
+    VERSION ${VERSION}
     SOVERSION ${VERSION_MAJOR}
     CLEAN_DIRECT_OUTPUT 1
     COMPILE_FLAGS -DSQLITE_NO_SYNC=1)
@@ -320,13 +144,13 @@
 
   target_link_libraries(
     eosCommon-Static
-    XrdMqClient-Static
+                        XrdMqClient-Static 
     ${Z_LIBRARY}
     ${ZMQ_LIBRARIES}
-    ${UUID_LIBRARIES}
-    ${ATTR_LIBRARIES}
-    ${NCURSES_LIBRARY}
-    ${CURL_LIBRARIES}
+                        ${UUID_LIBRARIES} 
+    ${ATTR_LIBRARIES}
+    ${NCURSES_LIBRARY}
+                        ${CURL_LIBRARIES}
     ${XROOTD_CL_LIBRARY}
     ${XROOTD_UTILS_LIBRARY}
     ${OPENSSL_CRYPTO_LIBRARY})
@@ -361,8 +185,8 @@
     ${DBMAPTEST_SRCS}
     ${DBMAPTEST_HDRS})
 
-  target_link_libraries(dbmaptestburn eosCommonServer eosCommon ${CMAKE_THREAD_LIBS_INIT})
-  target_link_libraries(mutextest eosCommon ${CMAKE_THREAD_LIBS_INIT})
+target_link_libraries (dbmaptestburn eosCommonServer eosCommon ${CMAKE_THREAD_LIBS_INIT})
+target_link_libraries (mutextest eosCommon ${CMAKE_THREAD_LIBS_INIT})
   target_link_libraries(
     dbmaptestfunc
     eosCommonServer
@@ -383,15 +207,15 @@
   plugin_manager/PluginManager.cc   plugin_manager/PluginManager.hh
   plugin_manager/DynamicLibrary.cc  plugin_manager/DynamicLibrary.hh)
 
-set_target_properties(
+  set_target_properties ( 
   EosPluginManager
   PROPERTIES
   VERSION ${VERSION}
-  SOVERSION ${VERSION_MAJOR}
+    SOVERSION ${VERSION_MAJOR}
   INTERFACE_LINK_LIBRARIES ""
   MACOSX_RPATH TRUE)
 
 install(
   TARGETS EosPluginManager
-  LIBRARY DESTINATION ${CMAKE_INSTALL_FULL_LIBDIR}
+          LIBRARY DESTINATION ${CMAKE_INSTALL_FULL_LIBDIR}
   ARCHIVE DESTINATION ${CMAKE_INSTALL_FULL_LIBDIR})