// ----------------------------------------------------------------------
// File: FileSystem.hh
// Author: Andreas-Joachim Peters - CERN
// ----------------------------------------------------------------------

/************************************************************************
 * EOS - the CERN Disk Storage System                                   *
 * Copyright (C) 2011 CERN/Switzerland                                  *
 *                                                                      *
 * This program is free software: you can redistribute it and/or modify *
 * it under the terms of the GNU General Public License as published by *
 * the Free Software Foundation, either version 3 of the License, or    *
 * (at your option) any later version.                                  *
 *                                                                      *
 * This program is distributed in the hope that it will be useful,      *
 * but WITHOUT ANY WARRANTY; without even the implied warranty of       *
 * MERCHANTABILITY or FITNESS FOR A PARTICULAR PURPOSE.  See the        *
 * GNU General Public License for more details.                         *
 *                                                                      *
 * You should have received a copy of the GNU General Public License    *
 * along with this program.  If not, see <http://www.gnu.org/licenses/>.*
 ************************************************************************/

/**
 * @file   FileSystem.hh
 *
 * @brief  Base class for FileSystem abstraction.
 * 
 * 
 */

#ifndef __EOSCOMMON_FILESYSTEM_HH__
#define __EOSCOMMON_FILESYSTEM_HH__

/*----------------------------------------------------------------------------*/
#include "common/Namespace.hh"
#include "common/StringConversion.hh"
#include "common/Statfs.hh"
#include "common/TransferQueue.hh"
#include "mq/XrdMqSharedObject.hh"
/*----------------------------------------------------------------------------*/
#include "XrdOuc/XrdOucString.hh"
#include "XrdOuc/XrdOucEnv.hh"
/*----------------------------------------------------------------------------*/
#include <string>
#include <stdint.h>
/*----------------------------------------------------------------------------*/


EOSCOMMONNAMESPACE_BEGIN;

class TransferQueue;


/*----------------------------------------------------------------------------*/
//! Base Class abstracting the internal representation of a filesystem inside the MGM and FST

/*----------------------------------------------------------------------------*/

class FileSystem
{
protected:
  //! Queue Name/Path    = 'queue' + 'path' e.g. /eos/'host'/fst/data01
  std::string mQueuePath;

  //! Queue Name         = 'queue'          e.g. /eos/'host'/fst
  std::string mQueue;

  //! Filesystem Path e.g. /data01
  std::string mPath; // 

  //! Indicates that if the filesystem is deleted - the deletion should be broadcasted or not (only MGMs should broadcast deletion!)
  bool BroadCastDeletion;

  //! Handle to the shared hash representing the filesystem in the Shared Object system.
  //! Before usage mSom needs a read lock and mHash has to be validated to avoid race conditions in deletion.
  XrdMqSharedHash* mHash;

  //! Handle to the shared object manager object
  XrdMqSharedObjectManager* mSom;

  //! Mutex used in a file system constructor
  XrdSysMutex mConstructorLock;

  //! Handle to the drain queue
  TransferQueue* mDrainQueue;

  //! Handle to the balance queue
  TransferQueue* mBalanceQueue;

  //! Handle to the extern queue
  TransferQueue* mExternQueue;

  // Counter for prebooked space on that filesystem
  unsigned long long PreBookedSpace;

  //! boot status stored inside the object not the hash
  int32_t mInternalBootStatus;

public:
  // ------------------------------------------------------------------------
  //  Struct & Type definitions
  // ------------------------------------------------------------------------

  //! File System ID type
  typedef uint32_t fsid_t;

  //! File System Status type
  typedef int32_t fsstatus_t;

  //! File System Activation Status Type
  typedef int32_t fsactive_t;

  //! Snapshot Structure of a filesystem

  typedef struct fs_snapshot
  {
    fsid_t mId;
    std::string mQueue;
    std::string mQueuePath;
    std::string mPath;
    std::string mErrMsg;
    std::string mGroup;
    std::string mUuid;
    std::string mHost;
    std::string mHostPort;
    std::string mProxyGroup;
    int8_t      mFileStickyProxyDepth;
    std::string mPort;
    std::string mGeoTag;
    size_t mPublishTimestamp;
    int mGroupIndex;
    std::string mSpace;
    fsstatus_t mStatus;
    fsstatus_t mConfigStatus;
    fsstatus_t mDrainStatus;
    fsactive_t mActiveStatus;
    double mBalThresh;
    long long mHeadRoom;
    unsigned int mErrCode;
    time_t mBootSentTime;
    time_t mBootDoneTime;
    time_t mHeartBeatTime;
    double mDiskUtilization;
    double mDiskWriteRateMb;
    double mDiskReadRateMb;
    double mNetEthRateMiB;
    double mNetInRateMiB;
    double mNetOutRateMiB;
    double mWeightRead;
    double mWeightWrite;
    double mNominalFilled;
    double mDiskFilled;
    long long mDiskCapacity;
    long long mDiskFreeBytes;
    long mDiskType;
    long mDiskBsize;
    long mDiskBlocks;
    long mDiskBused;
    long mDiskBfree;
    long mDiskBavail;
    long mDiskFiles;
    long mDiskFused;
    long mDiskFfree;
    long mFiles;
    long mDiskNameLen;
    long mDiskRopen;
    long mDiskWopen;
    time_t mScanInterval;
    time_t mGracePeriod;
    time_t mDrainPeriod;
    bool mDrainerOn;
  } fs_snapshot_t;

  typedef struct host_snapshot {
    std::string mQueue;
    std::string mHost;
    std::string mHostPort;
    std::string mGeoTag;
    size_t mPublishTimestamp;
    fsactive_t mActiveStatus;
    time_t mHeartBeatTime;
    double mNetEthRateMiB;
    double mNetInRateMiB;
    double mNetOutRateMiB;
    long mGopen; // number of files open as data proxy
  } host_snapshot_t;

  // ------------------------------------------------------------------------
  // Constructor
  // ------------------------------------------------------------------------
  FileSystem (const char* queuepath, const char* queue, XrdMqSharedObjectManager* som, bool bc2mgm = false);

  // ------------------------------------------------------------------------
  // Destructor
  // ------------------------------------------------------------------------
  virtual
  ~FileSystem ();

  //------------------------------------------------------------------------
  // Enums
  //------------------------------------------------------------------------

  //! Values for a boot status

  enum eBootStatus
  {
    kOpsError = -2, kBootFailure = -1, kDown = 0, kBootSent = 1, kBooting = 2, kBooted = 3
  };

  //! Values for a configuration status

  enum eConfigStatus
  {
    kUnknown = -1, kOff = 0, kEmpty, kDrainDead, kDrain, kRO, kWO, kRW
  };

  //! Values for a drain status

  enum eDrainStatus
  {
    kNoDrain = 0, kDrainPrepare = 1, kDrainWait = 2, kDraining = 3, kDrained = 4, kDrainStalling = 5, kDrainExpired = 6, kDrainLostFiles = 7
  };

  //! Values describing if a filesystem is online or offline (combination of multiple conditions)

  enum eActiveStatus
  {
    kOffline = 0, kOnline = 1
  };

  //! Value indication the way a boot message should be executed on an FST node

  enum eBootConfig
  {
    kBootOptional = 0, kBootForced = 1, kBootResync = 2
  };

  //------------------------------------------------------------------------
  // Conversion Functions
  //------------------------------------------------------------------------
  static const char* GetStatusAsString (int status); //!< return the file system status as a string
  static const char* GetDrainStatusAsString (int status); //!< return the drain status as a string
  static const char* GetConfigStatusAsString (int status); //!< return the configuration status as a string
  static int GetStatusFromString (const char* ss); //!< parse a string status into the enum value
  static int GetDrainStatusFromString (const char* ss); //!< parse a drain status into the enum value
  static int GetConfigStatusFromString (const char* ss); //!< parse a configuration status into the enum value
  static fsactive_t GetActiveStatusFromString (const char* ss); //!< parse an active status into an fsactive_t value
  static const char* GetAutoBootRequestString (); //!< return the message string for an auto boot request
  static const char* GetRegisterRequestString (); //!< return the message string to register a filesystem

  //------------------------------------------------------------------------
  // Cache Members
  //------------------------------------------------------------------------
  fsactive_t cActive; //!< cache value of the active status
  XrdSysMutex cActiveLock; //<! lock protecting the cached active status
  time_t cActiveTime; //<! unix time stamp of last update of the active status
  fsstatus_t cStatus; //<! cache value of the status
  time_t cStatusTime; //<! unix time stamp of last update of the cached status
  XrdSysMutex cStatusLock; //<! lock protecting the cached statuss
  fsstatus_t cConfigStatus; //<! cached value of the config status
  XrdSysMutex cConfigLock; //<! lock protecting the cached config status
  time_t cConfigTime; //<! unix time stamp of last update of the cached config status

  //------------------------------------------------------------------------
  //! Open transcation to initiate bulk modifications on a file system
  //------------------------------------------------------------------------

  bool
  OpenTransaction ()
  {
    XrdMqRWMutexReadLock lock(mSom->HashMutex);
    if ((mHash = mSom->GetObject(mQueuePath.c_str(), "hash")))
    {
      mHash->OpenTransaction();
      return true;
    }
    else
    {
      return false;
    }
  }

  //------------------------------------------------------------------------
  //! Close transcation do finish modifications on a file system
  //------------------------------------------------------------------------

  bool
  CloseTransaction ()
  {
    XrdMqRWMutexReadLock lock(mSom->HashMutex);
    if ((mHash = mSom->GetObject(mQueuePath.c_str(), "hash")))
    {
      mHash->CloseTransaction();
      return true;
    }
    else
    {
      return false;
    }
  }

  //------------------------------------------------------------------------
  // Setter Functions
  //------------------------------------------------------------------------

  //------------------------------------------------------------------------
  //! Set a filesystem ID.
  //------------------------------------------------------------------------

  bool
  SetId (fsid_t fsid)
  {
    XrdMqRWMutexReadLock lock(mSom->HashMutex);
    if ((mHash = mSom->GetObject(mQueuePath.c_str(), "hash")))
    {
      mHash->SetLongLong("id", (long long) fsid);
      return true;
    }
    else
    {
      return false;
    }
  }

  //------------------------------------------------------------------------
  //! Set a key-value pair in a filesystem and evt. broadcast it.
  //------------------------------------------------------------------------

  bool
  SetString (const char* key, const char* str, bool broadcast = true)
  {
    XrdMqRWMutexReadLock lock(mSom->HashMutex);
    if ((mHash = mSom->GetObject(mQueuePath.c_str(), "hash")))
    {
      mHash->Set(key, str, broadcast);
      return true;
    }
    else
    {
      return false;
    }
  }

  //------------------------------------------------------------------------
  //! Set a double value by name and evt. broadcast it.
  //------------------------------------------------------------------------

  bool
  SetDouble (const char* key, double f, bool broadcast = true)
  {
    XrdMqRWMutexReadLock lock(mSom->HashMutex);
    if ((mHash = mSom->GetObject(mQueuePath.c_str(), "hash")))
    {
      mHash->SetDouble(key, f, broadcast);
      return true;
    }
    else
    {
      return false;
    }
  }

  //------------------------------------------------------------------------
  //! Set a long long value and evt. broadcast it.
  //------------------------------------------------------------------------

  bool
  SetLongLong (const char* key, long long l, bool broadcast = true)
  {
    XrdMqRWMutexReadLock lock(mSom->HashMutex);
    if ((mHash = mSom->GetObject(mQueuePath.c_str(), "hash")))
    {
      mHash->SetLongLong(key, l, broadcast);
      return true;
    }
    else
    {
      return false;
    }
  }

  //------------------------------------------------------------------------
  //! Set the filesystem status.
  //------------------------------------------------------------------------

  bool
  SetStatus (fsstatus_t status, bool broadcast = true)
  {
    mInternalBootStatus = status;
    return SetString("stat.boot", GetStatusAsString(status), broadcast);
  }

  //------------------------------------------------------------------------
  //! Set the activation status.
  //------------------------------------------------------------------------

  bool
  SetActiveStatus (fsactive_t active)
  {
    if (active == kOnline)
      return SetString("stat.active", "online", false);
    else
      return SetString("stat.active", "offline", false);
  }

  //------------------------------------------------------------------------
  //! Set the draining status.
  //------------------------------------------------------------------------

  bool
  SetDrainStatus (fsstatus_t status)
  {
    return SetString("stat.drain", GetDrainStatusAsString(status));
  }

  //------------------------------------------------------------------------
  //! Set the drain progress.
  //------------------------------------------------------------------------

  bool
  SetDrainProgress (int percent)
  {
    if ((percent < 0) || (percent > 100))
      return false;

    return SetLongLong("stat.drainprogress", (long long) percent);
  }

  //------------------------------------------------------------------------  
  //! Set the configuration status.
  //------------------------------------------------------------------------

  bool
  SetConfigStatus (fsstatus_t status)
  {
    return SetString("configstatus", GetConfigStatusAsString(status));
  }

  //------------------------------------------------------------------------
  //! Set the filesystem statfs structure.
  //------------------------------------------------------------------------
  bool SetStatfs (struct statfs* statfs);


  //------------------------------------------------------------------------
  // Getter Functions
  //------------------------------------------------------------------------

  //------------------------------------------------------------------------
  //! Get the activation status via a cache.
  //------------------------------------------------------------------------

  fsactive_t
  GetActiveStatus (bool cached = false)
  {
    // this function can be used with a small cache which 1s expiration time to avoid too many lookup's in tight loops
    fsactive_t rActive = 0;
    if (cached)
    {
      time_t now = time(NULL);
      cActiveLock.Lock();
      if (now - cActiveTime)
      {
        cActiveTime = now;
      }
      else
      {
        rActive = cActive;
        cActiveLock.UnLock();
        return rActive;
      }
    }
    std::string active = GetString("stat.active");
    if (active == "online")
    {
      cActive = kOnline;
      if (cached)
        cActiveLock.UnLock();
      return kOnline;
    }
    else
    {
      cActive = kOffline;
      if (cached)
        cActiveLock.UnLock();
      return kOffline;
    }
  }

  //------------------------------------------------------------------------
  //! Get the activation status from a snapshot.
  //------------------------------------------------------------------------

  fsactive_t
  GetActiveStatus (fs_snapshot_t snapshot)
  {
    return snapshot.mActiveStatus;
  }

  //------------------------------------------------------------------------
  //! Get all keys in a vector of strings.
  //------------------------------------------------------------------------

  bool
  GetKeys (std::vector<std::string> &keys)
  {
    XrdMqRWMutexReadLock lock(mSom->HashMutex);
    if ((mHash = mSom->GetObject(mQueuePath.c_str(), "hash")))
    {
      mHash->GetKeys(keys);
      return true;
    }
    else
    {
      return false;
    }
  }

  //------------------------------------------------------------------------
  //! Get the string value by key.
  //------------------------------------------------------------------------

  std::string
  GetString (const char* key)
  {
    std::string skey = key;
    if (skey == "<n>")
    {
      return std::string("1");
    }
    XrdMqRWMutexReadLock lock(mSom->HashMutex);
    if ((mHash = mSom->GetObject(mQueuePath.c_str(), "hash")))
    {
      // avoid to return a string with a 0 pointer !
      std::string tmp =  mHash->Get(key);
      return (tmp.length()?tmp:"");
    }
    else
    {
      skey = "";
      return skey;
    }
  }

  //------------------------------------------------------------------------
  //! Get the string value by key.
  //------------------------------------------------------------------------

  double
  GetAge (const char* key)
  {
    XrdMqRWMutexReadLock lock(mSom->HashMutex);
    if ((mHash = mSom->GetObject(mQueuePath.c_str(), "hash")))
    {
      // avoid to return a string with a 0 pointer !
      return mHash->GetAgeInSeconds(key);
    }
    else
    {
      return 0;
    }
  }

  //------------------------------------------------------------------------
  //! Get a long long value by key.
  //------------------------------------------------------------------------

  long long
  GetLongLong (const char* key)
  {
    std::string skey = key;
    if (skey == "<n>")
    {
      return 1;
    }

    XrdMqRWMutexReadLock lock(mSom->HashMutex);
    if ((mHash = mSom->GetObject(mQueuePath.c_str(), "hash")))
    {
      return mHash->GetLongLong(key);
    }
    else
    {
      return 0;
    }
  }

  //------------------------------------------------------------------------
  //! Get a double value by key.
  //------------------------------------------------------------------------

  double
  GetDouble (const char* key)
  {
    XrdMqRWMutexReadLock lock(mSom->HashMutex);
    if ((mHash = mSom->GetObject(mQueuePath.c_str(), "hash")))
    {
      return mHash->GetDouble(key);
    }
    else
    {
      return 0;
    }
  }

  //------------------------------------------------------------------------
  //! Get the pre-booked space.
  //------------------------------------------------------------------------

  long long
  GetPrebookedSpace ()
  {
    // this is dummy for the moment, but will later return 'scheduled' used space
    return PreBookedSpace;
  }

  //------------------------------------------------------------------------
  //! Do space pre-booking on the filesystem.
  //------------------------------------------------------------------------

  void
  PreBookSpace (unsigned long long book)
  {
    PreBookedSpace += book;
  }

  //------------------------------------------------------------------------
  //! Free the pro-booked space on the filesystem.
  //------------------------------------------------------------------------

  void
  FreePreBookedSpace ()
  {
    PreBookedSpace = 0;
  }

  //------------------------------------------------------------------------
  //! Return handle to the drain queue.
  //------------------------------------------------------------------------

  TransferQueue*
  GetDrainQueue ()
  {
    return mDrainQueue;
  }

  //------------------------------------------------------------------------
  //! Return handle to the balance queue.
  //------------------------------------------------------------------------

  TransferQueue*
  GetBalanceQueue ()
  {
    return mBalanceQueue;
  }

  //------------------------------------------------------------------------
  //! Return handle to the external queue.
  //------------------------------------------------------------------------

  TransferQueue*
  GetExternQueue ()
  {
    return mExternQueue;
  }

  //------------------------------------------------------------------------
  //! Check if filesystem has a valid heartbeat.
  //------------------------------------------------------------------------
  bool HasHeartBeat (fs_snapshot_t &fs);

  //------------------------------------------------------------------------
  //! Reserve Space on a filesystem.
  //------------------------------------------------------------------------
  bool ReserveSpace (fs_snapshot_t &fs, unsigned long long bookingsize);

  //------------------------------------------------------------------------
  //! Return the filesystem id.
  //------------------------------------------------------------------------

  fsid_t
  GetId ()
  {
    return (fsid_t) GetLongLong("id");
  }

  //------------------------------------------------------------------------
  //! Return the filesystem queue path.
  //------------------------------------------------------------------------

  std::string
  GetQueuePath ()
  {
    return mQueuePath;
  }

  //------------------------------------------------------------------------
  //! Return the filesystem queue name.
  //------------------------------------------------------------------------

  std::string
  GetQueue ()
  {
    return mQueue;
  }

  //------------------------------------------------------------------------
  //! Return the filesystem path.
  //------------------------------------------------------------------------

  std::string
  GetPath ()
  {
    return mPath;
  }

  //------------------------------------------------------------------------
  //! Return the filesystem status (via a cache).
  //------------------------------------------------------------------------

  fsstatus_t
  GetStatus (bool cached = false)
  {
    fsstatus_t rStatus = 0;
    if (cached)
    {
      time_t now = time(NULL);
      cStatusLock.Lock();
      if (now - cStatusTime)
      {
        cStatusTime = now;
      }
      else
      {
        rStatus = cStatus;
        cStatusLock.UnLock();
        return rStatus;
      }
    }

    cStatus = GetStatusFromString(GetString("stat.boot").c_str());
    rStatus = cStatus;
    if (cached)
      cStatusLock.UnLock();
    return rStatus;
  }

  fsstatus_t
  GetInternalBootStatus ()
  {
    return mInternalBootStatus;
  }

  //------------------------------------------------------------------------
  //! Return the drain status.
  //------------------------------------------------------------------------

  fsstatus_t
  GetDrainStatus ()
  {
    return GetDrainStatusFromString(GetString("stat.drain").c_str());
  }

  //------------------------------------------------------------------------
  //! Return the configuration status (via cache).
  //------------------------------------------------------------------------

  fsstatus_t
  GetConfigStatus (bool cached = false)
  {
    fsstatus_t rConfigStatus = 0;
    if (cached)
    {
      time_t now = time(NULL);
      cConfigLock.Lock();
      if (now - cConfigTime)
      {
        cConfigTime = now;
      }
      else
      {
        rConfigStatus = cConfigStatus;
        cConfigLock.UnLock();
        return rConfigStatus;
      }
    }

    cConfigStatus = GetConfigStatusFromString(GetString("configstatus").c_str());
    rConfigStatus = cConfigStatus;
    if (cached)
    {
      cConfigLock.UnLock();
    }
    return rConfigStatus;
  }

  //------------------------------------------------------------------------
  //! Return the error code variable of that filesystem.
  //------------------------------------------------------------------------

  int
  GetErrCode ()
  {
    return atoi(GetString("stat.errc").c_str());
  }

  //------------------------------------------------------------------------
  //! Snapshot filesystem.
  //------------------------------------------------------------------------
  bool SnapShotFileSystem (FileSystem::fs_snapshot_t &fs, bool dolock = true);

  //------------------------------------------------------------------------
  //! Snapshot host.
  //------------------------------------------------------------------------
<<<<<<< HEAD
=======

  static bool SnapShotHost (XrdMqSharedObjectManager *som, const std::string &queue, FileSystem::host_snapshot_t &fs, bool dolock = true);

  //------------------------------------------------------------------------
  //! Dump Function printing the filesystem variables to out.
  //------------------------------------------------------------------------
>>>>>>> 02c6173e
  void
  Print (std::string &out, std::string listformat)
  {
    XrdMqRWMutexReadLock lock(mSom->HashMutex);
    if ((mHash = mSom->GetObject(mQueuePath.c_str(), "hash")))
    {
      mHash->Print(out, listformat);
    }
  }

  //------------------------------------------------------------------------
  //! Create Config key-value pair.
  //------------------------------------------------------------------------
  void CreateConfig (std::string &key, std::string &val);


};

/*----------------------------------------------------------------------------*/

EOSCOMMONNAMESPACE_END;

#endif<|MERGE_RESOLUTION|>--- conflicted
+++ resolved
@@ -25,8 +25,8 @@
  * @file   FileSystem.hh
  *
  * @brief  Base class for FileSystem abstraction.
- * 
- * 
+ *
+ *
  */
 
 #ifndef __EOSCOMMON_FILESYSTEM_HH__
@@ -67,7 +67,7 @@
   std::string mQueue;
 
   //! Filesystem Path e.g. /data01
-  std::string mPath; // 
+  std::string mPath; //
 
   //! Indicates that if the filesystem is deleted - the deletion should be broadcasted or not (only MGMs should broadcast deletion!)
   bool BroadCastDeletion;
@@ -113,8 +113,7 @@
 
   //! Snapshot Structure of a filesystem
 
-  typedef struct fs_snapshot
-  {
+  typedef struct fs_snapshot {
     fsid_t mId;
     std::string mQueue;
     std::string mQueuePath;
@@ -189,13 +188,14 @@
   // ------------------------------------------------------------------------
   // Constructor
   // ------------------------------------------------------------------------
-  FileSystem (const char* queuepath, const char* queue, XrdMqSharedObjectManager* som, bool bc2mgm = false);
+  FileSystem(const char* queuepath, const char* queue,
+             XrdMqSharedObjectManager* som, bool bc2mgm = false);
 
   // ------------------------------------------------------------------------
   // Destructor
   // ------------------------------------------------------------------------
   virtual
-  ~FileSystem ();
+  ~FileSystem();
 
   //------------------------------------------------------------------------
   // Enums
@@ -203,51 +203,55 @@
 
   //! Values for a boot status
 
-  enum eBootStatus
-  {
+  enum eBootStatus {
     kOpsError = -2, kBootFailure = -1, kDown = 0, kBootSent = 1, kBooting = 2, kBooted = 3
   };
 
   //! Values for a configuration status
 
-  enum eConfigStatus
-  {
+  enum eConfigStatus {
     kUnknown = -1, kOff = 0, kEmpty, kDrainDead, kDrain, kRO, kWO, kRW
   };
 
   //! Values for a drain status
 
-  enum eDrainStatus
-  {
+  enum eDrainStatus {
     kNoDrain = 0, kDrainPrepare = 1, kDrainWait = 2, kDraining = 3, kDrained = 4, kDrainStalling = 5, kDrainExpired = 6, kDrainLostFiles = 7
   };
 
   //! Values describing if a filesystem is online or offline (combination of multiple conditions)
 
-  enum eActiveStatus
-  {
+  enum eActiveStatus {
     kOffline = 0, kOnline = 1
   };
 
   //! Value indication the way a boot message should be executed on an FST node
 
-  enum eBootConfig
-  {
+  enum eBootConfig {
     kBootOptional = 0, kBootForced = 1, kBootResync = 2
   };
 
   //------------------------------------------------------------------------
   // Conversion Functions
   //------------------------------------------------------------------------
-  static const char* GetStatusAsString (int status); //!< return the file system status as a string
-  static const char* GetDrainStatusAsString (int status); //!< return the drain status as a string
-  static const char* GetConfigStatusAsString (int status); //!< return the configuration status as a string
-  static int GetStatusFromString (const char* ss); //!< parse a string status into the enum value
-  static int GetDrainStatusFromString (const char* ss); //!< parse a drain status into the enum value
-  static int GetConfigStatusFromString (const char* ss); //!< parse a configuration status into the enum value
-  static fsactive_t GetActiveStatusFromString (const char* ss); //!< parse an active status into an fsactive_t value
-  static const char* GetAutoBootRequestString (); //!< return the message string for an auto boot request
-  static const char* GetRegisterRequestString (); //!< return the message string to register a filesystem
+  static const char* GetStatusAsString(int
+                                       status);  //!< return the file system status as a string
+  static const char* GetDrainStatusAsString(int
+      status);  //!< return the drain status as a string
+  static const char* GetConfigStatusAsString(int
+      status);  //!< return the configuration status as a string
+  static int GetStatusFromString(const char*
+                                 ss);  //!< parse a string status into the enum value
+  static int GetDrainStatusFromString(const char*
+                                      ss);  //!< parse a drain status into the enum value
+  static int GetConfigStatusFromString(const char*
+                                       ss);  //!< parse a configuration status into the enum value
+  static fsactive_t GetActiveStatusFromString(const char*
+      ss);  //!< parse an active status into an fsactive_t value
+  static const char*
+  GetAutoBootRequestString();  //!< return the message string for an auto boot request
+  static const char*
+  GetRegisterRequestString();  //!< return the message string to register a filesystem
 
   //------------------------------------------------------------------------
   // Cache Members
@@ -267,16 +271,14 @@
   //------------------------------------------------------------------------
 
   bool
-  OpenTransaction ()
-  {
-    XrdMqRWMutexReadLock lock(mSom->HashMutex);
-    if ((mHash = mSom->GetObject(mQueuePath.c_str(), "hash")))
-    {
+  OpenTransaction()
+  {
+    XrdMqRWMutexReadLock lock(mSom->HashMutex);
+
+    if ((mHash = mSom->GetObject(mQueuePath.c_str(), "hash"))) {
       mHash->OpenTransaction();
       return true;
-    }
-    else
-    {
+    } else {
       return false;
     }
   }
@@ -286,16 +288,14 @@
   //------------------------------------------------------------------------
 
   bool
-  CloseTransaction ()
-  {
-    XrdMqRWMutexReadLock lock(mSom->HashMutex);
-    if ((mHash = mSom->GetObject(mQueuePath.c_str(), "hash")))
-    {
+  CloseTransaction()
+  {
+    XrdMqRWMutexReadLock lock(mSom->HashMutex);
+
+    if ((mHash = mSom->GetObject(mQueuePath.c_str(), "hash"))) {
       mHash->CloseTransaction();
       return true;
-    }
-    else
-    {
+    } else {
       return false;
     }
   }
@@ -309,16 +309,14 @@
   //------------------------------------------------------------------------
 
   bool
-  SetId (fsid_t fsid)
-  {
-    XrdMqRWMutexReadLock lock(mSom->HashMutex);
-    if ((mHash = mSom->GetObject(mQueuePath.c_str(), "hash")))
-    {
+  SetId(fsid_t fsid)
+  {
+    XrdMqRWMutexReadLock lock(mSom->HashMutex);
+
+    if ((mHash = mSom->GetObject(mQueuePath.c_str(), "hash"))) {
       mHash->SetLongLong("id", (long long) fsid);
       return true;
-    }
-    else
-    {
+    } else {
       return false;
     }
   }
@@ -328,16 +326,14 @@
   //------------------------------------------------------------------------
 
   bool
-  SetString (const char* key, const char* str, bool broadcast = true)
-  {
-    XrdMqRWMutexReadLock lock(mSom->HashMutex);
-    if ((mHash = mSom->GetObject(mQueuePath.c_str(), "hash")))
-    {
+  SetString(const char* key, const char* str, bool broadcast = true)
+  {
+    XrdMqRWMutexReadLock lock(mSom->HashMutex);
+
+    if ((mHash = mSom->GetObject(mQueuePath.c_str(), "hash"))) {
       mHash->Set(key, str, broadcast);
       return true;
-    }
-    else
-    {
+    } else {
       return false;
     }
   }
@@ -347,16 +343,14 @@
   //------------------------------------------------------------------------
 
   bool
-  SetDouble (const char* key, double f, bool broadcast = true)
-  {
-    XrdMqRWMutexReadLock lock(mSom->HashMutex);
-    if ((mHash = mSom->GetObject(mQueuePath.c_str(), "hash")))
-    {
+  SetDouble(const char* key, double f, bool broadcast = true)
+  {
+    XrdMqRWMutexReadLock lock(mSom->HashMutex);
+
+    if ((mHash = mSom->GetObject(mQueuePath.c_str(), "hash"))) {
       mHash->SetDouble(key, f, broadcast);
       return true;
-    }
-    else
-    {
+    } else {
       return false;
     }
   }
@@ -366,16 +360,14 @@
   //------------------------------------------------------------------------
 
   bool
-  SetLongLong (const char* key, long long l, bool broadcast = true)
-  {
-    XrdMqRWMutexReadLock lock(mSom->HashMutex);
-    if ((mHash = mSom->GetObject(mQueuePath.c_str(), "hash")))
-    {
+  SetLongLong(const char* key, long long l, bool broadcast = true)
+  {
+    XrdMqRWMutexReadLock lock(mSom->HashMutex);
+
+    if ((mHash = mSom->GetObject(mQueuePath.c_str(), "hash"))) {
       mHash->SetLongLong(key, l, broadcast);
       return true;
-    }
-    else
-    {
+    } else {
       return false;
     }
   }
@@ -385,7 +377,7 @@
   //------------------------------------------------------------------------
 
   bool
-  SetStatus (fsstatus_t status, bool broadcast = true)
+  SetStatus(fsstatus_t status, bool broadcast = true)
   {
     mInternalBootStatus = status;
     return SetString("stat.boot", GetStatusAsString(status), broadcast);
@@ -396,12 +388,13 @@
   //------------------------------------------------------------------------
 
   bool
-  SetActiveStatus (fsactive_t active)
-  {
-    if (active == kOnline)
+  SetActiveStatus(fsactive_t active)
+  {
+    if (active == kOnline) {
       return SetString("stat.active", "online", false);
-    else
+    } else {
       return SetString("stat.active", "offline", false);
+    }
   }
 
   //------------------------------------------------------------------------
@@ -409,7 +402,7 @@
   //------------------------------------------------------------------------
 
   bool
-  SetDrainStatus (fsstatus_t status)
+  SetDrainStatus(fsstatus_t status)
   {
     return SetString("stat.drain", GetDrainStatusAsString(status));
   }
@@ -419,20 +412,21 @@
   //------------------------------------------------------------------------
 
   bool
-  SetDrainProgress (int percent)
-  {
-    if ((percent < 0) || (percent > 100))
+  SetDrainProgress(int percent)
+  {
+    if ((percent < 0) || (percent > 100)) {
       return false;
+    }
 
     return SetLongLong("stat.drainprogress", (long long) percent);
   }
 
-  //------------------------------------------------------------------------  
+  //------------------------------------------------------------------------
   //! Set the configuration status.
   //------------------------------------------------------------------------
 
   bool
-  SetConfigStatus (fsstatus_t status)
+  SetConfigStatus(fsstatus_t status)
   {
     return SetString("configstatus", GetConfigStatusAsString(status));
   }
@@ -440,7 +434,7 @@
   //------------------------------------------------------------------------
   //! Set the filesystem statfs structure.
   //------------------------------------------------------------------------
-  bool SetStatfs (struct statfs* statfs);
+  bool SetStatfs(struct statfs* statfs);
 
 
   //------------------------------------------------------------------------
@@ -452,38 +446,41 @@
   //------------------------------------------------------------------------
 
   fsactive_t
-  GetActiveStatus (bool cached = false)
+  GetActiveStatus(bool cached = false)
   {
     // this function can be used with a small cache which 1s expiration time to avoid too many lookup's in tight loops
     fsactive_t rActive = 0;
-    if (cached)
-    {
+
+    if (cached) {
       time_t now = time(NULL);
       cActiveLock.Lock();
-      if (now - cActiveTime)
-      {
+
+      if (now - cActiveTime) {
         cActiveTime = now;
-      }
-      else
-      {
+      } else {
         rActive = cActive;
         cActiveLock.UnLock();
         return rActive;
       }
     }
+
     std::string active = GetString("stat.active");
-    if (active == "online")
-    {
+
+    if (active == "online") {
       cActive = kOnline;
-      if (cached)
+
+      if (cached) {
         cActiveLock.UnLock();
+      }
+
       return kOnline;
-    }
-    else
-    {
+    } else {
       cActive = kOffline;
-      if (cached)
+
+      if (cached) {
         cActiveLock.UnLock();
+      }
+
       return kOffline;
     }
   }
@@ -493,7 +490,7 @@
   //------------------------------------------------------------------------
 
   fsactive_t
-  GetActiveStatus (fs_snapshot_t snapshot)
+  GetActiveStatus(fs_snapshot_t snapshot)
   {
     return snapshot.mActiveStatus;
   }
@@ -503,16 +500,14 @@
   //------------------------------------------------------------------------
 
   bool
-  GetKeys (std::vector<std::string> &keys)
-  {
-    XrdMqRWMutexReadLock lock(mSom->HashMutex);
-    if ((mHash = mSom->GetObject(mQueuePath.c_str(), "hash")))
-    {
+  GetKeys(std::vector<std::string>& keys)
+  {
+    XrdMqRWMutexReadLock lock(mSom->HashMutex);
+
+    if ((mHash = mSom->GetObject(mQueuePath.c_str(), "hash"))) {
       mHash->GetKeys(keys);
       return true;
-    }
-    else
-    {
+    } else {
       return false;
     }
   }
@@ -522,22 +517,21 @@
   //------------------------------------------------------------------------
 
   std::string
-  GetString (const char* key)
+  GetString(const char* key)
   {
     std::string skey = key;
-    if (skey == "<n>")
-    {
+
+    if (skey == "<n>") {
       return std::string("1");
     }
-    XrdMqRWMutexReadLock lock(mSom->HashMutex);
-    if ((mHash = mSom->GetObject(mQueuePath.c_str(), "hash")))
-    {
+
+    XrdMqRWMutexReadLock lock(mSom->HashMutex);
+
+    if ((mHash = mSom->GetObject(mQueuePath.c_str(), "hash"))) {
       // avoid to return a string with a 0 pointer !
       std::string tmp =  mHash->Get(key);
-      return (tmp.length()?tmp:"");
-    }
-    else
-    {
+      return (tmp.length() ? tmp : "");
+    } else {
       skey = "";
       return skey;
     }
@@ -548,16 +542,14 @@
   //------------------------------------------------------------------------
 
   double
-  GetAge (const char* key)
-  {
-    XrdMqRWMutexReadLock lock(mSom->HashMutex);
-    if ((mHash = mSom->GetObject(mQueuePath.c_str(), "hash")))
-    {
+  GetAge(const char* key)
+  {
+    XrdMqRWMutexReadLock lock(mSom->HashMutex);
+
+    if ((mHash = mSom->GetObject(mQueuePath.c_str(), "hash"))) {
       // avoid to return a string with a 0 pointer !
       return mHash->GetAgeInSeconds(key);
-    }
-    else
-    {
+    } else {
       return 0;
     }
   }
@@ -567,21 +559,19 @@
   //------------------------------------------------------------------------
 
   long long
-  GetLongLong (const char* key)
+  GetLongLong(const char* key)
   {
     std::string skey = key;
-    if (skey == "<n>")
-    {
+
+    if (skey == "<n>") {
       return 1;
     }
 
     XrdMqRWMutexReadLock lock(mSom->HashMutex);
-    if ((mHash = mSom->GetObject(mQueuePath.c_str(), "hash")))
-    {
+
+    if ((mHash = mSom->GetObject(mQueuePath.c_str(), "hash"))) {
       return mHash->GetLongLong(key);
-    }
-    else
-    {
+    } else {
       return 0;
     }
   }
@@ -591,15 +581,13 @@
   //------------------------------------------------------------------------
 
   double
-  GetDouble (const char* key)
-  {
-    XrdMqRWMutexReadLock lock(mSom->HashMutex);
-    if ((mHash = mSom->GetObject(mQueuePath.c_str(), "hash")))
-    {
+  GetDouble(const char* key)
+  {
+    XrdMqRWMutexReadLock lock(mSom->HashMutex);
+
+    if ((mHash = mSom->GetObject(mQueuePath.c_str(), "hash"))) {
       return mHash->GetDouble(key);
-    }
-    else
-    {
+    } else {
       return 0;
     }
   }
@@ -609,7 +597,7 @@
   //------------------------------------------------------------------------
 
   long long
-  GetPrebookedSpace ()
+  GetPrebookedSpace()
   {
     // this is dummy for the moment, but will later return 'scheduled' used space
     return PreBookedSpace;
@@ -620,7 +608,7 @@
   //------------------------------------------------------------------------
 
   void
-  PreBookSpace (unsigned long long book)
+  PreBookSpace(unsigned long long book)
   {
     PreBookedSpace += book;
   }
@@ -630,7 +618,7 @@
   //------------------------------------------------------------------------
 
   void
-  FreePreBookedSpace ()
+  FreePreBookedSpace()
   {
     PreBookedSpace = 0;
   }
@@ -640,7 +628,7 @@
   //------------------------------------------------------------------------
 
   TransferQueue*
-  GetDrainQueue ()
+  GetDrainQueue()
   {
     return mDrainQueue;
   }
@@ -650,7 +638,7 @@
   //------------------------------------------------------------------------
 
   TransferQueue*
-  GetBalanceQueue ()
+  GetBalanceQueue()
   {
     return mBalanceQueue;
   }
@@ -660,7 +648,7 @@
   //------------------------------------------------------------------------
 
   TransferQueue*
-  GetExternQueue ()
+  GetExternQueue()
   {
     return mExternQueue;
   }
@@ -668,19 +656,19 @@
   //------------------------------------------------------------------------
   //! Check if filesystem has a valid heartbeat.
   //------------------------------------------------------------------------
-  bool HasHeartBeat (fs_snapshot_t &fs);
+  bool HasHeartBeat(fs_snapshot_t& fs);
 
   //------------------------------------------------------------------------
   //! Reserve Space on a filesystem.
   //------------------------------------------------------------------------
-  bool ReserveSpace (fs_snapshot_t &fs, unsigned long long bookingsize);
+  bool ReserveSpace(fs_snapshot_t& fs, unsigned long long bookingsize);
 
   //------------------------------------------------------------------------
   //! Return the filesystem id.
   //------------------------------------------------------------------------
 
   fsid_t
-  GetId ()
+  GetId()
   {
     return (fsid_t) GetLongLong("id");
   }
@@ -690,7 +678,7 @@
   //------------------------------------------------------------------------
 
   std::string
-  GetQueuePath ()
+  GetQueuePath()
   {
     return mQueuePath;
   }
@@ -700,7 +688,7 @@
   //------------------------------------------------------------------------
 
   std::string
-  GetQueue ()
+  GetQueue()
   {
     return mQueue;
   }
@@ -710,7 +698,7 @@
   //------------------------------------------------------------------------
 
   std::string
-  GetPath ()
+  GetPath()
   {
     return mPath;
   }
@@ -720,19 +708,17 @@
   //------------------------------------------------------------------------
 
   fsstatus_t
-  GetStatus (bool cached = false)
+  GetStatus(bool cached = false)
   {
     fsstatus_t rStatus = 0;
-    if (cached)
-    {
+
+    if (cached) {
       time_t now = time(NULL);
       cStatusLock.Lock();
-      if (now - cStatusTime)
-      {
+
+      if (now - cStatusTime) {
         cStatusTime = now;
-      }
-      else
-      {
+      } else {
         rStatus = cStatus;
         cStatusLock.UnLock();
         return rStatus;
@@ -741,13 +727,16 @@
 
     cStatus = GetStatusFromString(GetString("stat.boot").c_str());
     rStatus = cStatus;
-    if (cached)
+
+    if (cached) {
       cStatusLock.UnLock();
+    }
+
     return rStatus;
   }
 
   fsstatus_t
-  GetInternalBootStatus ()
+  GetInternalBootStatus()
   {
     return mInternalBootStatus;
   }
@@ -757,7 +746,7 @@
   //------------------------------------------------------------------------
 
   fsstatus_t
-  GetDrainStatus ()
+  GetDrainStatus()
   {
     return GetDrainStatusFromString(GetString("stat.drain").c_str());
   }
@@ -767,19 +756,17 @@
   //------------------------------------------------------------------------
 
   fsstatus_t
-  GetConfigStatus (bool cached = false)
+  GetConfigStatus(bool cached = false)
   {
     fsstatus_t rConfigStatus = 0;
-    if (cached)
-    {
+
+    if (cached) {
       time_t now = time(NULL);
       cConfigLock.Lock();
-      if (now - cConfigTime)
-      {
+
+      if (now - cConfigTime) {
         cConfigTime = now;
-      }
-      else
-      {
+      } else {
         rConfigStatus = cConfigStatus;
         cConfigLock.UnLock();
         return rConfigStatus;
@@ -788,10 +775,11 @@
 
     cConfigStatus = GetConfigStatusFromString(GetString("configstatus").c_str());
     rConfigStatus = cConfigStatus;
-    if (cached)
-    {
+
+    if (cached) {
       cConfigLock.UnLock();
     }
+
     return rConfigStatus;
   }
 
@@ -800,7 +788,7 @@
   //------------------------------------------------------------------------
 
   int
-  GetErrCode ()
+  GetErrCode()
   {
     return atoi(GetString("stat.errc").c_str());
   }
@@ -808,26 +796,24 @@
   //------------------------------------------------------------------------
   //! Snapshot filesystem.
   //------------------------------------------------------------------------
-  bool SnapShotFileSystem (FileSystem::fs_snapshot_t &fs, bool dolock = true);
+  bool SnapShotFileSystem(FileSystem::fs_snapshot_t& fs, bool dolock = true);
 
   //------------------------------------------------------------------------
   //! Snapshot host.
   //------------------------------------------------------------------------
-<<<<<<< HEAD
-=======
-
-  static bool SnapShotHost (XrdMqSharedObjectManager *som, const std::string &queue, FileSystem::host_snapshot_t &fs, bool dolock = true);
+
+  static bool SnapShotHost(XrdMqSharedObjectManager* som,
+                           const std::string& queue, FileSystem::host_snapshot_t& fs, bool dolock = true);
 
   //------------------------------------------------------------------------
   //! Dump Function printing the filesystem variables to out.
   //------------------------------------------------------------------------
->>>>>>> 02c6173e
   void
-  Print (std::string &out, std::string listformat)
-  {
-    XrdMqRWMutexReadLock lock(mSom->HashMutex);
-    if ((mHash = mSom->GetObject(mQueuePath.c_str(), "hash")))
-    {
+  Print(std::string& out, std::string listformat)
+  {
+    XrdMqRWMutexReadLock lock(mSom->HashMutex);
+
+    if ((mHash = mSom->GetObject(mQueuePath.c_str(), "hash"))) {
       mHash->Print(out, listformat);
     }
   }
@@ -835,7 +821,7 @@
   //------------------------------------------------------------------------
   //! Create Config key-value pair.
   //------------------------------------------------------------------------
-  void CreateConfig (std::string &key, std::string &val);
+  void CreateConfig(std::string& key, std::string& val);
 
 
 };
