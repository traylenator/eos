--- conflicted
+++ resolved
@@ -49,24 +49,15 @@
 DbMap dbm_no_slice;
 
 void *
-<<<<<<< HEAD
-FillTheMap (void *threadid)
-=======
 FillTheMap(void *threadid)
->>>>>>> 20dc8f85
 {
   long tid;
   tid = (long) threadid;
   char buffer[32];
   sprintf(buffer, "/tmp/testlog_%ld.db", tid);
   DbMap dbm_local;
-<<<<<<< HEAD
-  dbm_local.AttachLog("/tmp/testlog.db", 10); // I don't need to detach because the map is dying at the end of the function
-  dbm_local.AttachLog(buffer, 10); // I don't need to detach because the map is dying at the end of the function
-=======
   dbm_local.attachLog("/tmp/testlog.db", 10); // I don't need to detach because the map is dying at the end of the function
   dbm_local.attachLog(buffer, 10); // I don't need to detach because the map is dying at the end of the function
->>>>>>> 20dc8f85
   sprintf(buffer, "thread #%ld", tid);
   dbm_local.set("Key1", "Value1", buffer);
   usleep(0 * tid * 100000);
@@ -78,11 +69,7 @@
 }
 
 void *
-<<<<<<< HEAD
-FillTheMap2 (void *threadid)
-=======
 FillTheMap2(void *threadid)
->>>>>>> 20dc8f85
 {
   // slow filling 1 entry every 0.2 sec
   long tid;
@@ -94,15 +81,8 @@
   {
     char buffer[16];
     sprintf(buffer, "k=%d", k);
-<<<<<<< HEAD
-    dbm.Set("KeySeq-" + string(buffer0), "ValSeq-" + string(buffer0),
-            buffer);
-    dbm_no_slice.Set("KeySeq-" + string(buffer0),
-                     "ValSeq-" + string(buffer0), buffer);
-=======
     dbm.set("KeySeq-" + string(buffer0), "ValSeq-" + string(buffer0), buffer);
     dbm_no_slice.set("KeySeq-" + string(buffer0), "ValSeq-" + string(buffer0), buffer);
->>>>>>> 20dc8f85
     usleep(200000);
   }
   printf("FillTheMap2 : thread #%ld ends\n", tid);
@@ -112,41 +92,20 @@
 }
 
 void *
-<<<<<<< HEAD
-FillTheMap3 (void *threadid)
-=======
 FillTheMap3(void *threadid)
->>>>>>> 20dc8f85
 {
   // fast filling using SetSequence
   long tid;
   tid = (long) threadid;
   char buffer0[16];
   sprintf(buffer0, "thread #%ld", tid);
-<<<<<<< HEAD
-  dbm.BeginSetSequence();
-  dbm_no_slice.BeginSetSequence();
-  printf("FillTheMap2 : thread #%ld begins\n", tid);
-=======
   dbm.beginSetSequence();
   dbm_no_slice.beginSetSequence();
   printf("FillTheMap3 : thread #%ld begins\n", tid);
->>>>>>> 20dc8f85
   for (int k = 100; k < 200; k++)
   {
     char buffer[16];
     sprintf(buffer, "k=%d", k);
-<<<<<<< HEAD
-    dbm.Set("KeySeq-" + string(buffer0), "ValSeq-" + string(buffer0),
-            buffer);
-    dbm_no_slice.Set("KeySeq-" + string(buffer0),
-                     "ValSeq-" + string(buffer0), buffer);
-  }
-  printf("FillTheMap3 : thread #%ld ends\n", tid);
-  fflush(stdout);
-  dbm.EndSetSequence();
-  dbm_no_slice.EndSetSequence();
-=======
     dbm.set("KeySeq-" + string(buffer0), "ValSeq-" + string(buffer0), buffer);
     dbm_no_slice.set("KeySeq-" + string(buffer0), "ValSeq-" + string(buffer0), buffer);
   }
@@ -154,17 +113,12 @@
   fflush(stdout);
   dbm.endSetSequence();
   dbm_no_slice.endSetSequence();
->>>>>>> 20dc8f85
   pthread_exit(NULL);
   return NULL;
 }
 
 int
-<<<<<<< HEAD
-main ()
-=======
 main()
->>>>>>> 20dc8f85
 {
   //SqliteInterfaceBase::SetDebugMode(true); //LvDbInterfaceBase::SetDebugMode(true);
 #ifdef EOS_SQLITE_DBMAP
@@ -317,45 +271,6 @@
   // some printings
   cout << "Content of the dbm is : \n" << dbm;
   cout << "Content of the dbm_no_slice is : \n" << dbm_no_slice;
-<<<<<<< HEAD
-  cout << "Number of reads for dbm : " << dbm.GetReadCount()
-    << "\tnumber of writes for dbm : " << dbm.GetWriteCount()
-    << std::endl;
-  cout << "Number of reads for dbm_no_slice : " << dbm_no_slice.GetReadCount()
-    << "\tnumber of writes for dbm_no_slice : "
-    << dbm_no_slice.GetWriteCount() << std::endl;
-  dbm.DetachLog("/tmp/testlog.db");
-  dbm_no_slice.DetachLog("/tmp/testlog_no_slice.db");
-
-  DbLog dbl("/tmp/testlog.db");
-  DbMapTypes::TlogentryVec retvec;
-  dbl.GetAll(retvec);
-  cout << retvec;
-  cout << "*************************************************************************************************" << endl;
-  retvec.clear();
-#ifdef EOS_SQLITE_DBMAP
-  dbl.GetByRegex("(seqid<10) AND (writer REGEXP \"NewName\") AND NOT (value REGEXP \"[^#]+#[0-2]\")", retvec);
-  dbl.GetByRegex("NOT (writer REGEXP \"NewName\")", retvec);
-#else
-  dbl.GetByRegex("(.*)k=1(.*)", retvec);
-#endif
-  cout << retvec;
-
-  cout << "#################################################################################################" << endl;
-
-  DbLog dbl_no_slice("/tmp/testlog_no_slice.db");
-  retvec.clear();
-  dbl_no_slice.GetAll(retvec);
-  cout << retvec;
-  cout << "*************************************************************************************************" << endl;
-  retvec.clear();
-#ifdef EOS_SQLITE_DBMAP
-  dbl_no_slice.GetByRegex("(seqid<10) AND (writer REGEXP \"NewName\") AND NOT (value REGEXP \"[^#]+#[0-2]\")", retvec);
-  dbl_no_slice.GetByRegex("NOT (writer REGEXP \"NewName\")", retvec);
-#else
-  dbl_no_slice.GetByRegex("(.*)k=[13](.*)", retvec);
-#endif
-=======
   cout << "Number of reads for dbm : " << dbm.getReadCount() << "\tnumber of writes for dbm : " << dbm.getWriteCount() << endl;
   cout << "Number of reads for dbm_no_slice : " << dbm_no_slice.getReadCount() << "\tnumber of writes for dbm_no_slice : " << dbm_no_slice.getWriteCount()
       << endl;
@@ -366,14 +281,13 @@
   DbMapTypes::TlogentryVec retvec;
   dbl.getAll(&retvec);
   cout << retvec;
-  cout << "*************************************************************************************************" << endl;
+  cout << "*************************************************************************************************"<< endl;
 
   DbLog dbl_no_slice("/tmp/testlog_no_slice.db");
   retvec.clear();
   dbl_no_slice.getAll(&retvec);
->>>>>>> 20dc8f85
   cout << retvec;
-  cout << "*************************************************************************************************" << endl;
+  cout<< "*************************************************************************************************"<< endl;
 
   //******************** check the content of the map ********************//
   //**********************************************************************//
@@ -384,67 +298,16 @@
   int totalcount = 0;
 
   // writer=TestMap_no_slice key=k1 value=v1 comment=r1
-<<<<<<< HEAD
-  int totalcount = 0;
-  retvec.clear();
-#ifdef EOS_SQLITE_DBMAP
-  dbl_no_slice.GetByRegex("writer='TestMap_no_slice' AND key='k1' AND value='v1'", retvec);
-#else
-  dbl_no_slice.GetByRegex("([^\t]+[\t]){3,3}k1\tv1\tr1", retvec);
-#endif
-  totalcount += retvec.size();
-  assert(retvec.size() == 1);
-  // writer=TestMap key=k2 value=v2 comment=r2
-  retvec.clear();
-#ifdef EOS_SQLITE_DBMAP
-  dbl_no_slice.GetByRegex("writer='TestMap_no_slice' AND key='k2' AND value='v2'", retvec);
-#else
-  dbl_no_slice.GetByRegex("([^\t]+[\t]){3,3}k2\tv2\tr2", retvec);
-#endif
-  totalcount += retvec.size();
-  assert(retvec.size() == 1);
-  // writer=NewName_no_slice seqid=N key=KeySeq-thread #P value=ValSeq-thread #4 comment=k=N-1    with N=[1,200] and P=[1,NUM_THREADS]
-  retvec.clear();
-#ifdef EOS_SQLITE_DBMAP
-  dbl_no_slice.GetByRegex("writer='NewName_no_slice' AND (key REGEXP \"KeySeq-thread[ ]#[0-NUMTHREADS]\") AND (value REGEXP \"ValSeq-thread[ ]#[0-NUMTHREADS]\") ", retvec);
-  //dbl_no_slice.GetByRegex("(key REGEXP \"KeySeq-thread[ ]#[0-NUMTHREADS]\")",retvec);
-#else
-  dbl_no_slice.GetByRegex("([^\t]+[\t]){3,3}KeySeq-thread[ ]#[0-NUMTHREADS]\tValSeq-thread[ ]#[0-NUMTHREADS]", retvec);
-#endif
-  totalcount += retvec.size();
-  assert(retvec.size() == 100 * NUM_THREADS * 2);
-  // check that there is nothing else
-  retvec.clear();
-  dbl_no_slice.GetAll(retvec);
-  assert((int) retvec.size() == totalcount);
-
-  // at this point
-  // the content of /tmp/testlog.db is splitten among several archives
-  system("rm -f /tmp/dbmaptestfunc_list.txt");
-  system("\\ls -1d /tmp/testlog.db* > /tmp/dbmaptestfunc_list.txt");
-  ifstream filelist("/tmp/dbmaptestfunc_list.txt");
-  vector<string> files;
-  string newname;
-  while (getline(filelist, newname))
-  {
-    files.push_back(newname);
-  }
-  filelist.close();
-  vector<DbLog*> dblogs;
-  for (vector<string>::const_iterator it = files.begin(); it != files.end(); it++)
-  {
-    dblogs.push_back(new DbLog(*it));
-=======
   retvec.clear();
   dbl_no_slice.getAll(&retvec, 0, NULL, RegexAtom("writer", "TestMap_no_slice") && RegexAtom("key", "k1") && RegexAtom("value", "v1"));
-  totalcount += retvec.size();
+  totalcount+=retvec.size();
   //cout<<retvec.size()<<endl;
   assert(retvec.size()==1);
 
   // writer=TestMap_no_slice key=k2 value=v2 comment=r2
   retvec.clear();
   dbl_no_slice.getAll(&retvec, 0, NULL, RegexAtom("writer", "TestMap_no_slice") && RegexAtom("key", "k2") && RegexAtom("value", "v2"));
-  totalcount += retvec.size();
+  totalcount+=retvec.size();
   //cout<<retvec.size()<<endl;
   assert(retvec.size()==1);
 
@@ -452,7 +315,7 @@
   dbl_no_slice.getAll(&retvec, 0, NULL,
       RegexAtom("writer", "NewName_no_slice") && RegexAtom("key", "KeySeq-thread[ ]#[0-"STRING(NUM_THREADS)"]")
           && RegexAtom("value", "ValSeq-thread[ ]#[0-"STRING(NUM_THREADS)"]"));
-  totalcount += retvec.size();
+  totalcount+=retvec.size();
   //cout<<retvec.size()<<endl;
   assert(retvec.size()==100*NUM_THREADS*2);
 
@@ -466,10 +329,10 @@
   vector<DbLog*> dblogs;
   vector<string> files;
   {
-    system("rm -f /tmp/dbmaptestfunc_list.txt");
-    system("\\ls -1d /tmp/testlog.db* > /tmp/dbmaptestfunc_list.txt");
+  system("rm -f /tmp/dbmaptestfunc_list.txt");
+  system("\\ls -1d /tmp/testlog.db* > /tmp/dbmaptestfunc_list.txt");
     system("\\ls -1d /tmp/testlog_*.db* >> /tmp/dbmaptestfunc_list.txt");
-    ifstream filelist("/tmp/dbmaptestfunc_list.txt");
+  ifstream filelist("/tmp/dbmaptestfunc_list.txt");
     string newname;
     while (getline(filelist, newname))
     {
@@ -484,49 +347,11 @@
       dblogs.push_back(new DbLog(*it));
       cout << *it << endl;
     }
->>>>>>> 20dc8f85
   }
 
 #define arch_loop for(vector<DbLog*>::const_iterator it=dblogs.begin();it!=dblogs.end();it++)
 #define arch_testloop(pattern,count,detailedoutput) retvec.clear(); arch_loop { int c=(*it)->getAll(&retvec,0,NULL,pattern); if(detailedoutput) cout<<(*it)->getDbFile()<<" : "<<c<<endl; } if(detailedoutput) cout<< "total : " << retvec.size()<<endl; assert(retvec.size()==count);
   // the content of /tmp/testlog.db (including all the archive volumes) should be
-<<<<<<< HEAD
-  // writer=TestMap_no_slice key=k1 value=v1 comment=r1
-#ifdef EOS_SQLITE_DBMAP
-  arch_testloop("key='k1' AND value='v1'", 1);
-#else
-  arch_testloop("([^\t]+[\t]){3,3}k1\tv1\tr1", 1);
-#endif
-  // writer=TestMap_no_slice key=k2 value=v2 comment=r2
-#ifdef EOS_SQLITE_DBMAP
-  arch_testloop("key='k2' AND value='v2'", 1);
-#else
-  arch_testloop("([^\t]+[\t]){3,3}k2\tv2\tr2", 1);
-#endif
-  //                key=KeyN value=ValueN comment=thread #P  with N={1,2,3} and P=[1,NUM_THREADS]
-#ifdef EOS_SQLITE_DBMAP
-  arch_testloop("(key REGEXP \"Key[1-3]\") AND (value REGEXP \"Value[1-3]\")", 3 * NUM_THREADS);
-#else
-  arch_testloop("([^\t]+[\t]){3,3}Key[1-3]\tValue[1-3]\tthread [#][0-NUM_THREADS]", 3 * NUM_THREADS);
-#endif
-  // writer=Newname seqid=N key=KeySeq-thread #P value=ValSeq-thread #4 comment=k=N-1    with N=[1,100] and P=[1,NUM_THREADS]
-#ifdef EOS_SQLITE_DBMAP
-  arch_testloop("(key REGEXP \"KeySeq-thread[ ]#[0-NUMTHREADS]\") AND (value REGEXP \"ValSeq-thread[ ]#[0-NUMTHREADS]\")", 100 * NUM_THREADS * 2);
-#else
-  arch_testloop("([^\t]+[\t]){3,3}KeySeq-thread[ ]#[0-NUMTHREADS]\tValSeq-thread[ ]#[0-NUMTHREADS]", 100 * NUM_THREADS * 2);
-#endif
-  retvec.clear();
-  // check that there is nothing else
-#ifdef EOS_SQLITE_DBMAP
-  arch_testloop("(key REGEXP \"(.*)\")", 203 * NUM_THREADS + 2);
-#else
-  arch_testloop("([^\t]+[\t]){5,5}[^\t]+", 203 * NUM_THREADS + 2);
-#endif
-
-  // for each volume, check that all the timestamps are in the correct interval
-  vector<string>::const_iterator itf = files.begin();
-  arch_loop{
-=======
   // writer=TestMap key=k1 value=v1 comment=r1
   arch_testloop(RegexAtom("writer","TestMap") && RegexAtom("key","k1") && RegexAtom("value","v1"), 1, true);
 
@@ -570,28 +395,20 @@
   }
 
   // for each volume, check that all the timestamps are in the correct interval
-  vector<string>::const_iterator itf = files.begin();
+  vector<string>::const_iterator itf=files.begin();
   arch_loop
   {
->>>>>>> 20dc8f85
     if (itf->size() < 17)
     {
       itf++;
       continue;
     }
     retvec.clear();
-<<<<<<< HEAD
-    (*it)->GetAll(retvec);
-    cout << "checking time interval comsistency for db file " << (*itf) << endl;
-    cout << "the following timestamps should appear in the chronological order" << endl;
-    printf("%.*s    %s    %s    %.*s\n\n", 22, itf->c_str() + 17, retvec.front().timestampstr.c_str(), retvec.back().timestampstr.c_str(), 22, itf->c_str() + 41);
-=======
     (*it)->getAll(&retvec);
-    cout << "checking time interval comsistency for db file " << (*itf) << endl;
-    cout << "the following timestamps should appear in the chronological order" << endl;
+    cout<<"checking time interval comsistency for db file "<<(*itf)<<endl;
+    cout<<"the following timestamps should appear in the chronological order"<<endl;
     printf("%.*s    %s    %s    %.*s\n\n", 22, itf->c_str() + 17, retvec.front().timestampstr.c_str(), retvec.back().timestampstr.c_str(), 22,
         itf->c_str() + 41);
->>>>>>> 20dc8f85
     itf++;
   }
 
@@ -694,151 +511,89 @@
 #ifndef EOS_SQLITE_DBMAP
   //SqliteDbMapInterface::SetDebugMode(true); SqliteDbLogInterface::SetDebugMode(true);
   DbMapT<SqliteDbMapInterface, SqliteDbLogInterface> sqdbm;
-<<<<<<< HEAD
-  sqdbm.AttachLog("/tmp/testlog_sqdbm");
-  DbMapT<LvDbDbMapInterface, LvDbDbLogInterface> lvdbm;
-  lvdbm.AttachLog("/tmp/testlog_lvdbm");
-=======
   sqdbm.attachLog("/tmp/testlog_sqdbm");
   DbMapT<LvDbDbMapInterface, LvDbDbLogInterface> lvdbm;
   lvdbm.attachLog("/tmp/testlog_lvdbm");
->>>>>>> 20dc8f85
   for (int k = 0; k < 10; k++)
   {
-    char bk[8], bv[8], br[8];
-    sprintf(bk, "k%2.2dsq", k);
-    sprintf(bv, "v%2.2dsq", k);
-    sprintf(br, "r%2.2dsq", k);
-<<<<<<< HEAD
-    sqdbm.Set(bk, bv, br);
-    sprintf(bk, "k%2.2dlv", k);
-    sprintf(bv, "v%2.2dlv", k);
-    sprintf(br, "r%2.2dlv", k);
-    lvdbm.Set(bk, bv, br);
-=======
+    char bk[8],bv[8],br[8];
+    sprintf(bk,"k%2.2dsq",k);
+    sprintf(bv,"v%2.2dsq",k);
+    sprintf(br,"r%2.2dsq",k);
     sqdbm.set(bk, bv, br);
-    sprintf(bk, "k%2.2dlv", k);
-    sprintf(bv, "v%2.2dlv", k);
-    sprintf(br, "r%2.2dlv", k);
+    sprintf(bk,"k%2.2dlv",k);
+    sprintf(bv,"v%2.2dlv",k);
+    sprintf(br,"r%2.2dlv",k);
     lvdbm.set(bk, bv, br);
->>>>>>> 20dc8f85
-  }
-  DbLogT<SqliteDbMapInterface, SqliteDbLogInterface>::TlogentryVec sqentryvec;
-  DbLogT<SqliteDbMapInterface, SqliteDbLogInterface>::Tlogentry sqentry;
-  DbLogT<LvDbDbMapInterface, LvDbDbLogInterface>::TlogentryVec lventryvec;
-  DbLogT<LvDbDbMapInterface, LvDbDbLogInterface>::Tlogentry lventry;
-  DbLogT<SqliteDbMapInterface, SqliteDbLogInterface> sqdbl("/tmp/testlog_sqdbm");
-  DbLogT<LvDbDbMapInterface, LvDbDbLogInterface> lvdbl("/tmp/testlog_lvdbm");
-  cout << "====  SqDbL before copy  ===" << endl;
-<<<<<<< HEAD
-  while (sqdbl.GetAll(sqentryvec, 4, &sqentry))
-=======
+  }
+  DbLogT<SqliteDbMapInterface,SqliteDbLogInterface>::TlogentryVec sqentryvec;
+  DbLogT<SqliteDbMapInterface,SqliteDbLogInterface>::Tlogentry    sqentry;
+  DbLogT<LvDbDbMapInterface,LvDbDbLogInterface>::TlogentryVec lventryvec;
+  DbLogT<LvDbDbMapInterface,LvDbDbLogInterface>::Tlogentry    lventry;
+  DbLogT<SqliteDbMapInterface,SqliteDbLogInterface> sqdbl("/tmp/testlog_sqdbm");
+  DbLogT<LvDbDbMapInterface,LvDbDbLogInterface>     lvdbl("/tmp/testlog_lvdbm");
+  cout<<"====  SqDbL before copy  ==="<<endl;
   while (sqdbl.getAll(&sqentryvec, 4, &sqentry))
->>>>>>> 20dc8f85
-  {
-    cout << sqentryvec << "----------------------------" << endl;
+  {
+    cout<<sqentryvec<<"----------------------------"<<endl;
     sqentryvec.clear();
   }
-  cout << "============================" << endl;
-  cout << "====  LvDbL before copy  ===" << endl;
-<<<<<<< HEAD
-  while (lvdbl.GetAll(lventryvec, 4, &lventry))
-=======
+  cout<<"============================"<<endl;
+  cout<<"====  LvDbL before copy  ==="<<endl;
   while (lvdbl.getAll(&lventryvec, 4, &lventry))
->>>>>>> 20dc8f85
-  {
-    cout << lventryvec << "----------------------------" << endl;
+  {
+    cout<<lventryvec<<"----------------------------"<<endl;
     lventryvec.clear();
   }
-  cout << "============================" << endl;
-
-  cout << "====>  Append the content of SqDbm to LvDbm" << endl;
-<<<<<<< HEAD
-  lvdbm.BeginSetSequence();
-  while (sqdbl.GetAll(sqentryvec, 4, &sqentry))
-  {
-    for (DbLogT<SqliteDbMapInterface, SqliteDbLogInterface>::TlogentryVec::iterator it = sqentryvec.begin(); it != sqentryvec.end(); it++)
-      lvdbm.Set(it->key, it->value, it->comment);
-    sqentryvec.clear();
-  }
-  lvdbm.EndSetSequence();
-  cout << "====  LvDbL after copy  ===" << endl;
-  while (lvdbl.GetAll(lventryvec, 4, &lventry))
-=======
+  cout<<"============================"<<endl;
+
+  cout<<"====>  Append the content of SqDbm to LvDbm"<<endl;
   lvdbm.beginSetSequence();
   while (sqdbl.getAll(&sqentryvec, 4, &sqentry))
   {
-    for (DbLogT<SqliteDbMapInterface, SqliteDbLogInterface>::TlogentryVec::iterator it = sqentryvec.begin(); it != sqentryvec.end(); it++)
+    for(DbLogT<SqliteDbMapInterface,SqliteDbLogInterface>::TlogentryVec::iterator it=sqentryvec.begin();it!=sqentryvec.end();it++)
       lvdbm.set(it->key, it->value, it->comment);
     sqentryvec.clear();
   }
   lvdbm.endSetSequence();
-  cout << "====  LvDbL after copy  ===" << endl;
+  cout<<"====  LvDbL after copy  ==="<<endl;
   while (lvdbl.getAll(&lventryvec, 4, &lventry))
->>>>>>> 20dc8f85
-  {
-    cout << lventryvec << "----------------------------" << endl;
+  {
+    cout<<lventryvec<<"----------------------------"<<endl;
     lventryvec.clear();
   }
-  cout << "============================" << endl;
-
-  cout << "====>  Append the content of LvDbm to SqDbm" << endl;
-<<<<<<< HEAD
-  sqdbm.BeginSetSequence();
-  while (lvdbl.GetAll(lventryvec, 4, &lventry))
-  {
-    for (DbLogT<LvDbDbMapInterface, LvDbDbLogInterface>::TlogentryVec::iterator it = lventryvec.begin(); it != lventryvec.end(); it++)
-      sqdbm.Set(it->key, it->value, it->comment);
-    lventryvec.clear();
-  }
-  sqdbm.EndSetSequence();
-  cout << "====  SqDbL after copy  ===" << endl;
-  while (sqdbl.GetAll(sqentryvec, 4, &sqentry))
-=======
+  cout<<"============================"<<endl;
+
+  cout<<"====>  Append the content of LvDbm to SqDbm"<<endl;
   sqdbm.beginSetSequence();
   while (lvdbl.getAll(&lventryvec, 4, &lventry))
   {
-    for (DbLogT<LvDbDbMapInterface, LvDbDbLogInterface>::TlogentryVec::iterator it = lventryvec.begin(); it != lventryvec.end(); it++)
+    for(DbLogT<LvDbDbMapInterface,LvDbDbLogInterface>::TlogentryVec::iterator it=lventryvec.begin();it!=lventryvec.end();it++)
       sqdbm.set(it->key, it->value, it->comment);
     lventryvec.clear();
   }
   sqdbm.endSetSequence();
-  cout << "====  SqDbL after copy  ===" << endl;
+  cout<<"====  SqDbL after copy  ==="<<endl;
   while (sqdbl.getAll(&sqentryvec, 4, &sqentry))
->>>>>>> 20dc8f85
-  {
-    cout << sqentryvec << "----------------------------" << endl;
+  {
+    cout<<sqentryvec<<"----------------------------"<<endl;
     sqentryvec.clear();
   }
-  cout << "============================" << endl;
-  sqdbl.SetDbFile("");
-  lvdbl.SetDbFile("");
-  cout << "====>  Convert LvDbl to SqDbl2" << endl;
-<<<<<<< HEAD
-  ConvertLevelDb2Sqlite("/tmp/testlog_lvdbm", "/tmp/testlog_lvdbm2sqdbm");
-  cout << "====>  Convert SqDbl to LvDbl2" << endl;
-  ConvertSqlite2LevelDb("/tmp/testlog_sqdbm", "/tmp/testlog_sqdbm2lvdbm");
-=======
+  cout<<"============================"<<endl;
+  sqdbl.setDbFile("");
+  lvdbl.setDbFile("");
+  cout<<"====>  Convert LvDbl to SqDbl2"<<endl;
   assert(ConvertLevelDb2Sqlite("/tmp/testlog_lvdbm","/tmp/testlog_lvdbm2sqdbm"));
-  cout << "====>  Convert SqDbl to LvDbl2" << endl;
+  cout<<"====>  Convert SqDbl to LvDbl2"<<endl;
   assert(ConvertSqlite2LevelDb("/tmp/testlog_sqdbm","/tmp/testlog_sqdbm2lvdbm"));
->>>>>>> 20dc8f85
-  DbLogT<SqliteDbMapInterface, SqliteDbLogInterface> sqdbl2("/tmp/testlog_lvdbm2sqdbm");
-  DbLogT<LvDbDbMapInterface, LvDbDbLogInterface> lvdbl2("/tmp/testlog_sqdbm2lvdbm");
-  DbLogT<SqliteDbMapInterface, SqliteDbLogInterface>::TlogentryVec sqentryvec2;
-  DbLogT<SqliteDbMapInterface, SqliteDbLogInterface>::Tlogentry sqentry2;
-  DbLogT<LvDbDbMapInterface, LvDbDbLogInterface>::TlogentryVec lventryvec2;
-  DbLogT<LvDbDbMapInterface, LvDbDbLogInterface>::Tlogentry lventry2;
-
-  cout << "====  SqDbL2 vs LvDbl ===" << endl;
-<<<<<<< HEAD
-  bool ok = true;
-  lventryvec.clear();
-  lventry.key = "";
-  while (lvdbl.GetAll(lventryvec, 1, &lventry))
-  {
-    sqdbl2.GetAll(sqentryvec2, 1, &sqentry2);
-=======
+  DbLogT<SqliteDbMapInterface,SqliteDbLogInterface> sqdbl2("/tmp/testlog_lvdbm2sqdbm");
+  DbLogT<LvDbDbMapInterface,LvDbDbLogInterface>     lvdbl2("/tmp/testlog_sqdbm2lvdbm");
+  DbLogT<SqliteDbMapInterface,SqliteDbLogInterface>::TlogentryVec sqentryvec2;
+  DbLogT<SqliteDbMapInterface,SqliteDbLogInterface>::Tlogentry    sqentry2;
+  DbLogT<LvDbDbMapInterface,LvDbDbLogInterface>::TlogentryVec lventryvec2;
+  DbLogT<LvDbDbMapInterface,LvDbDbLogInterface>::Tlogentry    lventry2;
+
+  cout<<"====  SqDbL2 vs LvDbl ==="<<endl;
   ok = true;
   lventryvec.clear();
   lventry.key = "";
@@ -855,65 +610,44 @@
       sqentryvec2.clear();
       break;
     }
->>>>>>> 20dc8f85
     if (!(sqentryvec2.back() == lventryvec.back()))
     {
-      ok = false;
-      cout << "!!! non identical entry detected" << endl << sqentryvec2 << lventryvec;
+      ok=false;
+      cout<<"!!! non identical entry detected"<<endl<<sqentryvec2<<lventryvec;
     }
     lventryvec.clear();
     sqentryvec2.clear();
   }
-<<<<<<< HEAD
-  if (ok) cout << "original and copy are identical" << endl;
-  else assert(false);
-=======
   if (ok)
     cout << "original and copy are identical" << endl;
   else
     assert(false);
->>>>>>> 20dc8f85
-  cout << "============================" << endl;
-
-  cout << "====  LvDbL2 vs SqDbl ===" << endl;
-  ok = true;
+  cout<<"============================"<<endl;
+
+  cout<<"====  LvDbL2 vs SqDbl ==="<<endl;
+  ok=true;
   sqentryvec.clear();
   sqentry.key = "";
   lventryvec2.clear();
   lventry2.key = "";
-<<<<<<< HEAD
-  while (sqdbl.GetAll(sqentryvec, 1, &sqentry))
-  {
-    lvdbl2.GetAll(lventryvec2, 1, &lventry2);
-=======
   while (sqdbl.getAll(&sqentryvec, 1, &sqentry))
   {
     lvdbl2.getAll(&lventryvec2, 1, &lventry2);
->>>>>>> 20dc8f85
     if (!(lventryvec2.back() == sqentryvec.back()))
     {
-      ok = false;
-      cout << "!!! non identical entry detected" << endl << lventryvec2 << sqentryvec;
+      ok=false;
+      cout<<"!!! non identical entry detected"<<endl<<lventryvec2<<sqentryvec;
     }
     sqentryvec.clear();
     lventryvec2.clear();
   }
-<<<<<<< HEAD
-  if (ok) cout << "original and copy are identical" << endl;
-  else assert(false);
-  cout << "============================" << endl;
-#endif
-  printf("done\n");
-  fflush(stdout);
-=======
   if (ok)
     cout << "original and copy are identical" << endl;
   else
     assert(false);
-  cout << "============================" << endl;
-#endif
+  cout<<"============================"<<endl;
+  #endif
   cout << "done" << endl;
->>>>>>> 20dc8f85
 
   return 0;
 }