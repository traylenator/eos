#-------------------------------------------------------------------------------
# Helper macros and variables
#-------------------------------------------------------------------------------
%define _unpackaged_files_terminate_build 0
%define distribution %(/usr/lib/rpm/redhat/dist.sh --distnum)

%if %{?rhel:1}%{!?rhel:0}
    %if %{rhel} >= 7
        %define use_systemd 1
    %else
        %define use_systemd 0
    %endif
%else
    %if %{?fedora}%{!?fedora:0} >= 19
        %define use_systemd 1
    %else
        %define use_systemd 0
    %endif
%endif

# By default we build the eos client SRPMS, if the entire build is required
# then pass the "--with server" flag to the rpmbuild command
%bcond_without server

# Define minimum required dependency for XRootD
%define xrootd_version 4.0.0
%define major_version @CPACK_PACKAGE_VERSION_MAJOR@

#-------------------------------------------------------------------------------
# Package definitions
#-------------------------------------------------------------------------------
Summary: The EOS project
Name: @CPACK_PACKAGE_NAME@
Version: @CPACK_PACKAGE_VERSION@
Release: @CPACK_PACKAGE_RELEASE@%{dist}
Prefix: /usr
License: none
Group: Applications/File

Source: %{name}-%{version}-@CPACK_PACKAGE_RELEASE@.tar.gz
BuildRoot: %{_tmppath}/%{name}-root
%if %{?fedora:1}%{!?fedora:0}
BuildRequires: cmake >= 3.3
%define cmake_cmd cmake
%else
BuildRequires: cmake3 >= 3.3
%define cmake_cmd cmake3
%endif
BuildRequires: xrootd >= %{xrootd_version}
BuildRequires: xrootd-client-devel >= %{xrootd_version}
BuildRequires: xrootd-server-devel >= %{xrootd_version}
BuildRequires: xrootd-private-devel >= %{xrootd_version}
BuildRequires: git, readline-devel
BuildRequires: openssl, openssl-devel
BuildRequires: ncurses, ncurses-devel
BuildRequires: zlib, zlib-devel
BuildRequires: fuse-devel, fuse >= 2.5
BuildRequires: redhat-rpm-config
BuildRequires: protobuf3 >= 3.3, protobuf3-devel >= 3.3, protobuf3-compiler >= 3.3
BuildRequires: leveldb-devel
BuildRequires: libattr-devel, xfsprogs-devel
BuildRequires: gcc gcc-c++
BuildRequires: jsoncpp, jsoncpp-devel
<<<<<<< HEAD
BuildRequires: hiredis-devel
BuildRequires: jemalloc, jemalloc-devel

%if %{?_with_server:1}%{!?_with_server:0}
BuildRequires: openldap-devel
BuildRequires: e2fsprogs-devel
BuildRequires: libmicrohttpd, libmicrohttpd-devel >= 0.9.38
%endif
=======
BuildRequires: protobuf3, protobuf3-devel, protobuf3-compiler
BuildRequires: hiredis, hiredis-devel
BuildRequires: jemalloc, jemalloc-devel
>>>>>>> b909b4a4

BuildRequires: libuuid-devel, ncurses-static, openssl-static, zlib-static,
BuildRequires: libcurl-devel libcurl, sparsehash-devel
%if 0%{?rhel} == 6 || 0%{?el6} == 1 || (0%{?fedora} >= 18 && 0%{?fedora} <= 21)
BuildRequires: zeromq3, zeromq3-devel
<<<<<<< HEAD
BuildRequires: libevent2-devel
%else
BuildRequires: zeromq, zeromq-devel, cppzmq-devel
BuildRequires: libevent-devel
=======
BuildRequires: libevent2, libevent2-devel

%else
BuildRequires: zeromq, zeromq-devel, cppzmq-devel
BuildRequires: libevent, libevent-devel
>>>>>>> b909b4a4
%endif

# Install gcc 4.8 on SLC6
%if 0%{distribution} == 6
BuildRequires: devtoolset-2-gcc-c++
BuildRequires: devtoolset-2-binutils-devel
%endif

%if %{use_systemd}
BuildRequires: systemd
%endif

%description
The EOS software package.
<<<<<<< HEAD
=======

#-------------------------------------------------------------------------------
# Package eos-server
#-------------------------------------------------------------------------------
%package -n eos-server
Summary: The EOS server installation
Group: Applications/File

Requires: xrootd >= 3.3.4
Requires: xrootd-client
Requires: eos-client
Requires: libmicrohttpd
Requires: acl
Requires: gdb
%if 0%{?rhel} == 6 || 0%{?el6} == 1 || (0%{?fedora} >= 18 && 0%{?fedora} <= 21)
Requires: zeromq3
%else
Requires: zeromq
%endif
Requires: protobuf3
Requires: jemalloc
Requires: jsoncpp

%if %{distribution} == 5
Requires: curl
%else
Requires: libcurl
%endif

%if 0%{?rhel} == 6 || 0%{?el6} == 1 
# provides gcc 4.8 on SLC6
#Requires: devtoolset-2-gcc-c++
#Requires: devtoolset-2-binutils-devel
%endif


%description -n eos-server
The EOS server installation containing MGM, FST & MQ service.

>>>>>>> b909b4a4
%prep
%setup -n %{name}-%{version}-@CPACK_PACKAGE_RELEASE@

%build
test -e $RPM_BUILD_ROOT && rm -r $RPM_BUILD_ROOT
mkdir -p build
cd build
<<<<<<< HEAD
%if %{?_with_server:0}%{!?_with_server:1}
%if 0%{?rhel} == 6 || 0%{?el6} == 1
scl enable devtoolset-2 "%{cmake_cmd} ../ -DRELEASE=@CPACK_PACKAGE_RELEASE@ -DCMAKE_BUILD_TYPE=RelWithDebInfo -DCLIENT=1"
%else
%{cmake_cmd} ../ -DRELEASE=@CPACK_PACKAGE_RELEASE@ -DCMAKE_BUILD_TYPE=RelWithDebInfo -DCLIENT=1
%endif
%else
%if 0%{?rhel} == 6 || 0%{?el6} == 1
scl enable devtoolset-2 "%{cmake_cmd} ../ -DRELEASE=@CPACK_PACKAGE_RELEASE@ -DCMAKE_BUILD_TYPE=RelWithDebInfo -DBUILD_QUARKDB_NAMESPACE=OFF"
=======

%if 0%{?rhel} == 6 || 0%{?el6} == 1 
scl enable devtoolset-2 "%{cmake_cmd} ../ -DRELEASE=@CPACK_PACKAGE_RELEASE@ -DCMAKE_BUILD_TYPE=RelWithDebInfo -DFUSEXCLIENT=1"
>>>>>>> b909b4a4
%else
%{cmake_cmd} ../ -DRELEASE=@CPACK_PACKAGE_RELEASE@ -DCMAKE_BUILD_TYPE=RelWithDebInfo -DFUSEXCLIENT=1
%endif
%endif
%{__make} %{_smp_mflags}

%install
cd build
%{__make} install DESTDIR=$RPM_BUILD_ROOT
echo "Installed!"

%clean
rm -rf $RPM_BUILD_ROOT

%if %{?_with_server:1}%{!?_with_server:0}
#-------------------------------------------------------------------------------
# Package eos-server
#-------------------------------------------------------------------------------
%package -n eos-server
Summary: The EOS server installation
Group: Applications/File

Requires: xrootd >= %{xrootd_version}
Requires: xrootd-client >= %{xrootd_version}
Requires: eos-client
Requires: libmicrohttpd >= 0.9.38
Requires: acl
Requires: gdb
Requires: jemalloc
Requires: jsoncpp
Requires: psmisc
Requires: libcurl
Requires: protobuf3
%if %{use_systemd}
Requires: systemd
%else
Requires: chkconfig
Requires: initscripts
Requires: sysvinit-tools
%endif
%if 0%{?rhel} == 6 || 0%{?el6} == 1 || (0%{?fedora} >= 18 && 0%{?fedora} <= 21)
BuildRequires: zeromq3, zeromq3-devel
%else
BuildRequires: zeromq, zeromq-devel, cppzmq-devel
%endif

%description -n eos-server
The EOS server installation containing MGM, FST & MQ service.

%files -n eos-server
%defattr(-, root, root, -)
%{_bindir}/xrdmqdumper
# Namespace on Quarkdb requires at least CC7
%if 0%{distribution} > 6
%{_bindir}/convert_mem_to_kv
%endif
%{_sbindir}/eosha
%{_sbindir}/eoshapl
%{_sbindir}/eosfilesync
%{_sbindir}/eosdirsync
%{_sbindir}/eos-tty-broadcast
%{_sbindir}/eos-log-compact
%{_sbindir}/eos-log-repair
%{_sbindir}/eossh-timeout
%{_sbindir}/eosfstregister
%{_sbindir}/eosfstinfo
%{_sbindir}/eosadmin
%{_sbindir}/eos-check-blockxs
%{_sbindir}/eos-udp-dumper
%{_sbindir}/eos-compute-blockxs
%{_sbindir}/eos-scan-fs
%{_sbindir}/eos-adler32
%{_sbindir}/eos-mmap
%{_sbindir}/eos-repair-tool
%{_sbindir}/eos-ioping
%{_sbindir}/eos-iobw
%{_sbindir}/eos-iops
%{_libdir}/libeosCommonServer.so.%{version}
%{_libdir}/libeosCommonServer.so.%{major_version}
%{_libdir}/libeosCommonServer.so
%{_libdir}/libEosAuthOfs.so
%{_libdir}/libEosAuthProto.so
%{_libdir}/libEosAuthProto.so.%{major_version}
%{_libdir}/libEosAuthProto.so.%{version}
%{_libdir}/libEosFstOss.so
%{_libdir}/libXrdEosFst.so
%{_libdir}/libEosPluginManager.so.%{version}
%{_libdir}/libEosPluginManager.so.%{major_version}
%{_libdir}/libEosPluginManager.so
%{_libdir}/libEosNsCommon.so.%{version}
%{_libdir}/libEosNsCommon.so.%{major_version}
%{_libdir}/libEosNsCommon.so
%{_libdir}/libEosNsInMemory.so
# Namespace on Quarkdb requires at least CC7
%if 0%{distribution} > 6
%{_libdir}/libEosNsQuarkdb.so
%endif
%{_libdir}/libEosAuthProto.so.%{version}
%{_libdir}/libEosAuthProto.so.%{major_version}
%{_libdir}/libEosAuthProto.so
%{_libdir}/libXrdEosMgm.so
%{_libdir}/libXrdMqOfs.so
%config(noreplace) %{_sysconfdir}/xrd.cf.fst
%config(noreplace) %{_sysconfdir}/xrd.cf.mgm
%config(noreplace) %{_sysconfdir}/xrd.cf.mq
%config(noreplace) %{_sysconfdir}/xrd.cf.global-mq
%config(noreplace) %{_sysconfdir}/xrd.cf.sync
%config(noreplace) %{_sysconfdir}/xrd.cf.fed
%config(noreplace) %{_sysconfdir}/xrd.cf.prefix
%if %{use_systemd}
    %config %{_sysconfdir}/sysconfig/eos_env.example
    %{_prefix}/lib/systemd/system/eos.target
    %{_prefix}/lib/systemd/system/eos.service
    %{_prefix}/lib/systemd/system/eos@.service
    %{_prefix}/lib/systemd/system/eos@master.service
    %{_prefix}/lib/systemd/system/eos@slave.service
    %{_prefix}/lib/systemd/system/eosfstdb@.service
    %{_prefix}/lib/systemd/system/eosha.service
    %{_prefix}/lib/systemd/system/eosslave.service
    %{_prefix}/lib/systemd/system/eossync.service
    %{_prefix}/lib/systemd/system/eossync@.service
    %{_prefix}/lib/systemd/system/eossync@config.service
    %{_sbindir}/eos_start_pre.sh
%else
    %config %{_sysconfdir}/sysconfig/eos.example
    %{_sysconfdir}/rc.d/init.d/eos
    %{_sysconfdir}/rc.d/init.d/eosha
    %{_sysconfdir}/rc.d/init.d/eossync
    %{_sysconfdir}/rc.d/init.d/eosslave
%endif
%{_sysconfdir}/cron.d/eos-logs
%{_sysconfdir}/cron.d/eos-reports
%{_sysconfdir}/logrotate.d/eos-logs
%dir %attr(700,daemon,daemon) /var/eos
%dir %attr(700,daemon,daemon) /var/eos/wfe
%dir %attr(700,daemon,daemon) /var/eos/wfe/bash/
%dir %attr(755,daemon,daemon) /var/log/eos
%dir %attr(755,daemon,daemon) /var/log/eos/tx
%attr(555,daemon,daemon) /var/eos/html/error.html
%attr(555,daemon,daemon) /var/eos/wfe/bash/shell

%post -n eos-server
echo "Starting conditional EOS services"
sleep 2
%if %{use_systemd}
    systemctl daemon-reload > /dev/null 2>&1 || :
    systemctl restart eos@* > /dev/null 2>&1 || :
%else
    /sbin/chkconfig --add eos
    /sbin/chkconfig --add eosslave
    /sbin/service eos condrestart > /dev/null 2>&1 || :
    /sbin/service eosd condrestart > /dev/null 2>&1 || :
%endif

%preun -n eos-server
if [ $1 = 0 ]; then
  echo "Stopping EOS services"
  %if %{use_systemd}
    systemctl stop eosha > /dev/null 2>&1
    systemctl stop eosd@* > /dev/null 2>&1
    systemctl stop eos@* > /dev/null 2>&1 || :
    systemctl stop eossync@* > /dev/null 2>&1
    systemctl stop eosslave > /dev/null 2>&1
  %else
    /sbin/service eosha stop > /dev/null 2>&1
    /sbin/service eosd stop > /dev/null 2>&1
    /sbin/service eos stop > /dev/null 2>&1 || :
    /sbin/service eossync stop > /dev/null 2>&1
    /sbin/service eosslave stop > /dev/null 2>&1
    /sbin/chkconfig --del eos
    /sbin/chkconfig --del eosslave
  %endif
fi
%endif

#-------------------------------------------------------------------------------
# Package eos-client
#-------------------------------------------------------------------------------
%package -n eos-client
Summary: The EOS shell client
Group: Applications/File

<<<<<<< HEAD
Requires: xrootd-client >= %{xrootd_version}
Requires: protobuf3 >= 3.3
%if %{use_systemd}
Requires: systemd
%else
Requires: chkconfig
Requires: initscripts
Requires: sysvinit-tools
%endif
=======
Requires: xrootd-client
Requires: protobuf3
>>>>>>> b909b4a4

%description -n eos-client
The EOS shell client.

%files -n eos-client
%defattr(-, root, root, -)
%{_bindir}/eos
%{_bindir}/eosdropboxd
%{_bindir}/eoscp
%{_libdir}/libXrdMqClient.so.%{version}
%{_libdir}/libXrdMqClient.so.%{major_version}
%{_libdir}/libXrdMqClient.so
%{_libdir}/libeosCommon.so.%{version}
%{_libdir}/libeosCommon.so.%{major_version}
%{_libdir}/libeosCommon.so

# Documentation
%doc %{_mandir}/man1/

#-------------------------------------------------------------------------------
# Package eos-fuse
#-------------------------------------------------------------------------------
%package -n eos-fusex
Summary: The new EOS fuse client 
Group: Applications/File
<<<<<<< HEAD
Requires: eos-fuse-core = @CPACK_PACKAGE_VERSION@
Requires: eos-fuse-sysv = @CPACK_PACKAGE_VERSION@
%if %{use_systemd}
Requires: systemd
%else
Requires: chkconfig
Requires: initscripts
Requires: sysvinit-tools
Requires: psmisc
%endif
=======

Requires: eos-fusex-core = @CPACK_PACKAGE_VERSION@
Requires: eos-fusex-selinux = @CPACK_PACKAGE_VERSION@
>>>>>>> b909b4a4

%description -n eos-fusex
The new EOS fuse client bundle.

%files -n eos-fusex
%defattr(-, root, root, -)



#-------------------------------------------------------------------------------
# Package eos-fuse-core
#-------------------------------------------------------------------------------
%package -n eos-fuse-core
Summary: The EOS fuse client
Group: Applications/File

Requires: xrootd-client >= %{xrootd_version}
Requires: fuse
Requires: jemalloc
Requires: policycoreutils

%description -n eos-fuse-core
The EOS fuse core containing eosd and mount scripts.

%files -n eos-fuse-core
%defattr(-, root, root, -)
%{_bindir}/eosd
%{_bindir}/eosfusebind
/sbin/mount.eos
%{_datarootdir}/selinux/targeted/eosfuse.pp
%{_datarootdir}/selinux/mls/eosfuse.pp
%{_datarootdir}/selinux/strict/eosfuse.pp
%config %{_sysconfdir}/logrotate.d/eos-fuse-logs
%dir %attr(755,daemon,daemon) /var/log/eos
%dir %attr(755,daemon,daemon) /var/log/eos/fuse
%dir %attr(0755, root, root) /var/run/eosd/
%dir %attr(1777, root, root) /var/run/eosd/credentials/
%dir %attr(1777, root, root) /var/run/eosd/credentials/store

# Create the credential store
%if %{?fedora:1}%{!?fedora:0} || 0%{?rhel} >= 7 || 0%{?el7} == 1
%{_usr}/lib/tmpfiles.d/eosd.conf
%endif

%if 0%{distribution} == 6
%config(noreplace) %{_sysconfdir}/fuse.conf
%{_sysconfdir}/fuse.conf.eos
%else
%{_sysconfdir}/fuse.conf.eos
%endif

%post -n eos-fuse-core
if [ "$1" -le "1" ]; then # First install
  # Note: don't push bash variables between {} since they will be empty!!!
  for VARIANT in mls strict targeted
  do
    /usr/sbin/semodule -i %{_datarootdir}/selinux/$VARIANT/eosfuse.pp || :
  done
fi

%preun -n eos-fuse-core
if [ "$1" -eq  "0" ]; then # Final removal
  /usr/sbin/semodule -r eosfuse || :
fi

%postun -n eos-fuse-core
if [ "$1" -ge "1" ]; then # Upgrade
  for VARIANT in mls strict targeted
  do
    /usr/sbin/semodule -i %{_datarootdir}/selinux/$VARIANT/eosfuse.pp || :
  done

  # If the automount daemon catches a USR1 signal, it will umount all currently
  # unused autofs managed mounted filesystems and continue running (forced
  # expire).
  /usr/bin/killall --quiet --signal USR1 automount ||:
fi

#-------------------------------------------------------------------------------
# Package eos-fusex-core
#-------------------------------------------------------------------------------
%package -n eos-fusex-core
Summary: The new EOS fuse client
Group: Applications/File

Requires: xrootd-client
Requires: eos-client
Requires: fuse
Requires: jemalloc

%description -n eos-fusex-core
The new EOS fuse core containing eosxd.

%files -n eos-fusex-core
%defattr(-, root, root, -)
%{_bindir}/eosxd
%{_sysconfdir}/logrotate.d/eos-fusex-logs
%attr(755,daemon,daemon) /var/log/eos/
%attr(755,daemon,daemon) /var/log/eos/fusex/

%if 0%{distribution} == 5 || 0%{distribution} == 6
%config(noreplace) %{_sysconfdir}/fuse.conf
%{_sysconfdir}/fuse.conf.eos
%else
%{_sysconfdir}/fuse.conf.eos
%endif

#-------------------------------------------------------------------------------
# Package eos-fusex-selinux
#-------------------------------------------------------------------------------
%package -n eos-fusex-selinux
Summary: The new EOS fuse client selinux configuration
Group: Applications/File

%description -n eos-fusex-selinux
The new EOS fuse core containing selinux definitions.

%files -n eos-fusex-selinux
%defattr(-, root, root, -)
/usr/share/selinux/targeted/eosfuse.pp
/usr/share/selinux/mls/eosfuse.pp
/usr/share/selinux/strict/eosfuse.pp

%post -n eos-fusex-selinux
for variant in mls strict targeted
do
  /usr/sbin/semodule -s $variant -i \
  /usr/share/selinux/$variant/eosfuse.pp &> /dev/null || :
done

%preun -n eos-fusex-selinux
if [ $1 = 0 ] ; then
  for variant in mls strict targeted ; do
    /usr/sbin/semodule -s $variant -r eosfuse &> /dev/null || :
  done
fi

%postun -n eos-fusex-selinux
if [ $1 -eq 0 ]; then
  for variant in mls strict targeted ; do
    /usr/sbin/semodule -u /usr/share/selinux/$variant/eosfuse.pp || :
  done
fi

#-------------------------------------------------------------------------------
# Package eos-fuse-sysv
#-------------------------------------------------------------------------------
%package -n eos-fuse-sysv
Summary: The EOS fuse client
Group: Applications/File
Requires: eos-fuse-core = @CPACK_PACKAGE_VERSION@

%description -n eos-fuse-sysv
The EOS fuse SYSV init scripts.

%files -n eos-fuse-sysv
%defattr(-, root, root, -)
%{_sysconfdir}/rc.d/init.d/eosd

%post -n eos-fuse-sysv
%if %{?fedora:1}%{!?fedora:0} || 0%{?rhel} >= 7 || 0%{?el7} == 1
  echo "Skipping chkconfig for eosd"
%else
  /sbin/chkconfig --add eosd
%endif

%preun -n eos-fuse-sysv
%if %{?fedora:1}%{!?fedora:0} || 0%{?rhel} >= 7 || 0%{?el7} == 1
  echo "Skipping chkconfig for eosd"
%else
  if [ $1 = 0 ]; then
    echo "Stopping EOS FUSE services"
    /sbin/service eosd stop > /dev/null 2>&1 || :
    /sbin/chkconfig --del eosd
  fi
%endif

# TODO (esindril): This should be enabled when we move to systemd for fuse
# %if %{use_systemd}
#   %config %{_sysconfdir}/sysconfig/eosd_env.example
#   %{_prefix}/lib/systemd/system/eosd@.service
#   %{_sbindir}/eos_start_pre.sh
# %else
#   %{_sysconfdir}/rc.d/init.d/eosd
# %endif

# %post -n eos-fuse-sys
# %if %{use_systemd}
#   systemctl daemon-reload > /dev/null 2>&1 || :
# %endif
# %if %{?fedora:1}%{!?fedora:0} || 0%{?rhel} >= 7 || 0%{?el7} == 1
#   echo "Skipping chkconfig for eosd"
# %else
#   /sbin/chkconfig --add eosd
# %endif

# %preun -n eos-fuse-sys
# %if %{?fedora:1}%{!?fedora:0} || 0%{?rhel} >= 7 || 0%{?el7} == 1
#   echo "Skipping chkconfig for eosd"
# %else
#   if [ $1 = 0 ]; then
#     echo "Stopping EOS FUSE services"
#     %if %{use_systemd}
#       systemctl stop eosd@* > /dev/null 2>&1 || :
#     %else
#       /sbin/service eosd stop > /dev/null 2>&1 || :
#     %endif
#     /sbin/chkconfig --del eosd
#   fi
# %endif

#-------------------------------------------------------------------------------
# Package eos-fusex
#-------------------------------------------------------------------------------
%package -n eos-fusex
Summary: The new EOS fuse client
Group: Applications/File

Requires: eos-fusex-core = @CPACK_PACKAGE_VERSION@
Requires: eos-fusex-selinux = @CPACK_PACKAGE_VERSION@

%description -n eos-fusex
The new EOS fuse client bundle.

%files -n eos-fusex
%defattr(-, root, root, -)

#-------------------------------------------------------------------------------
# Package eos-fusex-core
#-------------------------------------------------------------------------------
%package -n eos-fusex-core
Summary: The new EOS fuse client
Group: Applications/File

Requires: xrootd-client >= %{xrootd_version}
Requires: eos-client = @CPACK_PACKAGE_VERSION@
Requires: fuse
Requires: jemalloc

%description -n eos-fusex-core
The new EOS fuse core containing eosxd.

%files -n eos-fusex-core
%defattr(-, root, root, -)
%{_bindir}/eosxd
%{_sysconfdir}/logrotate.d/eos-fusex-logs
%attr(755,daemon,daemon) /var/log/eos/
%attr(755,daemon,daemon) /var/log/eos/fusex/

%if 0%{distribution} == 5 || 0%{distribution} == 6
%config(noreplace) %{_sysconfdir}/fuse.conf
%{_sysconfdir}/fuse.conf.eos
%else
%{_sysconfdir}/fuse.conf.eos
%endif

#-------------------------------------------------------------------------------
# Package eos-fusex-selinux
#-------------------------------------------------------------------------------
%package -n eos-fusex-selinux
Summary: The new EOS fuse client selinux configuration
Group: Applications/File

%description -n eos-fusex-selinux
The new EOS fuse core containing selinux definitions.

%files -n eos-fusex-selinux
%defattr(-, root, root, -)
/usr/share/selinux/targeted/eosfuse.pp
/usr/share/selinux/mls/eosfuse.pp
/usr/share/selinux/strict/eosfuse.pp

%post -n eos-fusex-selinux
for variant in mls strict targeted
do
  /usr/sbin/semodule -s $variant -i \
  /usr/share/selinux/$variant/eosfuse.pp &> /dev/null || :
done

%preun -n eos-fusex-selinux
if [ $1 = 0 ] ; then
  for variant in mls strict targeted ; do
    /usr/sbin/semodule -s $variant -r eosfuse &> /dev/null || :
  done
fi

%postun -n eos-fusex-selinux
if [ $1 -eq 0 ]; then
  for variant in mls strict targeted ; do
    /usr/sbin/semodule -u /usr/share/selinux/$variant/eosfuse.pp || :
  done
fi


%if %{?_with_server:1}%{!?_with_server:0}
#-------------------------------------------------------------------------------
# Package eos-srm
#-------------------------------------------------------------------------------
%package -n eos-srm
Summary: The EOS srm script package for checksumming and space
Group: Applications/File

Requires: eos-client

%description -n eos-srm
The EOS srm package.

%files -n eos-srm
%defattr(-, root, root, -)
%{_sbindir}/eos-srm-used-bytes
%{_sbindir}/eos-srm-max-bytes
%{_sbindir}/eos-srm-checksum

#-------------------------------------------------------------------------------
# Package eos-testkeytab
#-------------------------------------------------------------------------------
%package -n eos-testkeytab
Summary: The EOS testkeytab package
Group: Applications/File

Requires: eos-server

%description -n eos-testkeytab
Contains an example keytab file.

%files -n eos-testkeytab
%config(noreplace) %attr(-, daemon, daemon) %{_sysconfdir}/eos.keytab

#-------------------------------------------------------------------------------
# Package eos-archive only for >= SLC6
#-------------------------------------------------------------------------------
%if 0%{?rhel} >= 6
%package -n eos-archive
Summary: The EOS archive daemon
Group: Applications/File

Requires: python-daemon python-zmq
Requires: xrootd-python >= %{xrootd_version}

%description -n eos-archive
The EOS archive daemon.

%files -n eos-archive
%defattr(-, root, root, -)
/usr/lib/python*
%{_bindir}/eosarchived.py
%{_bindir}/eosarch_run.py
%{_bindir}/eosarch_reconstruct.py
%config(noreplace) %{_sysconfdir}/sysconfig/eosarchived
%config(noreplace) %{_sysconfdir}/eosarchived.conf
%{_sysconfdir}/rc.d/init.d/eosarchived

%post -n eos-archive
/sbin/chkconfig --add eosarchived
echo "Starting conditional EOS archive services"
sleep 2
/sbin/service eosarchived condrestart > /dev/null 2>&1 || :

%preun -n eos-archive
if [ $1 = 0 ]; then
  echo "Stopping EOS archive services"
  /sbin/service eosarchvied stop > /dev/null 2>&1 || :
  /sbin/chkconfig --del eosarchived
fi
%endif

#-------------------------------------------------------------------------------
# Package eos-test
#-------------------------------------------------------------------------------
%package -n eos-test
Summary: The EOS test package
Group: Applications/File

Requires: eos-server cadaver bc

%description -n eos-test
Contains an instance and fuse test script and some test executables and test archives.

%files -n eos-test
%defattr(-, root, root, -)
%{_sbindir}/eos-instance-test
%{_sbindir}/eos-instance-test-ci
%{_sbindir}/eos-rain-test
%{_sbindir}/eoscp-rain-test
%{_sbindir}/eos-fuse-test
%{_sbindir}/eos-fst-test
%{_sbindir}/eos-oc-test
%{_sbindir}/xrdcpabort
%{_sbindir}/xrdcpappend
%{_sbindir}/xrdcpposixcache
%{_sbindir}/xrdcpextend
%{_sbindir}/xrdcpholes
%{_sbindir}/xrdcpbackward
%{_sbindir}/xrdcpdownloadrandom
%{_sbindir}/xrdcprandom
%{_sbindir}/xrdcpshrink
%{_sbindir}/xrdcptruncate
%{_sbindir}/xrdcppartial
%{_sbindir}/xrdstress
%{_sbindir}/xrdstress.exe
%{_sbindir}/eos-io-test
%{_sbindir}/eos-io-tool
%attr(444,daemon,daemon) /var/eos/test/fuse/untar/untar.tgz
%attr(444,daemon,daemon) /var/eos/test/fuse/untar/xrootd.tgz

#-------------------------------------------------------------------------------
# Package eos-cleanup
#-------------------------------------------------------------------------------
%package -n eos-cleanup

Summary: The EOS test package
Group: Applications/File

%description -n eos-cleanup
Contains an clean-up scripts to remove 'left-overs' of an EOS instance for FST/MGM/FUSE etc.

%files -n eos-cleanup
%defattr(-, root, root, -)
%{_sbindir}/eos-uninstall
%{_sbindir}/eos-log-clean
%{_sbindir}/eos-fst-clean
%{_sbindir}/eos-mgm-clean

%if %{?yumrpm:1}%{!?yumrpm:0} == 1
#-------------------------------------------------------------------------------
# Package eos-repo-el6
#-------------------------------------------------------------------------------
%package -n eos-repo-el6

Version: generic
Release: 1
BuildArch: noarch

Summary: The EOS YUM repo configuration for EL6
Group: Applications/File

%description -n eos-repo-el6
Contains a yum configuration file for the production EOS EL6 repo

%files -n eos-repo-el6
%defattr(-, root, root, -)
%{_sysconfdir}/yum.repos.d/eos-el6.repo

#-------------------------------------------------------------------------------
# Package eos-repo-el7
#-------------------------------------------------------------------------------
%package -n eos-repo-el7

Version: generic
Release: 1
BuildArch: noarch

Summary: The EOS YUM repo configuration for EL7
Group: Applications/File

%description -n eos-repo-el7
Contains a yum configuration file for the production EOS EL7 repo

%files -n eos-repo-el7
%defattr(-, root, root, -)
%{_sysconfdir}/yum.repos.d/eos-el7.repo

#-------------------------------------------------------------------------------
# Package eos-repo-el6-dev
#-------------------------------------------------------------------------------
%package -n eos-repo-el6-dev

Version: generic
Release: 1
BuildArch: noarch

Summary: The EOS developement YUM repo configuration for EL6
Group: Applications/File

%description -n eos-repo-el6-dev
Contains a yum configuration file for the development EOS EL6 repo

%files -n eos-repo-el6-dev
%defattr(-, root, root, -)
%{_sysconfdir}/yum.repos.d/eos-el6-dev.repo

#-------------------------------------------------------------------------------
# Package eos-repo-el7-dev
#-------------------------------------------------------------------------------
%package -n eos-repo-el7-dev

Version: generic
Release: 1
BuildArch: noarch

Summary: The EOS development YUM repo configuration for EL7
Group: Applications/File

%description -n eos-repo-el7-dev
Contains a yum configuration file for the development EOS EL7 repo

%files -n eos-repo-el7-dev
%defattr(-, root, root, -)
%{_sysconfdir}/yum.repos.d/eos-el7-dev.repo
%endif
%endif<|MERGE_RESOLUTION|>--- conflicted
+++ resolved
@@ -61,8 +61,7 @@
 BuildRequires: libattr-devel, xfsprogs-devel
 BuildRequires: gcc gcc-c++
 BuildRequires: jsoncpp, jsoncpp-devel
-<<<<<<< HEAD
-BuildRequires: hiredis-devel
+BuildRequires: hiredis, hiredis-devel
 BuildRequires: jemalloc, jemalloc-devel
 
 %if %{?_with_server:1}%{!?_with_server:0}
@@ -70,28 +69,15 @@
 BuildRequires: e2fsprogs-devel
 BuildRequires: libmicrohttpd, libmicrohttpd-devel >= 0.9.38
 %endif
-=======
-BuildRequires: protobuf3, protobuf3-devel, protobuf3-compiler
-BuildRequires: hiredis, hiredis-devel
-BuildRequires: jemalloc, jemalloc-devel
->>>>>>> b909b4a4
 
 BuildRequires: libuuid-devel, ncurses-static, openssl-static, zlib-static,
 BuildRequires: libcurl-devel libcurl, sparsehash-devel
 %if 0%{?rhel} == 6 || 0%{?el6} == 1 || (0%{?fedora} >= 18 && 0%{?fedora} <= 21)
 BuildRequires: zeromq3, zeromq3-devel
-<<<<<<< HEAD
-BuildRequires: libevent2-devel
-%else
-BuildRequires: zeromq, zeromq-devel, cppzmq-devel
-BuildRequires: libevent-devel
-=======
 BuildRequires: libevent2, libevent2-devel
-
 %else
 BuildRequires: zeromq, zeromq-devel, cppzmq-devel
 BuildRequires: libevent, libevent-devel
->>>>>>> b909b4a4
 %endif
 
 # Install gcc 4.8 on SLC6
@@ -106,48 +92,6 @@
 
 %description
 The EOS software package.
-<<<<<<< HEAD
-=======
-
-#-------------------------------------------------------------------------------
-# Package eos-server
-#-------------------------------------------------------------------------------
-%package -n eos-server
-Summary: The EOS server installation
-Group: Applications/File
-
-Requires: xrootd >= 3.3.4
-Requires: xrootd-client
-Requires: eos-client
-Requires: libmicrohttpd
-Requires: acl
-Requires: gdb
-%if 0%{?rhel} == 6 || 0%{?el6} == 1 || (0%{?fedora} >= 18 && 0%{?fedora} <= 21)
-Requires: zeromq3
-%else
-Requires: zeromq
-%endif
-Requires: protobuf3
-Requires: jemalloc
-Requires: jsoncpp
-
-%if %{distribution} == 5
-Requires: curl
-%else
-Requires: libcurl
-%endif
-
-%if 0%{?rhel} == 6 || 0%{?el6} == 1 
-# provides gcc 4.8 on SLC6
-#Requires: devtoolset-2-gcc-c++
-#Requires: devtoolset-2-binutils-devel
-%endif
-
-
-%description -n eos-server
-The EOS server installation containing MGM, FST & MQ service.
-
->>>>>>> b909b4a4
 %prep
 %setup -n %{name}-%{version}-@CPACK_PACKAGE_RELEASE@
 
@@ -155,21 +99,15 @@
 test -e $RPM_BUILD_ROOT && rm -r $RPM_BUILD_ROOT
 mkdir -p build
 cd build
-<<<<<<< HEAD
 %if %{?_with_server:0}%{!?_with_server:1}
 %if 0%{?rhel} == 6 || 0%{?el6} == 1
-scl enable devtoolset-2 "%{cmake_cmd} ../ -DRELEASE=@CPACK_PACKAGE_RELEASE@ -DCMAKE_BUILD_TYPE=RelWithDebInfo -DCLIENT=1"
-%else
-%{cmake_cmd} ../ -DRELEASE=@CPACK_PACKAGE_RELEASE@ -DCMAKE_BUILD_TYPE=RelWithDebInfo -DCLIENT=1
+scl enable devtoolset-2 "%{cmake_cmd} ../ -DRELEASE=@CPACK_PACKAGE_RELEASE@ -DCMAKE_BUILD_TYPE=RelWithDebInfo -DCLIENT=1 -DFUSEXCLIENT=1"
+%else
+%{cmake_cmd} ../ -DRELEASE=@CPACK_PACKAGE_RELEASE@ -DCMAKE_BUILD_TYPE=RelWithDebInfo -DCLIENT=1 -DFUSEXCLIENT=1
 %endif
 %else
 %if 0%{?rhel} == 6 || 0%{?el6} == 1
 scl enable devtoolset-2 "%{cmake_cmd} ../ -DRELEASE=@CPACK_PACKAGE_RELEASE@ -DCMAKE_BUILD_TYPE=RelWithDebInfo -DBUILD_QUARKDB_NAMESPACE=OFF"
-=======
-
-%if 0%{?rhel} == 6 || 0%{?el6} == 1 
-scl enable devtoolset-2 "%{cmake_cmd} ../ -DRELEASE=@CPACK_PACKAGE_RELEASE@ -DCMAKE_BUILD_TYPE=RelWithDebInfo -DFUSEXCLIENT=1"
->>>>>>> b909b4a4
 %else
 %{cmake_cmd} ../ -DRELEASE=@CPACK_PACKAGE_RELEASE@ -DCMAKE_BUILD_TYPE=RelWithDebInfo -DFUSEXCLIENT=1
 %endif
@@ -352,7 +290,6 @@
 Summary: The EOS shell client
 Group: Applications/File
 
-<<<<<<< HEAD
 Requires: xrootd-client >= %{xrootd_version}
 Requires: protobuf3 >= 3.3
 %if %{use_systemd}
@@ -362,10 +299,6 @@
 Requires: initscripts
 Requires: sysvinit-tools
 %endif
-=======
-Requires: xrootd-client
-Requires: protobuf3
->>>>>>> b909b4a4
 
 %description -n eos-client
 The EOS shell client.
@@ -388,12 +321,11 @@
 #-------------------------------------------------------------------------------
 # Package eos-fuse
 #-------------------------------------------------------------------------------
-%package -n eos-fusex
+%package -n eos-fuse
 Summary: The new EOS fuse client 
 Group: Applications/File
-<<<<<<< HEAD
 Requires: eos-fuse-core = @CPACK_PACKAGE_VERSION@
-Requires: eos-fuse-sysv = @CPACK_PACKAGE_VERSION@
+Requires: eos-fuse-selinux = @CPACK_PACKAGE_VERSION@
 %if %{use_systemd}
 Requires: systemd
 %else
@@ -402,19 +334,12 @@
 Requires: sysvinit-tools
 Requires: psmisc
 %endif
-=======
-
-Requires: eos-fusex-core = @CPACK_PACKAGE_VERSION@
-Requires: eos-fusex-selinux = @CPACK_PACKAGE_VERSION@
->>>>>>> b909b4a4
-
-%description -n eos-fusex
+
+%description -n eos-fuse
 The new EOS fuse client bundle.
 
-%files -n eos-fusex
-%defattr(-, root, root, -)
-
-
+%files -n eos-fuse
+%defattr(-, root, root, -)
 
 #-------------------------------------------------------------------------------
 # Package eos-fuse-core
@@ -483,72 +408,6 @@
   # unused autofs managed mounted filesystems and continue running (forced
   # expire).
   /usr/bin/killall --quiet --signal USR1 automount ||:
-fi
-
-#-------------------------------------------------------------------------------
-# Package eos-fusex-core
-#-------------------------------------------------------------------------------
-%package -n eos-fusex-core
-Summary: The new EOS fuse client
-Group: Applications/File
-
-Requires: xrootd-client
-Requires: eos-client
-Requires: fuse
-Requires: jemalloc
-
-%description -n eos-fusex-core
-The new EOS fuse core containing eosxd.
-
-%files -n eos-fusex-core
-%defattr(-, root, root, -)
-%{_bindir}/eosxd
-%{_sysconfdir}/logrotate.d/eos-fusex-logs
-%attr(755,daemon,daemon) /var/log/eos/
-%attr(755,daemon,daemon) /var/log/eos/fusex/
-
-%if 0%{distribution} == 5 || 0%{distribution} == 6
-%config(noreplace) %{_sysconfdir}/fuse.conf
-%{_sysconfdir}/fuse.conf.eos
-%else
-%{_sysconfdir}/fuse.conf.eos
-%endif
-
-#-------------------------------------------------------------------------------
-# Package eos-fusex-selinux
-#-------------------------------------------------------------------------------
-%package -n eos-fusex-selinux
-Summary: The new EOS fuse client selinux configuration
-Group: Applications/File
-
-%description -n eos-fusex-selinux
-The new EOS fuse core containing selinux definitions.
-
-%files -n eos-fusex-selinux
-%defattr(-, root, root, -)
-/usr/share/selinux/targeted/eosfuse.pp
-/usr/share/selinux/mls/eosfuse.pp
-/usr/share/selinux/strict/eosfuse.pp
-
-%post -n eos-fusex-selinux
-for variant in mls strict targeted
-do
-  /usr/sbin/semodule -s $variant -i \
-  /usr/share/selinux/$variant/eosfuse.pp &> /dev/null || :
-done
-
-%preun -n eos-fusex-selinux
-if [ $1 = 0 ] ; then
-  for variant in mls strict targeted ; do
-    /usr/sbin/semodule -s $variant -r eosfuse &> /dev/null || :
-  done
-fi
-
-%postun -n eos-fusex-selinux
-if [ $1 -eq 0 ]; then
-  for variant in mls strict targeted ; do
-    /usr/sbin/semodule -u /usr/share/selinux/$variant/eosfuse.pp || :
-  done
 fi
 
 #-------------------------------------------------------------------------------
