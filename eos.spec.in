--- conflicted
+++ resolved
@@ -11,11 +11,7 @@
 # # Custom strip command for CC7
 # #-------------------------------------------------------------------------------
 # %if "%{compiler}" == "gcc"
-<<<<<<< HEAD
-#     %if 0%{distribution} == 7
-=======
 #     %if 0%{?rhel} == 7
->>>>>>> f0e755a6
 #         %global __strip /bin/true
 #     %endif
 # %endif
@@ -24,11 +20,7 @@
 # # Custom strip command for CC7
 # #-------------------------------------------------------------------------------
 # %if "%{compiler}" == "gcc"
-<<<<<<< HEAD
-#     %if 0%{distribution} == 7
-=======
 #     %if 0%{?rhel} == 7
->>>>>>> f0e755a6
 #         %global __strip /opt/rh/%{devtoolset}/root/usr/bin/strip
 #         %global __objdump /opt/rh/%{devtoolset}/root/usr/bin/objdump
 #     %endif
@@ -81,11 +73,7 @@
   %define compiler clang
 %endif
 
-<<<<<<< HEAD
-%if %{?fedora:1}%{!?fedora:0}
-=======
 %if %{?fedora:1}%{!?fedora:0} || 0%{?rhel} == 8
->>>>>>> f0e755a6
   %define cmake cmake
 %if 0%{?rhel} == 8
   %define cmake /opt/eos/cmake/bin/cmake
