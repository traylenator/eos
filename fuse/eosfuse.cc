--- conflicted
+++ resolved
@@ -1609,18 +1609,10 @@
    // evt. call the inode migration procedure in the cache and lookup tables                                                                                                                                         
    unsigned long long new_inode;
    if ( (new_inode = LayoutWrapper::CacheRestore(ino)))
-<<<<<<< HEAD
-     {
-       eos_static_notice("migrating inode=%llu to inode=%llu after restore", ino, new_inode);
-       me.fs ().redirect_p2i(ino, new_inode);
-     }
-
-=======
    {
      eos_static_notice("migrating inode=%llu to inode=%llu after restore", ino, new_inode);
      me.fs ().redirect_p2i(ino, new_inode);
    }
->>>>>>> 6d8cd39c
  }
 
  fuse_reply_err (req, errno);
