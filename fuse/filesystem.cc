//------------------------------------------------------------------------------
//! @file filesystem.cc
//! @author Andreas-Joachim Peters, Geoffray Adde, Elvin Sindrilaru CERN
//! @brief remote IO filesystem implementation
//------------------------------------------------------------------------------

/************************************************************************
 * EOS - the CERN Disk Storage System                                   *
 * Copyright (C) 2011 CERN/Switzerland                                  *
 *                                                                      *
 * This program is free software: you can redistribute it and/or modify *
 * it under the terms of the GNU General Public License as published by *
 * the Free Software Foundation, either version 3 of the License, or    *
 * (at your option) any later version.                                  *
 *                                                                      *
 * This program is distributed in the hope that it will be useful,      *
 * but WITHOUT ANY WARRANTY; without even the implied warranty of       *
 * MERCHANTABILITY or FITNESS FOR A PARTICULAR PURPOSE.  See the        *
 * GNU General Public License for more details.                         *
 *                                                                      *
 * You should have received a copy of the GNU General Public License    *
 * along with this program.  If not, see <http://www.gnu.org/licenses/>.*
 ************************************************************************/

/*----------------------------------------------------------------------------*/

/*----------------------------------------------------------------------------*/
#include <climits>
#include <cstdlib>
#include <queue>
#include <sstream>
#include <string>
#include <stdint.h>
#include <iostream>
#include <libgen.h>
#include <pwd.h>
#include <string.h>
#include <pthread.h>
#include <algorithm>
#include <limits>
#include "XrdOuc/XrdOucEnv.hh"
#include "XrdOuc/XrdOucHash.hh"
#include "XrdOuc/XrdOucTable.hh"
#include "XrdOuc/XrdOucString.hh"
#include "XrdSys/XrdSysPthread.hh"
#include "XrdSfs/XrdSfsInterface.hh"
#include "XrdCl/XrdClDefaultEnv.hh"
#include "XrdCl/XrdClFile.hh"
#include "XrdCl/XrdClFileSystem.hh"
#include "XrdCl/XrdClXRootDResponses.hh"
#include "MacOSXHelper.hh"
#include "FuseCache/CacheEntry.hh"
#include "common/XrdErrorMap.hh"
#include "filesystem.hh"

#ifndef __macos__
#define OSPAGESIZE 4096
#else
#define OSPAGESIZE 65536
#endif

filesystem::filesystem()
{
  lazy_open_ro = false;
  lazy_open_rw = false;
  lazy_open_disabled = false;
  hide_special_files = true;
  show_eos_attributes = false;
  do_rdahead = false;
  rdahead_window = "131072";
  fuse_exec = false;
  fuse_shared = false;
  creator_cap_lifetime = 30;
  file_write_back_cache_size = 64 * 1024 * 1024;
  base_fd = 1;
  XFC = 0;
}

filesystem::~filesystem()
{
  FuseCacheEntry* dir = 0;
  std::map<unsigned long long, FuseCacheEntry*>::iterator iter;
  iter = inode2cache.begin();

  while ((iter != inode2cache.end())) {
    dir = (FuseCacheEntry*) iter->second;
    std::set<unsigned long long> lset = iter->second->GetEntryInodes();

    for (auto it = lset.begin(); it != lset.end(); ++it) {
      inode2parent.erase(*it);
    }

    inode2cache.erase(iter++);
    delete dir;
  }
}

void
filesystem::log(const char* _level, const char* msg)
{
  std::string level = _level;

  if (level == "NOTICE") {
    eos_static_notice(msg);
  } else if (level == "INFO") {
    eos_static_info(msg);
  } else if (level == "WARNING") {
    eos_static_warning(msg);
  } else if (level == "ALERT") {
    eos_static_alert(msg);
  } else {
    eos_static_debug(msg);
  }
}

void
filesystem::log_settings()
{
  std::string s = "lazy-open-ro           := ";

  if (lazy_open_disabled) {
    s += "disabled";
  } else {
    s += lazy_open_ro ? "true" : "false";
  }

  log("WARNING", s.c_str());
  s = "lazy-open-rw           := ";

  if (lazy_open_disabled) {
    s += "disabled";
  } else {
    s += lazy_open_rw ? "true" : "false";
  }

  log("WARNING", s.c_str());
  s = "hide-special-files     := ";

  if (hide_special_files) {
    s += "true";
  } else {
    s += "false";
  }

  log("WARNING", s.c_str());
  s = "show-eos-attributes    := ";

  if (show_eos_attributes) {
    s += "true";
  } else {
    s += "false";
  }

  log("WARNING", s.c_str());

  if (mode_overlay) {
    s = "mode-overlay           := ";
    s += getenv("EOS_FUSE_MODE_OVERLAY");
  }

  s = "rm-level-protect       := ";
  XrdOucString rml;
  rml += rm_level_protect;
  s += rml.c_str();
  log("WARMNING", s.c_str());
  s = "local-mount-dir        := ";
  s += mount_dir.c_str();
  log("WARNING", s.c_str());
  s = "write-cache            := ";
  std::string efc = getenv("EOS_FUSE_CACHE") ? getenv("EOS_FUSE_CACHE") : "0";
  s += efc;
  log("WARNING", s.c_str());
  s = "write-cache-size       := ";
  std::string efcs = getenv("EOS_FUSE_CACHE_SIZE") ? getenv("EOS_FUSE_CACHE_SIZE")
                     : "0";
  s += efcs;
  log("WARNING", s.c_str());
  s = "write-cache-page-size  := ";
  std::string efpcs = getenv("EOS_FUSE_CACHE_PAGE_SIZE") ?
                      getenv("EOS_FUSE_CACHE_PAGE_SIZE") : "(default 262144)";
  s += efpcs;
  log("WARNING", s.c_str());
  s = "big-writes             := ";
  std::string bw = getenv("EOS_FUSE_BIGWRITES") ? getenv("EOS_FUSE_BIGWRITES") :
                   "0";
  s += bw;
  log("WARNING", s.c_str());
  s = "create-cap-lifetime    := ";
  XrdOucString cc;
  cc += (int) creator_cap_lifetime;
  s += cc.c_str();
  s += " seconds";
  log("WARNING", s.c_str());
  s = "file-wb-cache-size     := ";
  XrdOucString fbcs;
  fbcs += (int)(file_write_back_cache_size / 1024 * 1024);
  s += fbcs.c_str();
  log("WARNING", s.c_str());
  eos_static_warning("proc filesystem path   := %s",
                     getenv("EOS_FUSE_PROCPATH") ? getenv("EOS_FUSE_PROCPATH") : "/proc/");
  eos_static_warning("krb5 authentication    := %s",
                     use_user_krb5cc ? "true" : "false");
  eos_static_warning("krb5 unsafe inmem krb5 := %s",
                     use_unsafe_krk5 ? "true" : "false");
  eos_static_warning("x509 authentication    := %s",
                     use_user_gsiproxy ? "true" : "false");
  eos_static_warning("fallback to nobody     := %s",
                     fallback2nobody ? "true" : "false");
}


char*
myrealpath(const char* __restrict path, char* __restrict resolved, pid_t pid);

//------------------------------------------------------------------------------
// Lock read
//------------------------------------------------------------------------------
void
filesystem::lock_r_p2i()
{
  mutex_inode_path.LockRead();
}

//------------------------------------------------------------------------------
// Unlock read
//------------------------------------------------------------------------------
void
filesystem::unlock_r_p2i()
{
  mutex_inode_path.UnLockRead();
}



//------------------------------------------------------------------------------
// Drop the basename and return only the last level path name
//------------------------------------------------------------------------------

std::string
filesystem::base_name(unsigned long long inode)
{
  eos::common::RWMutexReadLock vLock(mutex_inode_path);
  const char* fname = path(inode);

  if (fname) {
    std::string spath = fname;
    size_t len = spath.length();

    if (len) {
      if (spath[len - 1] == '/') {
        spath.erase(len - 1);
      }
    }

    size_t spos = spath.rfind("/");

    if (spos != std::string::npos) {
      spath.erase(0, spos + 1);
    }

    return spath;
  }

  return "";
}

//----------------------------------------------------------------------------
// Return the CGI of an URL
//----------------------------------------------------------------------------
const char*
filesystem::get_cgi(const char* url)
{
  return url ? (strchr(url, '?')) : 0;
}

//----------------------------------------------------------------------------
// Return the CGI of an URL
//----------------------------------------------------------------------------
XrdOucString
filesystem::get_url_nocgi(const char* url)
{
  XrdOucString surl = url;
  surl.erase(surl.find("?"));
  return surl;
}

//------------------------------------------------------------------------------
// Translate from inode to path
//------------------------------------------------------------------------------
const char*
filesystem::path(unsigned long long inode)
{
// Obs: use lock_r_p2i/unlock_r_p2i in the scope of the returned string
  if (inode2path.count(inode)) {
    return inode2path[inode].c_str();
  } else {
    return 0;
  }
}


//------------------------------------------------------------------------------
// Translate from path to inode
//------------------------------------------------------------------------------
unsigned long long
filesystem::inode(const char* path)
{
  eos::common::RWMutexReadLock rd_lock(mutex_inode_path);
  unsigned long long ret = 0;

  if (path2inode.count(path)) {
    ret = path2inode[path];
  }

  return ret;
}

//------------------------------------------------------------------------------
// Store an inode <-> path mapping
//------------------------------------------------------------------------------
void
filesystem::store_p2i(unsigned long long inode, const char* path)
{
  eos::common::RWMutexWriteLock wr_lock(mutex_inode_path);
  path2inode[path] = inode;
  inode2path[inode] = path;
}

//------------------------------------------------------------------------------
// Replace a prefix when directories are renamed
//------------------------------------------------------------------------------
void
filesystem::replace_prefix(const char* oldprefix, const char* newprefix)
{
  eos::common::RWMutexWriteLock wr_lock(mutex_inode_path);
  std::string sprefix = oldprefix;
  std::string nprefix = newprefix;
  std::vector< std::pair<std::string, unsigned long long> > to_insert;

  for (auto it = path2inode.begin(); it != path2inode.end();) {
    auto dit = it;

    if (it->first.substr(0, sprefix.length()) == sprefix) {
      std::string path = it->first;
      path.erase(0, sprefix.length());
      path.insert(0, nprefix);
      eos_static_info("prefix-replace %s %s %llu", it->first.c_str(), path.c_str(),
                      (unsigned long long)it->second);
      dit++;
      unsigned long long ino = it->second;
      inode2path[ino] = path;
      path2inode.erase(it);
      // we can't insert the new element here because it invalidates all the iterators
      to_insert.push_back(std::make_pair(path, ino));
      it = dit;
    } else {
      it++;
    }
  }

  for (auto it = to_insert.begin(); it != to_insert.end(); it++) {
    path2inode.insert(*it);
  }
}

//------------------------------------------------------------------------------
// Store an inode <-> path mapping given the parent inode
//------------------------------------------------------------------------------
void
filesystem::store_child_p2i(unsigned long long inode,
                            unsigned long long childinode,
                            const char* name)
{
  eos::common::RWMutexWriteLock wr_lock(mutex_inode_path);
  std::string fullpath = inode2path[inode];
  std::string sname = name;
  eos_static_debug("parent_inode=%llu, child_inode=%llu, name=%s, fullpath=%s",
                   inode, childinode, name, fullpath.c_str());

  if (sname != ".") {
    // we don't need to store this one
    if (sname == "..") {
      if (inode == 1) {
        fullpath = "/";
      } else {
        size_t spos = fullpath.find("/");
        size_t bpos = fullpath.rfind("/");

        if ((spos != std::string::npos) && (spos != bpos)) {
          fullpath.erase(bpos);
        }
      }
    } else {
      if (*fullpath.rbegin() != '/') {
        fullpath += "/";
      }

      fullpath += name;
    }

    eos_static_debug("sname=%s fullpath=%s inode=%llu childinode=%llu ",
                     sname.c_str(), fullpath.c_str(), inode, childinode);
    path2inode[fullpath] = childinode;
    inode2path[childinode] = fullpath;
  }
}

//------------------------------------------------------------------------------
// Delete an inode <-> path mapping given the inode
//------------------------------------------------------------------------------
void
filesystem::forget_p2i(unsigned long long inode)
{
  eos::common::RWMutexWriteLock wr_lock(mutex_inode_path);

  if (inode2path.count(inode)) {
    std::string path = inode2path[inode];

    // only delete the reverse lookup if it points to the originating inode
    if (path2inode[path] == inode) {
      path2inode.erase(path);
    }

    inode2path.erase(inode);
  }
}

//------------------------------------------------------------------------------
// Redirect an inode to a new inode - repair actions change inodes, so we have two ino1,ino2=>path1 mappings
//------------------------------------------------------------------------------
void
filesystem::redirect_p2i(unsigned long long inode, unsigned long long new_inode)
{
  eos::common::RWMutexWriteLock wr_lock(mutex_inode_path);

  if (inode2path.count(inode)) {
    std::string path = inode2path[inode];

    // only delete the reverse lookup if it points to the originating inode
    if (path2inode[path] == inode) {
      path2inode.erase(path);
      path2inode[path] = new_inode;
    }

    // since inodes are cache dupstream we leave for the rare case of a restore a blind entry
    //   inode2path.erase (inode);
    inode2path[new_inode] = path;
  }
}

//------------------------------------------------------------------------------
// Redirect an inode to the latest valid inode version - due to repair actions
//------------------------------------------------------------------------------
unsigned long long
filesystem::redirect_i2i(unsigned long long inode)
{
  eos::common::RWMutexReadLock rd_lock(mutex_inode_path);
  return inode;

  if (inode2path.count(inode)) {
    std::string path = inode2path[inode];

    if (path2inode.count(path)) {
      return path2inode[path];
    }
  }

  return inode;
}

//------------------------------------------------------------------------------
// Lock read
//------------------------------------------------------------------------------
void
filesystem::lock_r_dirview()
{
  mutex_dir2inodelist.LockRead();
}

//------------------------------------------------------------------------------
// Unlock read
//------------------------------------------------------------------------------
void
filesystem::unlock_r_dirview()
{
  mutex_dir2inodelist.UnLockRead();
}

//------------------------------------------------------------------------------
// Lock write
//------------------------------------------------------------------------------
void
filesystem::lock_w_dirview()
{
  mutex_dir2inodelist.LockWrite();
}

//------------------------------------------------------------------------------
// Unlock write
//------------------------------------------------------------------------------
void
filesystem::unlock_w_dirview()
{
  mutex_dir2inodelist.UnLockWrite();
}

//------------------------------------------------------------------------------
// Create a new entry in the maps for the current inode (directory)
//------------------------------------------------------------------------------
void
filesystem::dirview_create(unsigned long long inode)
{
  eos_static_debug("inode=%llu", inode);
//Obs: path should be attached beforehand into path translation
  eos::common::RWMutexWriteLock vLock(mutex_dir2inodelist);
  dir2inodelist[inode].clear();
  dir2dirbuf[inode].p = 0;
  dir2dirbuf[inode].size = 0;
}

//------------------------------------------------------------------------------
// Delete entry from maps for current inode (directory)
//------------------------------------------------------------------------------
void
filesystem::dirview_delete(unsigned long long inode)
{
  eos_static_debug("inode=%llu", inode);
  eos::common::RWMutexWriteLock wr_lock(mutex_dir2inodelist);

  if (dir2inodelist.count(inode)) {
    if (dir2dirbuf[inode].p) {
      free(dir2dirbuf[inode].p);
    }

    dir2dirbuf.erase(inode);
    dir2inodelist[inode].clear();
    dir2inodelist.erase(inode);
  }
}

//------------------------------------------------------------------------------
// Get entry's inode with index 'index' from directory
//------------------------------------------------------------------------------
unsigned long long
filesystem::dirview_entry(unsigned long long dirinode,
                          size_t index,
                          int get_lock)
{
<<<<<<< HEAD
  eos_static_debug("dirinode=%llu, index=%zu", dirinode, index);

  if (get_lock) {
    eos::common::RWMutexReadLock rd_lock(mutex_dir2inodelist);
  }

  if ((dir2inodelist.count(dirinode)) &&
      (dir2inodelist[dirinode].size() > index)) {
    return dir2inodelist[dirinode][index];
  }

=======
  eos_static_debug ("dirinode=%llu, index=%zu", dirinode, index);

  if (get_lock) 
  {
    eos::common::RWMutexReadLock rd_lock (mutex_dir2inodelist);
    
    if ((dir2inodelist.count (dirinode)) &&
	(dir2inodelist[dirinode].size () > index))
      return dir2inodelist[dirinode][index];
  }
  else
  {
    if ((dir2inodelist.count (dirinode)) &&
	(dir2inodelist[dirinode].size () > index))
      return dir2inodelist[dirinode][index];
  }
>>>>>>> 78ad7430
  return 0;
}

//------------------------------------------------------------------------------
// Get dirbuf corresponding to inode
//------------------------------------------------------------------------------
struct dirbuf*
filesystem::dirview_getbuffer(unsigned long long inode, int get_lock)
{
<<<<<<< HEAD
  if (get_lock) {
    eos::common::RWMutexReadLock rd_lock(mutex_dir2inodelist);
  }

  if (dir2dirbuf.count(inode)) {
    return &dir2dirbuf[inode];
  } else {
    return 0;
  }
=======
  if (get_lock) 
  {  
    eos::common::RWMutexReadLock rd_lock (mutex_dir2inodelist);
    
    if (dir2dirbuf.count (inode))
      return &dir2dirbuf[inode];
  }
  else
  {
    if (dir2dirbuf.count (inode))
      return &dir2dirbuf[inode];
  }
  return 0;
>>>>>>> 78ad7430
}


//------------------------------------------------------------------------------
//      ******* Implementation of the FUSE directory cache *******
//------------------------------------------------------------------------------

//------------------------------------------------------------------------------
// Get maximum number of directories in cache
//------------------------------------------------------------------------------

//------------------------------------------------------------------------------
// Get a cached directory
//------------------------------------------------------------------------------
int
filesystem::dir_cache_get(unsigned long long inode,
                          struct timespec mtime,
                          struct timespec ctime,
                          struct dirbuf** b)
{
  int retc = 0;
  FuseCacheEntry* dir = 0;
  eos::common::RWMutexReadLock rd_lock(mutex_fuse_cache);

  if (inode2cache.count(inode) && (dir = inode2cache[inode])) {
    struct timespec oldtime = dir->GetModifTime();

    if ((oldtime.tv_sec == (mtime.tv_sec + ctime.tv_sec)) &&
        (oldtime.tv_nsec == (mtime.tv_nsec + ctime.tv_nsec))) {
      // Dir in cache and valid
      *b = static_cast<struct dirbuf*>(calloc(1, sizeof(dirbuf)));
      dir->GetDirbuf(*b);
      retc = 1; // found
    } else {
      eos_static_debug("entry expired %llu %llu %llu %llu",
                       mtime.tv_sec + ctime.tv_sec, oldtime.tv_sec, mtime.tv_nsec + ctime.tv_nsec,
                       oldtime.tv_nsec);
    }
  } else {
    eos_static_debug("not in cache");
  }

  return retc;
}

//------------------------------------------------------------------------------
// Forget a cached directory
//------------------------------------------------------------------------------
int
filesystem::dir_cache_forget(unsigned long long inode)
{
  eos::common::RWMutexWriteLock wr_lock(mutex_fuse_cache);

  if (inode2cache.count(inode)) {
    std::set<unsigned long long> lset = inode2cache[inode]->GetEntryInodes();

    for (auto it = lset.begin(); it != lset.end(); ++it) {
      inode2parent.erase(*it);
    }

    delete inode2cache[inode];
    inode2cache.erase(inode);
    return true;
  }

  return false;
}

//------------------------------------------------------------------------------
// Add or update a cache directory entry
//------------------------------------------------------------------------------

void
filesystem::dir_cache_sync(unsigned long long inode,
                           int nentries,
                           struct timespec mtime,
                           struct timespec ctime,
                           struct dirbuf* b)
{
  eos::common::RWMutexWriteLock wr_lock(mutex_fuse_cache);
  FuseCacheEntry* dir = 0;
  struct timespec modtime;
  modtime.tv_sec  = mtime.tv_sec + ctime.tv_sec;
  modtime.tv_nsec = mtime.tv_nsec + ctime.tv_nsec;

  if ((inode2cache.count(inode)) && (dir = inode2cache[inode])) {
    dir->Update(nentries, modtime, b);
  } else {
    // Add new entry
    if (inode2cache.size() >= GetMaxCacheSize()) {
      // Size control of the cache
      unsigned long long indx = 0;
      unsigned long long entries_del =
        static_cast<unsigned long long>(0.25 * GetMaxCacheSize());
      std::map<unsigned long long, FuseCacheEntry*>::iterator iter;
      iter = inode2cache.begin();

      while ((indx <= entries_del) && (iter != inode2cache.end())) {
        dir = (FuseCacheEntry*) iter->second;
        std::set<unsigned long long> lset = iter->second->GetEntryInodes();

        for (auto it = lset.begin(); it != lset.end(); ++it) {
          inode2parent.erase(*it);
        }

        inode2cache.erase(iter++);
        delete dir;
        indx++;
      }
    }

    dir = new FuseCacheEntry(nentries, modtime, b);
    inode2cache[inode] = dir;
  }
}

//------------------------------------------------------------------------------
// Get a subentry from a cached directory
//------------------------------------------------------------------------------
int
filesystem::dir_cache_get_entry(fuse_req_t req,
                                unsigned long long inode,
                                unsigned long long entry_inode,
                                const char* efullpath,
                                struct stat* overwrite_stat)
{
  int retc = 0;
  eos::common::RWMutexReadLock rd_lock(mutex_fuse_cache);
  FuseCacheEntry* dir;

  if ((inode2cache.count(inode)) && (dir = inode2cache[inode])) {
    if (dir->IsFilled()) {
      struct fuse_entry_param e;

      if (dir->GetEntry(entry_inode, e)) {
        // we eventually need to overwrite the cached information
        if (overwrite_stat) {
          e.attr.MTIMESPEC = overwrite_stat->MTIMESPEC;
          e.attr.st_mtime = overwrite_stat->MTIMESPEC.tv_sec;
          e.attr.st_size = overwrite_stat->st_size;
        }

        store_p2i(entry_inode, efullpath);
        fuse_reply_entry(req, &e);
        eos_static_debug("mode=%x timeout=%.02f\n", e.attr.st_mode, e.attr_timeout);
        retc = 1; // found
      }
    }
  }

  return retc;
}

//------------------------------------------------------------------------------
// Add new subentry to a cached directory
//------------------------------------------------------------------------------
void
filesystem::dir_cache_add_entry(unsigned long long inode,
                                unsigned long long entry_inode,
                                struct fuse_entry_param* e)
{
  eos::common::RWMutexWriteLock wr_lock(mutex_fuse_cache);
  FuseCacheEntry* dir = 0;

  if ((inode2cache.count(inode)) && (dir = inode2cache[inode])) {
    inode2parent[entry_inode] = inode;
    dir->AddEntry(entry_inode, e);
  }
}


bool
filesystem::dir_cache_update_entry(unsigned long long entry_inode,
                                   struct stat* buf)
{
  eos::common::RWMutexReadLock rd_lock(mutex_fuse_cache);
  FuseCacheEntry* dir = 0;
  unsigned long long parent;
  eos_static_debug("ino=%lld size=%llu\n", entry_inode, buf->st_size);

  if ((inode2parent.count(entry_inode))) {
    parent = inode2parent[entry_inode];

    if ((inode2cache.count(parent)) && (dir = inode2cache[parent])) {
      return dir->UpdateEntry(entry_inode, buf);
    }
  }

  return false;
}

//------------------------------------------------------------------------------
// Create artificial file descriptor
//------------------------------------------------------------------------------
int
filesystem::generate_fd()
{
  int retc = -1;

  if (!pool_fd.empty()) {
    retc = pool_fd.front();
    pool_fd.pop();
  } else if (base_fd < INT_MAX) {
    base_fd++;
    retc = base_fd;
  } else {
    eos_static_err("no more file descirptors available.");
    retc = -1;
  }

  return retc;
}


//------------------------------------------------------------------------------
// Add new mapping between fd and raw file object
//------------------------------------------------------------------------------
int
filesystem::force_rwopen(
  unsigned long inode,
  uid_t uid, gid_t gid, pid_t pid
)
{
  std::ostringstream sstr;
  sstr << inode << ":" << get_login(uid, gid, pid);
  eos::common::RWMutexReadLock rd_lock(rwmutex_fd2fabst);
  auto iter_fd = inodexrdlogin2fds.find(sstr.str());

  // If there is already an entry for the current user and the current inode
  if (iter_fd != inodexrdlogin2fds.end()) {
    for (auto fdit = iter_fd->second.begin(); fdit != iter_fd->second.end();
         fdit++) {
      if (fd2count[*fdit] > 0) {
        std::shared_ptr<FileAbstraction> fabst = get_file(*fdit, NULL);

        if (!fabst.get()) {
          errno = ENOENT;
          return 0;
        }

        if (fabst->GetRawFileRO()) {
          fabst->DecNumRefRO();
          return 0;
        }

        if (!fabst->GetRawFileRW()) {
          return 0;
        }

        if (fabst->GetRawFileRW()->MakeOpen()) {
          fabst->DecNumRefRW();
          errno = EIO;
          eos_static_info("makeopen returned -1");
          return -1; // return -1 if failure
        } else {
          eos_static_info("forced read-open");
          fabst->DecNumRefRW();
        }

        return *fdit; // return the fd if succeed (>0)
      }
    }
  }

  return 0; // return 0 if nothing to do
}

//------------------------------------------------------------------------------
// Add new mapping between fd and raw file object
//------------------------------------------------------------------------------
int
filesystem::add_fd2file(LayoutWrapper* raw_file,
                        unsigned long inode,
                        uid_t uid, gid_t gid, pid_t pid,
                        bool isROfd,
                        const char* path,
                        bool mknod)
{
  eos_static_debug("file raw ptr=%p, inode=%lu, uid=%lu",
                   raw_file, inode, (unsigned long) uid);
  int fd = -1;
  std::ostringstream sstr;
  sstr << inode << ":" << get_login(uid, gid, pid);
  eos::common::RWMutexWriteLock wr_lock(rwmutex_fd2fabst);
  auto iter_fd = inodexrdlogin2fds.find(sstr.str());
  shared_ptr<FileAbstraction> fabst;

// If there is already an entry for the current user and the current inode
// then we return the old fd
  if (!raw_file) {
    if (iter_fd != inodexrdlogin2fds.end()) {
      fd = *iter_fd->second.begin();
      auto iter_file = fd2fabst.find(
                         fd);  //all the fd ti a same file share the same fabst

      if (iter_file != fd2fabst.end()) {
        fabst = iter_file->second;
      }

      for (auto fdit = iter_fd->second.begin(); fdit != iter_fd->second.end();
           fdit++) {
        if (isROfd == (fd2count[*fdit] < 0)) {
          fd2count[*fdit] += isROfd ? -1 : 1;
          isROfd ? iter_file->second->IncNumOpenRO() : iter_file->second->IncNumOpenRW();
          eos_static_debug("existing fdesc exisiting fabst : fabst=%p  path=%s  isRO=%d  =>  fdesc=%d",
                           fabst.get(), path, (int) isROfd, (int) *fdit);
          return *fdit;
        }
      }
    }

    return -1;
  }

  fd = generate_fd();

  if (fd > 0) {
    if (iter_fd != inodexrdlogin2fds.end()) {
      fabst = fd2fabst[ *iter_fd->second.begin() ];
    }

    if (!fabst.get()) {
      fabst = std::make_shared<FileAbstraction> (path);
      eos_static_debug("new fdesc new fabst : fbast=%p  path=%s  isRO=%d  =>  fdesc=%d",
                       fabst.get(), path, (int) isROfd, (int) fd);
    } else {
      eos_static_debug("new fdesc existing fabst : fbast=%p  path=%s  isRO=%d  =>  fdesc=%d",
                       fabst.get(), path, (int) isROfd, (int) fd);
    }

    if (isROfd) {
      fabst->SetRawFileRO(raw_file);  // sets numopenRO to 1
    } else {
      fabst->SetRawFileRW(raw_file);  // sets numopenRW to 1

      if (mknod) {
        // dec ref count, because they won't be a close referring to an mknod call
        fabst->DecNumOpenRW();
        fabst->DecNumRefRW();
      }

      fabst->SetFd(fd);
    }

    fabst->GrabMaxWriteOffset();
    fabst->GrabUtimes();
    fd2fabst[fd] = fabst;
    fd2count[fd] = isROfd ? -1 : 1;

    if (mknod) {
      fd2count[fd] = 0;
    }

    inodexrdlogin2fds[sstr.str()].insert(fd);
    eos_static_debug("inserting fd : fabst=%p  key=%s  =>  fdesc=%d file-size=%llu",
                     fabst.get(), sstr.str().c_str(), (int) fd, fabst->GetMaxWriteOffset());
  } else {
    eos_static_err("error while getting file descriptor");

    if (raw_file) {
      delete raw_file;
    }
  }

  return fd;
}

//------------------------------------------------------------------------------
// Get the file abstraction object corresponding to the fd
//------------------------------------------------------------------------------
std::shared_ptr<FileAbstraction>
filesystem::get_file(int fd, bool* isRW, bool forceRWtoo)
{
  std::shared_ptr<FileAbstraction> fabst;
  eos_static_debug("fd=%i", fd);
  eos::common::RWMutexReadLock rd_lock(rwmutex_fd2fabst);
  auto iter = fd2fabst.find(fd);

  if (iter == fd2fabst.end()) {
    eos_static_err("no file abst for fd=%i", fd);
    return fabst;
  }

  fabst = iter->second;

  if (isRW) {
    *isRW = fd2count[fd] > 0;
  }

  fd2count[fd] > 0 ? iter->second->IncNumRefRW() : iter->second->IncNumRefRO();

  if (forceRWtoo && fd2count[fd] < 0) {
    iter->second->IncNumRefRW();
  }

  return fabst;
}

//------------------------------------------------------------------------------
// Remove entry from mapping
//------------------------------------------------------------------------------
int
filesystem::remove_fd2file(int fd, unsigned long inode, uid_t uid, gid_t gid,
                           pid_t pid)
{
  int retc = -1;
  eos_static_debug("fd=%i, inode=%lu", fd, inode);
  rwmutex_fd2fabst.LockWrite();
  auto iter = fd2fabst.find(fd);
  auto iter1 = inodexrdlogin2fds.end();

  if (iter != fd2fabst.end()) {
    std::shared_ptr<FileAbstraction> fabst = iter->second;
    bool isRW = (fd2count[fd] > 0);
    fd2count[fd] -= (fd2count[fd] < 0 ? -1 : 1);

    if ((!isRW && !fabst->IsInUseRO()) || (isRW && !fabst->IsInUseRW())) {
      // there is no more reference to that fd
      if (!fd2count[fd]) {
        eos_static_debug("remove fd=%d", fd);
        fd2count.erase(fd);
        fd2fabst.erase(fd);
        std::ostringstream sstr;
        sstr << inode << ":" << get_login(uid, gid, pid);
        iter1 = inodexrdlogin2fds.find(sstr.str());

        if (iter1 != inodexrdlogin2fds.end()) {
          iter1->second.erase(fd);
        } else {
          // if a file is repaired during an RW open, the inode can change and we find the fd in a different inode
          // search the map for the filedescriptor and remove it
          for (iter1 = inodexrdlogin2fds.begin(); iter1 != inodexrdlogin2fds.end();
               ++iter1) {
            if (iter1->second.count(fd)) {
              iter1->second.erase(fd);
              break;
            }
          }
        }

        if (iter1->second.empty()) {
          inodexrdlogin2fds.erase(iter1);
        }

        // Return fd to the pool
        pool_fd.push(fd);
        rwmutex_fd2fabst.UnLockWrite();
      } else {
        rwmutex_fd2fabst.UnLockWrite();
      }

      if (isRW) {
        eos_static_debug("fabst=%p, rwfile is not in use, close it", fabst.get());
        retc = 0;
      } else {
        eos_static_debug("fabst=%p, rofile is not in use, close it", fabst.get());
        retc = 0;
      }
    } else {
      rwmutex_fd2fabst.UnLockWrite();
    }

    if (!fabst->IsInUse()) {
      eos_static_debug("fabst=%p is not in use anynmore", fabst.get());
    } else {
      eos_static_debug("fabst=%p is still in use, cannot remove", fabst.get());

      // Decrement number of references - so that the last process can
      // properly close the file
      if (isRW) {
        fabst->DecNumRefRW();
        fabst->DecNumOpenRW();
      } else {
        fabst->DecNumRefRO();
        fabst->DecNumOpenRO();
      }
    }
  } else {
    rwmutex_fd2fabst.UnLockWrite();
    eos_static_warning("fd=%i no long in map, maybe already closed ...", fd);
  }

  return retc;
}

//------------------------------------------------------------------------------
// Guarantee a buffer for reading of at least 'size' for the specified thread
//------------------------------------------------------------------------------
char*
filesystem::attach_rd_buff(pthread_t tid, size_t size)
{
  XrdSysMutexHelper lock(IoBufferLock);
  IoBufferMap[tid].Resize(size);
  return (char*) IoBufferMap[tid].GetBuffer();
}

//------------------------------------------------------------------------------
// Release read buffer corresponding to the thread
//------------------------------------------------------------------------------
void
filesystem::release_rd_buff(pthread_t tid)
{
  XrdSysMutexHelper lock(IoBufferLock);
  IoBufferMap.erase(tid);
  return;
}

//------------------------------------------------------------------------------
//             ******* XROOTD connection/authentication functions *******
//------------------------------------------------------------------------------

//------------------------------------------------------------------------------
// Get user name from the uid and change the effective user ID of the thread
//------------------------------------------------------------------------------
int
filesystem::update_proc_cache(uid_t uid, gid_t gid, pid_t pid)
{
  return authidmanager.updateProcCache(uid, gid, pid);
}

std::string
filesystem::get_login(uid_t uid, gid_t gid, pid_t pid)
{
  return authidmanager.getLogin(uid, gid, pid);
}

//------------------------------------------------------------------------------
//             ******* XROOTD interface functions *******
//------------------------------------------------------------------------------

//------------------------------------------------------------------------------
// Remove extended attribute
//------------------------------------------------------------------------------
int
filesystem::rmxattr(const char* path,
                    const char* xattr_name,
                    uid_t uid,
                    gid_t gid,
                    pid_t pid)
{
  eos_static_info("path=%s xattr_name=%s uid=%u pid=%u", path, xattr_name, uid,
                  pid);
  eos::common::Timing rmxattrtiming("rmxattr");
  COMMONTIMING("START", &rmxattrtiming);
  std::string request;
  XrdCl::Buffer arg;
  XrdCl::Buffer* response = 0;
  XrdOucString xa = xattr_name;
  request = safePath(path);
  request += "?";
  request += "mgm.pcmd=xattr&eos.app=fuse&";
  request += "mgm.subcmd=rm&";

  if (encode_pathname) {
    request += "eos.encodepath=1&";
  }

  request += "mgm.xattrname=";
  request += xattr_name;
  arg.FromString(request);
  std::string surl = user_url(uid, gid, pid);

  if ((use_user_krb5cc || use_user_gsiproxy) && fuse_shared) {
    surl += '?';
  }

  surl += strongauth_cgi(pid);
  XrdCl::URL Url(surl.c_str());
  XrdCl::FileSystem fs(Url);
  XrdCl::XRootDStatus status = fs.Query(XrdCl::QueryCode::OpaqueFile, arg,
                                        response);
  COMMONTIMING("GETPLUGIN", &rmxattrtiming);
  errno = 0;

  if (status.IsOK()) {
    int retc = 0;
    int items = 0;
    char tag[1024];
    // Parse output
    items = sscanf(response->GetBuffer(), "%s retc=%i", tag, &retc);

    if ((items != 2) || (strcmp(tag, "rmxattr:"))) {
      errno = ENOENT;
    } else if (retc) {
      errno = ENODATA;  // = ENOATTR
    }
  } else {
    eos_static_err("status is NOT ok : %s", status.ToString().c_str());
    errno = ((status.code == XrdCl::errAuthFailed) ? EPERM : EFAULT);
  }

  COMMONTIMING("END", &rmxattrtiming);

  if (EOS_LOGS_DEBUG) {
    rmxattrtiming.Print();
  }

  delete response;
  return errno;
}

//------------------------------------------------------------------------------
// Set extended attribute
//------------------------------------------------------------------------------
int
filesystem::setxattr(const char* path,
                     const char* xattr_name,
                     const char* xattr_value,
                     size_t size,
                     uid_t uid,
                     gid_t gid,
                     pid_t pid)
{
  eos_static_info("path=%s xattr_name=%s xattr_value=%s uid=%u pid=%u",
                  path, xattr_name, xattr_value, uid, pid);
  eos::common::Timing setxattrtiming("setxattr");
  COMMONTIMING("START", &setxattrtiming);
  XrdOucString xa = xattr_name;
  std::string request;
  XrdCl::Buffer arg;
  XrdCl::Buffer* response = 0;
  request = safePath(path);
  request += "?";
  request += "mgm.pcmd=xattr&eos.app=fuse&";
  request += "mgm.subcmd=set&";

  if (encode_pathname) {
    request += "eos.encodepath=1&";
  }

  request += "mgm.xattrname=";
  request += xattr_name;
  std::string s_xattr_name = xattr_name;

  if (s_xattr_name.find("&") != std::string::npos) {
    // & is a forbidden character in attribute names
    errno = EINVAL;
    return errno;
  }

  request += "&";
  request += "mgm.xattrvalue=";
  XrdOucString key(xattr_name);
  XrdOucString value;
// use base64 encoding for all attributes
  XrdOucString b64value;
  eos::common::SymKey::Base64Encode((char*)xattr_value, size, b64value);
  value = "base64:";
  value += b64value;
  request += value.c_str();
  arg.FromString(request);
  std::string surl = user_url(uid, gid, pid);

  if ((use_user_krb5cc || use_user_gsiproxy) && fuse_shared) {
    surl += '?';
  }

  surl += strongauth_cgi(pid);
  XrdCl::URL Url(surl.c_str());
  XrdCl::FileSystem fs(Url);
  XrdCl::XRootDStatus status = fs.Query(XrdCl::QueryCode::OpaqueFile, arg,
                                        response);
  COMMONTIMING("GETPLUGIN", &setxattrtiming);
  errno = 0;

  if (status.IsOK()) {
    int retc = 0;
    int items = 0;
    char tag[1024];
    // Parse output
    items = sscanf(response->GetBuffer(), "%s retc=%i", tag, &retc);

    if ((items != 2) || (strcmp(tag, "setxattr:"))) {
      errno = ENOENT;
    } else {
      errno = retc;
    }
  } else {
    eos_static_err("status is NOT ok : %s", status.ToString().c_str());
    errno = status.code == XrdCl::errAuthFailed ? EPERM : EFAULT;
  }

  COMMONTIMING("END", &setxattrtiming);

  if (EOS_LOGS_DEBUG) {
    setxattrtiming.Print();
  }

  delete response;
  return errno;
}

//------------------------------------------------------------------------------
// Read an extended attribute
//------------------------------------------------------------------------------
int
filesystem::getxattr(const char* path,
                     const char* xattr_name,
                     char** xattr_value,
                     size_t* size,
                     uid_t uid,
                     gid_t gid,
                     pid_t pid)
{
  eos_static_info("path=%s xattr_name=%s uid=%u pid=%u", path, xattr_name, uid,
                  pid);
  eos::common::Timing getxattrtiming("getxattr");
  COMMONTIMING("START", &getxattrtiming);
  XrdOucString xa = xattr_name;
  std::string request;
  XrdCl::Buffer arg;
  XrdCl::Buffer* response = 0;
  request = safePath(path);
  request += "?";
  request += "mgm.pcmd=xattr&eos.app=fuse&";
  request += "mgm.subcmd=get&";

  if (encode_pathname) {
    request += "eos.encodepath=1&";
  }

  request += "mgm.xattrname=";
  std::string s_xattr_name = xattr_name;

  if (s_xattr_name.find("&") != std::string::npos) {
    // & is a forbidden character in attribute names
    errno = EINVAL;
    return errno;
  }

  request += xattr_name;
  arg.FromString(request);
  std::string surl = user_url(uid, gid, pid);

  if ((use_user_krb5cc || use_user_gsiproxy) && fuse_shared) {
    surl += '?';
  }

  surl += strongauth_cgi(pid);
  XrdCl::URL Url(surl);
  XrdCl::FileSystem fs(Url);
  XrdCl::XRootDStatus status = fs.Query(XrdCl::QueryCode::OpaqueFile, arg,
                                        response);
  COMMONTIMING("GETPLUGIN", &getxattrtiming);
  errno = 0;

  if (status.IsOK()) {
    int retc = 0;
    int items = 0;
    char tag[1024];
    char rval[4096];
    // Parse output
    items = sscanf(response->GetBuffer(), "%s retc=%i value=%s", tag, &retc, rval);

    if ((items != 3) || (strcmp(tag, "getxattr:"))) {
      errno = EFAULT;
    } else {
      if (strcmp(xattr_name, "user.eos.XS") == 0) {
        char* ptr = rval;

        for (unsigned int i = 0; i < strlen(rval); i++, ptr++) {
          if (*ptr == '_') {
            *ptr = ' ';
          }
        }
      }

      XrdOucString value64 = rval;

      if (value64.beginswith("base64:")) {
        value64.erase(0, 7);
        unsigned int ret_size;
        eos::common::SymKey::Base64Decode(value64, *xattr_value, ret_size);
        *size = ret_size;
        eos_static_info("xattr-name=%s xattr-value=%s", xattr_name, *xattr_value);
      } else {
        eos_static_info("xattr-name=%s xattr-value=%s", xattr_name, value64.c_str());
        *size = value64.length();
        *xattr_value = (char*) calloc((*size) + 1, sizeof(char));
        *xattr_value = strncpy(*xattr_value, value64.c_str(), *size);
      }

      errno = retc;
    }
  } else {
    eos_static_err("status is NOT ok : %s", status.ToString().c_str());
    errno = status.code == XrdCl::errAuthFailed ? EPERM : EFAULT;
  }

  COMMONTIMING("END", &getxattrtiming);

  if (EOS_LOGS_DEBUG) {
    getxattrtiming.Print();
  }

  delete response;
  return errno;
}

//------------------------------------------------------------------------------
// List extended attributes
//------------------------------------------------------------------------------
int
filesystem::listxattr(const char* path,
                      char** xattr_list,
                      size_t* size,
                      uid_t uid,
                      gid_t gid,
                      pid_t pid)
{
  eos_static_info("path=%s uid=%u pid=%u", path, uid, pid);
  eos::common::Timing listxattrtiming("listxattr");
  COMMONTIMING("START", &listxattrtiming);
  std::string request;
  XrdCl::Buffer arg;
  XrdCl::Buffer* response = 0;
  request = safePath(path);
  request += "?";
  request += "mgm.pcmd=xattr&eos.app=fuse&";

  if (encode_pathname) {
    request += "eos.encodepath=1&";
  }

  request += "mgm.subcmd=ls";
  arg.FromString(request);
  std::string surl = user_url(uid, gid, pid);

  if ((use_user_krb5cc || use_user_gsiproxy) && fuse_shared) {
    surl += '?';
  }

  surl += strongauth_cgi(pid);
  XrdCl::URL Url(surl);
  XrdCl::FileSystem fs(Url);
  XrdCl::XRootDStatus status = fs.Query(XrdCl::QueryCode::OpaqueFile, arg,
                                        response);
  COMMONTIMING("GETPLUGIN", &listxattrtiming);
  errno = 0;

  if (status.IsOK()) {
    int retc = 0;
    int items = 0;
    char tag[1024];
    char rval[65536];
    // Parse output
    items = sscanf(response->GetBuffer(), "%s retc=%i %s", tag, &retc, rval);
    eos_static_info("retc=%d tag=%s response=%s", retc, tag, rval);

    if ((items != 3) || (strcmp(tag, "lsxattr:"))) {
      errno = ENOENT;
    } else {
      char* ptr = rval;
      *size = strlen(rval);
      std::vector<std::string> xattrkeys;
      char* sptr = ptr;
      char* eptr = ptr;
      size_t attr_size = 0;

      for (unsigned int i = 0; i < (*size); i++, ptr++) {
        if (*ptr == '&') {
          *ptr = '\0';
          eptr = ptr;
          std::string xkey;
          xkey.assign(sptr, eptr - sptr);
          XrdOucString sxkey = xkey.c_str();

          if (!show_eos_attributes &&
              (sxkey.beginswith("user.admin.")  ||
               sxkey.beginswith("user.eos."))) {
            sptr = eptr + 1;
            continue;
          }

          attr_size += xkey.length() + 1;
          xattrkeys.push_back(xkey);
          sptr = eptr + 1;
        }
      }

      *xattr_list = (char*) calloc(attr_size, sizeof(char));
      ptr = *xattr_list;

      for (size_t i = 0; i < xattrkeys.size(); i++) {
        memcpy(ptr, xattrkeys[i].c_str(), xattrkeys[i].length());
        ptr += xattrkeys[i].length();
        *ptr = '\0';
        ptr++;
      }

      *size = attr_size;
      errno = retc;
    }
  } else {
    eos_static_err("status is NOT ok : %s", status.ToString().c_str());
    errno = status.code == XrdCl::errAuthFailed ? EPERM : EFAULT;
  }

  COMMONTIMING("END", &listxattrtiming);

  if (EOS_LOGS_DEBUG) {
    listxattrtiming.Print();
  }

  delete response;
  return errno;
}

//------------------------------------------------------------------------------
// Return file attributes. If a field is meaningless or semi-meaningless
// (e.g., st_ino) then it should be set to 0 or given a "reasonable" value.
//------------------------------------------------------------------------------
int
filesystem::stat(const char* path,
                 struct stat* buf,
                 uid_t uid,
                 gid_t gid,
                 pid_t pid,
                 unsigned long inode,
                 bool onlysizemtime)
{
  eos_static_info("path=%s, uid=%i, gid=%i inode=%lu",
                  path, (int) uid, (int) gid, inode);
  eos::common::Timing stattiming("stat");
  off_t file_size = -1;
  struct timespec atim, mtim;
  atim.tv_sec = atim.tv_nsec = mtim.tv_sec = mtim.tv_nsec = 0;
  errno = 0;
  COMMONTIMING("START", &stattiming);

  if (onlysizemtime && !inode) {
    return -1;
  }

  if (inode) {
    // Try to stat via an open file - first find the file descriptor using the
    // inodeuser2fd map and then find the file object using the fd2fabst map.
    // Meanwhile keep the mutex locked for read so that no other thread can
    // delete the file object
    eos_static_debug("path=%s, uid=%lu, inode=%lu",
                     path, (unsigned long) uid, inode);
    rwmutex_fd2fabst.LockRead();
    std::ostringstream sstr;
    sstr << inode << ":" << get_login(uid, gid, pid);
    google::dense_hash_map<std::string, std::set<int> >::iterator
    iter_fd = inodexrdlogin2fds.find(sstr.str());

    if (iter_fd != inodexrdlogin2fds.end()) {
      google::dense_hash_map<int, std::shared_ptr<FileAbstraction> >::iterator
      iter_file = fd2fabst.find(*iter_fd->second.begin());

      if (iter_file != fd2fabst.end()) {
        std::shared_ptr<FileAbstraction> fabst = iter_file->second;
        off_t cache_size = 0;
        struct stat tmp;
        bool isrw = true;

        if (XFC && fuse_cache_write) {
          cache_size = fabst->GetMaxWriteOffset();
          eos_static_debug("path=%s ino=%llu cache size %lu fabst=%p\n",
                           path ? path : "-undef-", inode, cache_size, fabst.get());
        }

        // try to stat wih RO file if opened
        LayoutWrapper* file = fabst->GetRawFileRW();

        if (!file) {
          file = fabst->GetRawFileRO();
          isrw = false;
        }

        rwmutex_fd2fabst.UnLockRead();

        // if we do lazy open, the file should be open on the fst to stat
        // otherwise, the file will be opened on the fst, just for a stat
        if (isrw) {
          // only stat via open files if we don't have cache capabilities
          if (!file->CanCache()) {
            if ((!file->Stat(&tmp))) {
              file_size = tmp.st_size;
              mtim.tv_sec = tmp.st_mtime;
              atim.tv_sec = tmp.st_atime;

              if (tmp.st_dev & 0x80000000) {
                // this server delivers ns resolution in st_dev
                mtim.tv_nsec = tmp.st_dev & 0x7fffffff;
              }

              if (cache_size > file_size) {
                file_size = cache_size;
              }

              fabst->GetUtimes(&mtim);
              eos_static_debug("fd=%i, size-fd=%lld, mtime=%llu/%llu raw_file=%p",
                               *iter_fd->second.begin(), file_size, tmp.MTIMESPEC.tv_sec, tmp.ATIMESPEC.tv_sec,
                               file);
            } else {
              eos_static_err("fd=%i stat failed on open file", *iter_fd->second.begin());
            }
          } else {
            file_size = cache_size;
            fabst->GetUtimes(&mtim);
          }
        } else {
          if (file->CanCache()) {
            // we can use the cache value here
            file_size = cache_size;
          }
        }
      } else {
        rwmutex_fd2fabst.UnLockRead();
        eos_static_err("fd=%i not found in file obj map", *iter_fd->second.begin());
      }
    } else {
      rwmutex_fd2fabst.UnLockRead();
      eos_static_debug("path=%s not open", path);
    }

    if (onlysizemtime) {
      if (file_size == -1) {
        eos_static_debug("onlysizetime couldn't get the size from an open file");
        return -1;
      }

      buf->st_size = file_size;
      buf->MTIMESPEC = mtim;
      buf->st_mtime = mtim.tv_sec;
      eos_static_debug("onlysizetime size from open file");
      return 0;
    }
  }

// Do stat using the Fils System object
  std::string request;
  XrdCl::Buffer arg;
  XrdCl::Buffer* response = 0;
  request = safePath(path);
  request += "?";
  request += "mgm.pcmd=stat&eos.app=fuse";

  if (encode_pathname) {
    request += "&eos.encodepath=1";
  }

  arg.FromString(request);
  std::string surl = user_url(uid, gid, pid);

  if ((use_user_krb5cc || use_user_gsiproxy) && fuse_shared) {
    surl += '?';
  }

  surl += strongauth_cgi(pid);
  eos_static_debug("stat url is %s", surl.c_str());
  XrdCl::URL Url(surl.c_str());
  XrdCl::FileSystem fs(Url);
  eos_static_debug("arg = %s", arg.ToString().c_str());
  XrdCl::XRootDStatus status = fs.Query(XrdCl::QueryCode::OpaqueFile, arg,
                                        response);
  COMMONTIMING("GETPLUGIN", &stattiming);

  if (status.IsOK() && response) {
    unsigned long long sval[10];
    unsigned long long ival[6];
    char tag[1024];
    tag[0] = 0;
    // Parse output
    int items = sscanf(response->GetBuffer(),
                       "%s %llu %llu %llu %llu %llu %llu %llu %llu "
                       "%llu %llu %llu %llu %llu %llu %llu %llu",
                       tag, (unsigned long long*) &sval[0],
                       (unsigned long long*) &sval[1],
                       (unsigned long long*) &sval[2],
                       (unsigned long long*) &sval[3],
                       (unsigned long long*) &sval[4],
                       (unsigned long long*) &sval[5],
                       (unsigned long long*) &sval[6],
                       (unsigned long long*) &sval[7],
                       (unsigned long long*) &sval[8],
                       (unsigned long long*) &sval[9],
                       (unsigned long long*) &ival[0],
                       (unsigned long long*) &ival[1],
                       (unsigned long long*) &ival[2],
                       (unsigned long long*) &ival[3],
                       (unsigned long long*) &ival[4],
                       (unsigned long long*) &ival[5]);

    if ((items != 17) || (strcmp(tag, "stat:"))) {
      int retc = 0;
      items = sscanf(response->GetBuffer(), "%s retc=%i", tag, &retc);

      if ((!strcmp(tag, "stat:")) && (items == 2)) {
        errno = retc;
      } else {
        errno = EFAULT;
      }

      eos_static_info("path=%s errno=%i tag=%s", path, errno, tag);
      delete response;
      return errno;
    } else {
      buf->st_dev = (dev_t) sval[0];
      buf->st_ino = (ino_t) sval[1];
      buf->st_mode = (mode_t) sval[2];
      buf->st_nlink = (nlink_t) sval[3];
      buf->st_uid = (uid_t) sval[4];
      buf->st_gid = (gid_t) sval[5];
      buf->st_rdev = (dev_t) sval[6];
      buf->st_size = (off_t) sval[7];
      buf->st_blksize = (blksize_t) sval[8];
      buf->st_blocks = (blkcnt_t) sval[9];
      buf->st_atime = (time_t) ival[0];
      buf->st_mtime = (time_t) ival[1];
      buf->st_ctime = (time_t) ival[2];
      buf->ATIMESPEC.tv_sec = (time_t) ival[0];
      buf->MTIMESPEC.tv_sec = (time_t) ival[1];
      buf->CTIMESPEC.tv_sec = (time_t) ival[2];
      buf->ATIMESPEC.tv_nsec = (time_t) ival[3];
      buf->MTIMESPEC.tv_nsec = (time_t) ival[4];
      buf->CTIMESPEC.tv_nsec = (time_t) ival[5];

      if (S_ISREG(buf->st_mode) && fuse_exec) {
        buf->st_mode |= (S_IXUSR | S_IXGRP | S_IXOTH);
      }

      buf->st_mode &= (~S_ISVTX); // clear the vxt bit
      buf->st_mode &= (~S_ISUID); // clear suid
      buf->st_mode &= (~S_ISGID); // clear sgid
      errno = 0;
    }
  } else {
    if (!response) {
      eos_static_err("no response received");
    } else {
      eos_static_err("status is NOT ok : %s", status.ToString().c_str());
    }

    errno = (status.code == XrdCl::errAuthFailed) ? EPERM : EFAULT;
  }

  if (file_size == (off_t) - 1) {
    eos_static_debug("querying the cache for inode=%x", inode);
    // retrieve size from our local auth cache
    long long csize = 0;

    if ((csize = LayoutWrapper::CacheAuthSize(inode)) > 0) {
      file_size = csize;
    }

    eos_static_debug("local cache size=%lld", csize);
  }

// eventually configure an overlay mode to enable bits by default
  buf->st_mode |= mode_overlay;

// If got size using the opened file then return size and mtime from the opened file
  if (file_size != -1) {
    buf->st_size = file_size;

    if (mtim.tv_sec) {
      buf->MTIMESPEC = mtim;
      buf->ATIMESPEC = mtim;
      buf->st_atime = buf->ATIMESPEC.tv_sec;
      buf->st_mtime = buf->ATIMESPEC.tv_sec;
    }
  }

  COMMONTIMING("END", &stattiming);

  if (EOS_LOGS_DEBUG) {
    stattiming.Print();
  }

  eos_static_info("path=%s st-ino =%llu st-size=%llu st-mtim.tv_sec=%llu st-mtim.tv_nsec=%llu errno=%i",
                  path, buf->st_ino, buf->st_size, buf->MTIMESPEC.tv_sec, buf->MTIMESPEC.tv_nsec,
                  errno);
  delete response;
  return errno;
}

//------------------------------------------------------------------------------
// Return statistics about the filesystem
//------------------------------------------------------------------------------
int
filesystem::statfs(const char* path, struct statvfs* stbuf,
                   uid_t uid,
                   gid_t gid,
                   pid_t pid)
{
  eos_static_info("path=%s", path);
  static unsigned long long a1 = 0;
  static unsigned long long a2 = 0;
  static unsigned long long a3 = 0;
  static unsigned long long a4 = 0;
  static XrdSysMutex statmutex;
  static time_t laststat = 0;
  statmutex.Lock();
  errno = 0;

  if ((time(NULL) - laststat) < ((15 + (int) 5.0 * rand() / RAND_MAX))) {
    stbuf->f_bsize = 4096;
    stbuf->f_frsize = 4096;
    stbuf->f_blocks = a3 / 4096;
    stbuf->f_bfree = a1 / 4096;
    stbuf->f_bavail = a1 / 4096;
    stbuf->f_files = a4;
    stbuf->f_ffree = a2;
    stbuf->f_fsid = 0xcafe;
    stbuf->f_namemax = 1024;
    statmutex.UnLock();
    return errno;
  }

  eos::common::Timing statfstiming("statfs");
  COMMONTIMING("START", &statfstiming);
  std::string request;
  XrdCl::Buffer arg;
  XrdCl::Buffer* response = 0;
  request = safePath(path);
  request += "?";
  request += "mgm.pcmd=statvfs&eos.app=fuse&";

  if (encode_pathname) {
    request += "eos.encodepath=1&";
  }

  request += "path=";
  request += safePath(path);
  arg.FromString(request);
  std::string surl = user_url(uid, gid, pid);

  if ((use_user_krb5cc || use_user_gsiproxy) && fuse_shared) {
    surl += '?';
  }

  surl += strongauth_cgi(pid);
  XrdCl::URL Url(surl);
  XrdCl::FileSystem fs(Url);
  XrdCl::XRootDStatus status = fs.Query(XrdCl::QueryCode::OpaqueFile, arg,
                                        response);
  errno = 0;

  if (status.IsOK()) {
    int retc;
    char tag[1024];

    if (!response->GetBuffer()) {
      statmutex.UnLock();
      errno = EFAULT;
      delete response;
      return errno;
    }

    // Parse output
    int items = sscanf(response->GetBuffer(),
                       "%s retc=%d f_avail_bytes=%llu f_avail_files=%llu "
                       "f_max_bytes=%llu f_max_files=%llu",
                       tag, &retc, &a1, &a2, &a3, &a4);

    if ((items != 6) || (strcmp(tag, "statvfs:"))) {
      statmutex.UnLock();
      errno = EFAULT;
      delete response;
      return errno;
    }

    errno = retc;
    laststat = time(NULL);
    statmutex.UnLock();
    stbuf->f_bsize = 4096;
    stbuf->f_frsize = 4096;
    stbuf->f_blocks = a3 / 4096;
    stbuf->f_bfree = a1 / 4096;
    stbuf->f_bavail = a1 / 4096;
    stbuf->f_files = a4;
    stbuf->f_ffree = a2;
    stbuf->f_namemax = 1024;
  } else {
    statmutex.UnLock();
    eos_static_err("status is NOT ok : %s", status.ToString().c_str());
    errno = status.code == XrdCl::errAuthFailed ? EPERM : EFAULT;
  }

  COMMONTIMING("END", &statfstiming);

  if (EOS_LOGS_DEBUG) {
    statfstiming.Print();
  }

  delete response;
  return errno;
}

//------------------------------------------------------------------------------
// Change permissions for the file
//------------------------------------------------------------------------------
int
filesystem::chmod(const char* path,
                  mode_t mode,
                  uid_t uid,
                  gid_t gid,
                  pid_t pid)
{
  eos_static_info("path=%s mode=%x uid=%u pid=%u", path, mode, uid, pid);
  eos::common::Timing chmodtiming("chmod");
  COMMONTIMING("START", &chmodtiming);
  int retc = 0;
  XrdOucString smode;
  smode += (int) mode;
  std::string request;
  XrdCl::Buffer arg;
  XrdCl::Buffer* response = 0;
  request = safePath(path);
  request += "?";
  request += "mgm.pcmd=chmod&eos.app=fuse&mode=";
  request += smode.c_str();

  if (encode_pathname) {
    request += "&eos.encodepath=1";
  }

  arg.FromString(request);
  std::string surl = user_url(uid, gid, pid);

  if ((use_user_krb5cc || use_user_gsiproxy) && fuse_shared) {
    surl += '?';
  }

  surl += strongauth_cgi(pid);
  XrdCl::URL Url(surl);
  XrdCl::FileSystem fs(Url);
  XrdCl::XRootDStatus status = fs.Query(XrdCl::QueryCode::OpaqueFile, arg,
                                        response);
  COMMONTIMING("END", &chmodtiming);
  errno = 0;

  if (EOS_LOGS_DEBUG) {
    chmodtiming.Print();
  }

  if (status.IsOK()) {
    char tag[1024];

    if (!response->GetBuffer()) {
      errno = EFAULT;
      delete response;
      return errno;
    }

    // Parse output
    int items = sscanf(response->GetBuffer(), "%s retc=%d", tag, &retc);

    if ((items != 2) || (strcmp(tag, "chmod:"))) {
      errno = EFAULT;
    } else {
      errno = retc;
    }
  } else {
    eos_static_err("status is NOT ok : %s", status.ToString().c_str());
    errno = status.code == XrdCl::errAuthFailed ? EPERM : EFAULT;
  }

  delete response;
  return errno;
}

//------------------------------------------------------------------------------
// Postpone utimes to a file close if still open
//------------------------------------------------------------------------------
int
filesystem::utimes_if_open(unsigned long long inode,
                           struct timespec* utimes,
                           uid_t uid, gid_t gid, pid_t pid)
{
  rwmutex_fd2fabst.LockRead();
  std::ostringstream sstr;
  sstr << inode << ":" << get_login(uid, gid, pid);
  google::dense_hash_map<std::string, std::set<int> >::iterator
  iter_fd = inodexrdlogin2fds.find(sstr.str());

  if (iter_fd != inodexrdlogin2fds.end()) {
    google::dense_hash_map<int, std::shared_ptr<FileAbstraction> >::iterator
    iter_file = fd2fabst.find(*iter_fd->second.begin());

    if (iter_file != fd2fabst.end()) {
      std::shared_ptr<FileAbstraction> fabst = iter_file->second;
      rwmutex_fd2fabst.UnLockRead();
      fabst->SetUtimes(utimes);
      eos_static_info("ino=%ld mtime=%ld mtime.nsec=%ld", inode, utimes[1].tv_sec,
                      utimes[1].tv_nsec);
      return 0;
    }
  }

  rwmutex_fd2fabst.UnLockRead();
  return -1;
}

//------------------------------------------------------------------------------
// Update the last access time and last modification time
//------------------------------------------------------------------------------
int
filesystem::utimes(const char* path,
                   struct timespec* tvp,
                   uid_t uid,
                   gid_t gid,
                   pid_t pid)
{
  eos_static_info("path=%s uid=%u pid=%u", path, uid, pid);
  eos::common::Timing utimestiming("utimes");
  COMMONTIMING("START", &utimestiming);
  std::string request;
  XrdCl::Buffer arg;
  XrdCl::Buffer* response = 0;
  request = safePath(path);
  request += "?";
  request += "mgm.pcmd=utimes&eos.app=fuse&tv1_sec=";
  char lltime[1024];
  sprintf(lltime, "%llu", (unsigned long long) tvp[0].tv_sec);
  request += lltime;
  request += "&tv1_nsec=";
  sprintf(lltime, "%llu", (unsigned long long) tvp[0].tv_nsec);
  request += lltime;
  request += "&tv2_sec=";
  sprintf(lltime, "%llu", (unsigned long long) tvp[1].tv_sec);
  request += lltime;
  request += "&tv2_nsec=";
  sprintf(lltime, "%llu", (unsigned long long) tvp[1].tv_nsec);
  request += lltime;

  if (encode_pathname) {
    request += "&eos.encodepath=1";
  }

  eos_static_debug("request: %s", request.c_str());
  arg.FromString(request);
  std::string surl = user_url(uid, gid, pid);

  if ((use_user_krb5cc || use_user_gsiproxy) && fuse_shared) {
    surl += '?';
  }

  surl += strongauth_cgi(pid);
  XrdCl::URL Url(surl);
  XrdCl::FileSystem fs(Url);
  XrdCl::XRootDStatus status = fs.Query(XrdCl::QueryCode::OpaqueFile, arg,
                                        response);
  COMMONTIMING("END", &utimestiming);
  errno = 0;

  if (EOS_LOGS_DEBUG) {
    utimestiming.Print();
  }

  if (status.IsOK()) {
    int retc = 0;
    char tag[1024];
    // Parse output
    int items = sscanf(response->GetBuffer(), "%s retc=%d", tag, &retc);

    if ((items != 2) || (strcmp(tag, "utimes:"))) {
      errno = EFAULT;
    } else {
      errno = retc;
    }
  } else {
    eos_static_err("status is NOT ok : %s", status.ToString().c_str());
    errno = status.code == XrdCl::errAuthFailed ? EPERM : EFAULT;
  }

  delete response;
  return errno;
}

//----------------------------------------------------------------------------
// Symlink
//----------------------------------------------------------------------------
int
filesystem::symlink(const char* path,
                    const char* link,
                    uid_t uid,
                    gid_t gid,
                    pid_t pid)
{
  eos_static_info("path=%s link=%s uid=%u pid=%u", path, link, uid, pid);
  eos::common::Timing symlinktiming("symlink");
  COMMONTIMING("START", &symlinktiming);
  int retc = 0;
  std::string request;
  XrdCl::Buffer arg;
  XrdCl::Buffer* response = 0;
  request = safePath(path);
  request += "?";
  request += "mgm.pcmd=symlink&eos.app=fuse&target=";
  XrdOucString savelink = link;

  if (encode_pathname) {
    savelink = safePath(savelink.c_str()).c_str();
  } else {
    while (savelink.replace("&", "#AND#")) {
    }
  }

  request += savelink.c_str();

  if (encode_pathname) {
    request += "&eos.encodepath=1";
  }

  arg.FromString(request);
  std::string surl = user_url(uid, gid, pid);

  if ((use_user_krb5cc || use_user_gsiproxy) && fuse_shared) {
    surl += '?';
  }

  surl += strongauth_cgi(pid);
  XrdCl::URL Url(surl);
  XrdCl::FileSystem fs(Url);
  XrdCl::XRootDStatus status = fs.Query(XrdCl::QueryCode::OpaqueFile, arg,
                                        response);
  COMMONTIMING("STOP", &symlinktiming);
  errno = 0;

  if (EOS_LOGS_DEBUG) {
    symlinktiming.Print();
  }

  if (status.IsOK()) {
    char tag[1024];
    // Parse output
    int items = sscanf(response->GetBuffer(), "%s retc=%d", tag, &retc);

    if (EOS_LOGS_DEBUG) {
      fprintf(stderr, "symlink-retc=%d\n", retc);
    }

    if ((items != 2) || (strcmp(tag, "symlink:"))) {
      errno = EFAULT;
    } else {
      errno = retc;
    }
  } else {
    eos_static_err("error=status is NOT ok : %s", status.ToString().c_str());
    errno = status.code == XrdCl::errAuthFailed ? EPERM : EFAULT;
  }

  delete response;
  return errno;
}

//----------------------------------------------------------------------------
//!
//----------------------------------------------------------------------------

int
filesystem::readlink(const char* path,
                     char* buf,
                     size_t bufsize,
                     uid_t uid,
                     gid_t gid,
                     pid_t pid)
{
  eos_static_info("path=%s uid=%u pid=%u", path, uid, pid);
  eos::common::Timing readlinktiming("readlink");
  COMMONTIMING("START", &readlinktiming);
  int retc = 0;
  std::string request;
  XrdCl::Buffer arg;
  XrdCl::Buffer* response = 0;
  request = safePath(path);
  request += "?";
  request += "mgm.pcmd=readlink&eos.app=fuse";

  if (encode_pathname) {
    request += "&eos.encodepath=1";
  }

  arg.FromString(request);
  std::string surl = user_url(uid, gid, pid);

  if ((use_user_krb5cc || use_user_gsiproxy) && fuse_shared) {
    surl += '?';
  }

  surl += strongauth_cgi(pid);
  XrdCl::URL Url(surl);
  XrdCl::FileSystem fs(Url);
  XrdCl::XRootDStatus status = fs.Query(XrdCl::QueryCode::OpaqueFile, arg,
                                        response);
  COMMONTIMING("END", &readlinktiming);
  errno = 0;

  if (EOS_LOGS_DEBUG) {
    readlinktiming.Print();
  }

  if (status.IsOK()) {
    char tag[1024];

    if (!response->GetBuffer()) {
      errno = EFAULT;
      delete response;
      return errno;
    }

    // Parse output
    int items = sscanf(response->GetBuffer(), "%s retc=%d %*s", tag, &retc);

    if (EOS_LOGS_DEBUG) {
      fprintf(stderr, "readlink-retc=%d\n", retc);
    }

    if ((items != 2) || (strcmp(tag, "readlink:"))) {
      errno = EFAULT;
    } else {
      errno = retc;
    }

    if (!errno) {
      const char* rs = strchr(response->GetBuffer(), '=');

      if (rs) {
        const char* ss = strchr(rs, ' ');

        if (ss) {
          snprintf(buf, bufsize, "%s", ss + 1);

          if (encode_pathname) {
            strncpy(buf, eos::common::StringConversion::curl_unescaped(buf).c_str(),
                    bufsize);
          }
        } else {
          errno = EBADE;
        }
      } else {
        errno = EBADE;
      }
    }
  } else {
    eos_static_err("status is NOT ok : %s", status.ToString().c_str());
    errno = status.code == XrdCl::errAuthFailed ? EPERM : EFAULT;
  }

  delete response;
  return errno;
}

//------------------------------------------------------------------------------
// It returns -ENOENT if the path doesn't exist, -EACCESS if the requested
// permission isn't available, or 0 for success. Note that it can be called
// on files, directories, or any other object that appears in the filesystem.
//------------------------------------------------------------------------------

int
filesystem::access(const char* path,
                   int mode,
                   uid_t uid,
                   gid_t gid,
                   pid_t pid
                  )
{
  eos_static_info("path=%s mode=%d uid=%u pid=%u", path, mode, uid, pid);
  eos::common::Timing accesstiming("access");
  COMMONTIMING("START", &accesstiming);
  int retc = 0;
  std::string request;
  XrdCl::Buffer arg;
  XrdCl::Buffer* response = 0;
  char smode[16];
  snprintf(smode, sizeof(smode) - 1, "%d", mode);
  request = safePath(path);
  request += "?";
  request += "mgm.pcmd=access&eos.app=fuse&mode=";
  request += smode;

  if (encode_pathname) {
    request += "&eos.encodepath=1";
  }

  arg.FromString(request);
  std::string surl = user_url(uid, gid, pid);

  if ((use_user_krb5cc || use_user_gsiproxy) && fuse_shared) {
    surl += '?';
  }

  surl += strongauth_cgi(pid);
  XrdCl::URL Url(surl);
  XrdCl::FileSystem fs(Url);
  XrdCl::XRootDStatus status = fs.Query(XrdCl::QueryCode::OpaqueFile, arg,
                                        response);
  COMMONTIMING("STOP", &accesstiming);
  errno = 0;

  if (EOS_LOGS_DEBUG) {
    accesstiming.Print();
  }

  if (status.IsOK()) {
    char tag[1024];
    // Parse output
    int items = sscanf(response->GetBuffer(), "%s retc=%d", tag, &retc);

    if (EOS_LOGS_DEBUG) {
      fprintf(stderr, "access-retc=%d\n", retc);
    }

    if ((items != 2) || (strcmp(tag, "access:"))) {
      errno = EFAULT;
    } else {
      errno = retc;
    }
  } else {
    eos_static_err("status is NOT ok : %s", status.ToString().c_str());
    errno = status.code == XrdCl::errAuthFailed ? EPERM : EFAULT;
  }

  delete response;
  return errno;
}


//------------------------------------------------------------------------------
// Get list of entries in directory
//------------------------------------------------------------------------------

int
filesystem::inodirlist(unsigned long long dirinode,
                       const char* path,
                       uid_t uid,
                       gid_t gid,
                       pid_t pid,
                       struct fuse_entry_param** stats)
{
  eos_static_info("inode=%llu path=%s", dirinode, path);
  eos::common::Timing inodirtiming("inodirlist");
  COMMONTIMING("START", &inodirtiming);
  int retc = 0;
  char* ptr = 0;
  char* value = 0;
  int doinodirlist = -1;
  std::string request = path;
// we have to replace '&' in path names with '#AND#'
  size_t a_pos = request.find("mgm.path=/");

  while ((a_pos = request.find("&", a_pos + 1)) != std::string::npos) {
    request.erase(a_pos, 1);
    request.insert(a_pos, "#AND#");
    a_pos += 4;
  }

// add the kerberos token
  if ((use_user_krb5cc || use_user_gsiproxy) && fuse_shared) {
    request += '&';
  }

  request += strongauth_cgi(pid);
  COMMONTIMING("GETSTSTREAM", &inodirtiming);
  request.insert(0, user_url(uid, gid, pid));
  XrdCl::File* file = new XrdCl::File();
  XrdCl::XRootDStatus status = file->Open(request.c_str(),
                                          XrdCl::OpenFlags::Flags::Read);
  errno = 0;

  if (!status.IsOK()) {
    eos_static_err("got an error to request.");
    delete file;
    eos_static_err("error=status is NOT ok : %s", status.ToString().c_str());
    errno = status.code == XrdCl::errAuthFailed ? EPERM : EFAULT;
    return errno;
  }

// Start to read
  int npages = 1;
  off_t offset = 0;
  unsigned int nbytes = 0;
  value = (char*) malloc(PAGESIZE + 1);
  COMMONTIMING("READSTSTREAM", &inodirtiming);
  status = file->Read(offset, PAGESIZE, value + offset, nbytes);

  while ((status.IsOK()) && (nbytes == PAGESIZE)) {
    npages++;
    value = (char*) realloc(value, npages * PAGESIZE + 1);
    offset += PAGESIZE;
    status = file->Read(offset, PAGESIZE, value + offset, nbytes);
  }

  if (status.IsOK()) {
    offset += nbytes;
  }

  value[offset] = 0;
//eos_static_info("request reply is %s",value);
  delete file;
  dirview_create((unsigned long long) dirinode);
  COMMONTIMING("PARSESTSTREAM", &inodirtiming);
  lock_w_dirview();  // =>
  std::vector<struct stat> statvec;

  if (status.IsOK()) {
    char tag[128];
    // Parse output
    int items = sscanf(value, "%s retc=%d", tag, &retc);
    bool encodepath = false;

    if (retc) {
      free(value);
      unlock_w_dirview();  // <=
      dirview_delete((unsigned long long) dirinode);
      errno = EFAULT;
      return errno;
    }

    if ((items != 2) || ((strcmp(tag, "inodirlist:")) &&
                         (strcmp(tag, "inodirlist_pathencode:")))) {
      eos_static_err("got an error(1).");
      free(value);
      unlock_w_dirview();  // <=
      dirview_delete((unsigned long long) dirinode);
      errno = EFAULT;
      return errno;
    }

    if (!strcmp(tag, "inodirlist_pathencode:")) {
      encodepath = true;
    }

    ptr = strchr(value, ' ');

    if (ptr) {
      ptr = strchr(ptr + 1, ' ');
    }

    char* endptr = value + strlen(value) - 1;
    COMMONTIMING("PARSESTSTREAM1", &inodirtiming);
    bool parseerror = true;

    while ((ptr) && (ptr < endptr)) {
      parseerror = true;
      bool hasstat = false;
      // parse the entry name
      char* dirpathptr = ptr;

      while (dirpathptr < endptr && *dirpathptr == ' ') {
        dirpathptr++;
      }

      ptr = dirpathptr;

      if (ptr >= endptr) {
        break;
      }

      // go next field and set null character
      ptr = strchr(ptr + 1, ' ');

      if (ptr == 0 || ptr >= endptr) {
        break;
      }

      *ptr = 0;
      // parse the inode
      char* inodeptr = ptr + 1;

      while (inodeptr < endptr && *inodeptr == ' ') {
        inodeptr++;
      }

      ptr = inodeptr;

      if (ptr >= endptr) {
        break;
      }

      // go next field and set null character
      ptr = strchr(ptr + 1, ' ');

      if (!(ptr == 0 || ptr >= endptr)) {
        hasstat = true;
        *ptr = 0;
      }

      parseerror = false;
      char* statptr = NULL;

      if (hasstat) {
        // parse the stat
        statptr = ptr + 1;

        while (statptr < endptr && *statptr == ' ') {
          statptr++;
        }

        ptr = statptr;
        hasstat = (ptr < endptr); // we have a third token

        // check if there is actually a stat
        if (hasstat) {
          hasstat = (*statptr == '{'); // check if then token is a stat information

          if (!hasstat) {
            ptr = statptr;
          } else {
            ptr = strchr(ptr + 1, ' ');

            if (ptr < endptr) {
              *ptr = 0;
            }
          }
        }

        if (hasstat) {
          ptr++;
        }
      }

      // process the entry
      XrdOucString whitespacedirpath = dirpathptr;

      if (encode_pathname && encodepath) {
        whitespacedirpath = eos::common::StringConversion::curl_unescaped(
                              whitespacedirpath.c_str()).c_str();
      } else {
        whitespacedirpath.replace("%20", " ");
        whitespacedirpath.replace("%0A", "\n");
      }

      ino_t inode = strtouq(inodeptr, 0, 10);
      struct stat buf;

      if (stats) {
        if (hasstat) {
          char* statptr2;
          statptr++; // skip '{'

          for (statptr2 = statptr; *statptr2 && *statptr2 != ',' &&
               *statptr2 != '}'; statptr2++);

          eos::common::StringConversion::FastAsciiHexToUnsigned(statptr,
              &buf.ATIMESPEC.tv_nsec, statptr2 - statptr);
          statptr = statptr2 + 1; // skip ','

          for (statptr2 = statptr; *statptr2 && *statptr2 != ',' &&
               *statptr2 != '}'; statptr2++);

          eos::common::StringConversion::FastAsciiHexToUnsigned(statptr,
              &buf.ATIMESPEC.tv_sec, statptr2 - statptr);
          statptr = statptr2 + 1; // skip ','

          for (statptr2 = statptr; *statptr2 && *statptr2 != ',' &&
               *statptr2 != '}'; statptr2++);

          eos::common::StringConversion::FastAsciiHexToUnsigned(statptr, &buf.st_blksize,
              statptr2 - statptr);
          statptr = statptr2 + 1; // skip ','

          for (statptr2 = statptr; *statptr2 && *statptr2 != ',' &&
               *statptr2 != '}'; statptr2++);

          eos::common::StringConversion::FastAsciiHexToUnsigned(statptr, &buf.st_blocks,
              statptr2 - statptr);
          statptr = statptr2 + 1; // skip ','

          for (statptr2 = statptr; *statptr2 && *statptr2 != ',' &&
               *statptr2 != '}'; statptr2++);

          eos::common::StringConversion::FastAsciiHexToUnsigned(statptr,
              &buf.CTIMESPEC.tv_nsec, statptr2 - statptr);
          statptr = statptr2 + 1; // skip ','

          for (statptr2 = statptr; *statptr2 && *statptr2 != ',' &&
               *statptr2 != '}'; statptr2++);

          eos::common::StringConversion::FastAsciiHexToUnsigned(statptr,
              &buf.CTIMESPEC.tv_sec, statptr2 - statptr);
          statptr = statptr2 + 1; // skip ','

          for (statptr2 = statptr; *statptr2 && *statptr2 != ',' &&
               *statptr2 != '}'; statptr2++);

          eos::common::StringConversion::FastAsciiHexToUnsigned(statptr, &buf.st_dev,
              statptr2 - statptr);
          statptr = statptr2 + 1; // skip ','

          for (statptr2 = statptr; *statptr2 && *statptr2 != ',' &&
               *statptr2 != '}'; statptr2++);

          eos::common::StringConversion::FastAsciiHexToUnsigned(statptr, &buf.st_gid,
              statptr2 - statptr);
          statptr = statptr2 + 1; // skip ','

          for (statptr2 = statptr; *statptr2 && *statptr2 != ',' &&
               *statptr2 != '}'; statptr2++);

          eos::common::StringConversion::FastAsciiHexToUnsigned(statptr, &buf.st_ino,
              statptr2 - statptr);
          statptr = statptr2 + 1; // skip ','

          for (statptr2 = statptr; *statptr2 && *statptr2 != ',' &&
               *statptr2 != '}'; statptr2++);

          eos::common::StringConversion::FastAsciiHexToUnsigned(statptr, &buf.st_mode,
              statptr2 - statptr);
          statptr = statptr2 + 1; // skip ','

          for (statptr2 = statptr; *statptr2 && *statptr2 != ',' &&
               *statptr2 != '}'; statptr2++);

          eos::common::StringConversion::FastAsciiHexToUnsigned(statptr,
              &buf.MTIMESPEC.tv_nsec, statptr2 - statptr);
          statptr = statptr2 + 1; // skip ','

          for (statptr2 = statptr; *statptr2 && *statptr2 != ',' &&
               *statptr2 != '}'; statptr2++);

          eos::common::StringConversion::FastAsciiHexToUnsigned(statptr,
              &buf.MTIMESPEC.tv_sec, statptr2 - statptr);
          statptr = statptr2 + 1; // skip ','

          for (statptr2 = statptr; *statptr2 && *statptr2 != ',' &&
               *statptr2 != '}'; statptr2++);

          eos::common::StringConversion::FastAsciiHexToUnsigned(statptr, &buf.st_nlink,
              statptr2 - statptr);
          statptr = statptr2 + 1; // skip ','

          for (statptr2 = statptr; *statptr2 && *statptr2 != ',' &&
               *statptr2 != '}'; statptr2++);

          eos::common::StringConversion::FastAsciiHexToUnsigned(statptr, &buf.st_rdev,
              statptr2 - statptr);
          statptr = statptr2 + 1; // skip ','

          for (statptr2 = statptr; *statptr2 && *statptr2 != ',' &&
               *statptr2 != '}'; statptr2++);

          eos::common::StringConversion::FastAsciiHexToUnsigned(statptr, &buf.st_size,
              statptr2 - statptr);
          statptr = statptr2 + 1; // skip ','

          for (statptr2 = statptr; *statptr2 && *statptr2 != ',' &&
               *statptr2 != '}'; statptr2++);

          eos::common::StringConversion::FastAsciiHexToUnsigned(statptr, &buf.st_uid,
              statptr2 - statptr);

          if (S_ISREG(buf.st_mode) && fuse_exec) {
            buf.st_mode |= (S_IXUSR | S_IXGRP | S_IXOTH);
          }

          buf.st_mode &= (~S_ISVTX); // clear the vxt bit
          buf.st_mode &= (~S_ISUID); // clear suid
          buf.st_mode &= (~S_ISGID); // clear sgid
          buf.st_mode |= mode_overlay;
        } else {
          buf.st_ino = 0;
        }

        statvec.push_back(buf);
      }

      if (!encode_pathname && !checkpathname(whitespacedirpath.c_str())) {
        eos_static_err("unsupported name %s : not stored in the FsCache",
                       whitespacedirpath.c_str());
      } else {
        bool show_entry = true;

        if (hide_special_files &&
            (whitespacedirpath.beginswith(EOS_COMMON_PATH_VERSION_FILE_PREFIX) ||
             whitespacedirpath.beginswith(EOS_COMMON_PATH_ATOMIC_FILE_PREFIX) ||
             whitespacedirpath.beginswith(EOS_COMMON_PATH_BACKUP_FILE_PREFIX))) {
          show_entry = false;
        }

        if (show_entry) {
          store_child_p2i(dirinode, inode, whitespacedirpath.c_str());
          dir2inodelist[dirinode].push_back(inode);
        }
      }
    }

    if (parseerror) {
      eos_static_err("got an error(2).");
      free(value);
      unlock_w_dirview();  // <=
      dirview_delete((unsigned long long) dirinode);
      errno = EFAULT;
      return errno;
    }

    doinodirlist = 0;
  }

  unlock_w_dirview();  // <=
  COMMONTIMING("PARSESTSTREAM2", &inodirtiming);

  if (stats) {
    *stats = (struct fuse_entry_param*) malloc(sizeof(struct fuse_entry_param) *
             statvec.size());

    for (auto i = 0; i < (int) statvec.size(); i++) {
      struct fuse_entry_param& e = (*stats)[i];
      memset(&e, 0, sizeof(struct fuse_entry_param));
      e.attr = statvec[i];
      e.attr_timeout = 0;
      e.entry_timeout = 0;
      e.ino = e.attr.st_ino;
    }
  }

  COMMONTIMING("END", &inodirtiming);
//if (EOS_LOGS_DEBUG)
//inodirtiming.Print();
  free(value);
  return doinodirlist;
}


//------------------------------------------------------------------------------
// Get directory entries
//------------------------------------------------------------------------------

struct dirent*
filesystem::readdir(const char* path_dir, size_t* size,
                    uid_t uid,
                    gid_t gid,
                    pid_t pid)
{
  eos_static_info("path=%s", path_dir);
  struct dirent* dirs = NULL;
  XrdCl::DirectoryList* response = 0;
  XrdCl::DirListFlags::Flags flags = XrdCl::DirListFlags::None;
  string path_str = safePath(path_dir);

  if (encode_pathname) {
    path_str += "?eos.encodepath=1";
  }

  std::string surl = user_url(uid, gid, pid);

  if ((use_user_krb5cc || use_user_gsiproxy) && fuse_shared) {
    surl += '?';
  }

  surl += strongauth_cgi(pid);
  XrdCl::URL Url(surl);
  XrdCl::FileSystem fs(Url);
  XrdCl::XRootDStatus status = fs.DirList(path_str, flags, response);

  if (status.IsOK()) {
    *size = response->GetSize();
    dirs = static_cast<struct dirent*>(calloc(*size, sizeof(struct dirent)));
    int i = 0;

    for (XrdCl::DirectoryList::ConstIterator iter = response->Begin();
         iter != response->End();
         ++iter) {
      XrdCl::DirectoryList::ListEntry* list_entry =
        static_cast<XrdCl::DirectoryList::ListEntry*>(*iter);
      size_t len = list_entry->GetName().length();
      const char* cp = list_entry->GetName().c_str();
      const int dirhdrln = dirs[i].d_name - (char*) &dirs[i];
#ifdef __APPLE__
      dirs[i].d_fileno = i;
      dirs[i].d_type = DT_UNKNOWN;
      dirs[i].d_namlen = len;
#else
      dirs[i].d_ino = i;
      dirs[i].d_off = i * NAME_MAX;
#endif
      dirs[i].d_reclen = len + dirhdrln;
      dirs[i].d_type = DT_UNKNOWN;
      strncpy(dirs[i].d_name, cp, len);
      dirs[i].d_name[len] = '\0';
      i++;
    }

    delete response;
    return dirs;
  }

  *size = 0;
  delete response;
  return NULL;
}

//------------------------------------------------------------------------------
// Create a directory with the given name
//------------------------------------------------------------------------------
int
filesystem::mkdir(const char* path,
                  mode_t mode,
                  uid_t uid,
                  gid_t gid,
                  pid_t pid,
                  struct stat* buf)
{
  eos_static_info("path=%s mode=%d uid=%u pid=%u", path, mode, uid, pid);
  eos::common::Timing mkdirtiming("mkdir");
  errno = 0;
  COMMONTIMING("START", &mkdirtiming);
  std::string request;
  XrdCl::Buffer arg;
  XrdCl::Buffer* response = 0;
  request = safePath(path);
  request += '?';
  request += "mgm.pcmd=mkdir";
  request += "&eos.app=fuse&mode=";
  request += (int) mode;

  if (encode_pathname) {
    request += "&eos.encodepath=1";
  }

  arg.FromString(request);
  std::string surl = user_url(uid, gid, pid);

  if ((use_user_krb5cc || use_user_gsiproxy) && fuse_shared) {
    surl += '?';
  }

  surl += strongauth_cgi(pid);
  XrdCl::URL Url(surl);
  XrdCl::FileSystem fs(Url);
  XrdCl::XRootDStatus status = fs.Query(XrdCl::QueryCode::OpaqueFile, arg,
                                        response);
  COMMONTIMING("GETPLUGIN", &mkdirtiming);

  if (status.IsOK()) {
    unsigned long long sval[10];
    unsigned long long ival[6];
    char tag[1024];
    // Parse output
    int items = sscanf(response->GetBuffer(),
                       "%s %llu %llu %llu %llu %llu %llu %llu %llu "
                       "%llu %llu %llu %llu %llu %llu %llu %llu",
                       tag, (unsigned long long*) &sval[0],
                       (unsigned long long*) &sval[1],
                       (unsigned long long*) &sval[2],
                       (unsigned long long*) &sval[3],
                       (unsigned long long*) &sval[4],
                       (unsigned long long*) &sval[5],
                       (unsigned long long*) &sval[6],
                       (unsigned long long*) &sval[7],
                       (unsigned long long*) &sval[8],
                       (unsigned long long*) &sval[9],
                       (unsigned long long*) &ival[0],
                       (unsigned long long*) &ival[1],
                       (unsigned long long*) &ival[2],
                       (unsigned long long*) &ival[3],
                       (unsigned long long*) &ival[4],
                       (unsigned long long*) &ival[5]);

    if ((items != 17) || (strcmp(tag, "mkdir:"))) {
      int retc = 0;
      char tag[1024];
      // Parse output
      int items = sscanf(response->GetBuffer(), "%s retc=%d", tag, &retc);

      if ((items != 2) || (strcmp(tag, "mkdir:"))) {
        errno = EFAULT;
      } else {
        errno = retc;
      }

      delete response;
      return errno;
    } else {
      buf->st_dev = (dev_t) sval[0];
      buf->st_ino = (ino_t) sval[1];
      buf->st_mode = (mode_t) sval[2];
      buf->st_nlink = (nlink_t) sval[3];
      buf->st_uid = (uid_t) sval[4];
      buf->st_gid = (gid_t) sval[5];
      buf->st_rdev = (dev_t) sval[6];
      buf->st_size = (off_t) sval[7];
      buf->st_blksize = (blksize_t) sval[8];
      buf->st_blocks = (blkcnt_t) sval[9];
      buf->st_atime = (time_t) ival[0];
      buf->st_mtime = (time_t) ival[1];
      buf->st_ctime = (time_t) ival[2];
      buf->ATIMESPEC.tv_sec = (time_t) ival[0];
      buf->MTIMESPEC.tv_sec = (time_t) ival[1];
      buf->CTIMESPEC.tv_sec = (time_t) ival[2];
      buf->ATIMESPEC.tv_nsec = (time_t) ival[3];
      buf->MTIMESPEC.tv_nsec = (time_t) ival[4];
      buf->CTIMESPEC.tv_nsec = (time_t) ival[5];

      if (S_ISREG(buf->st_mode) && fuse_exec) {
        buf->st_mode |= (S_IXUSR | S_IXGRP | S_IXOTH);
      }

      buf->st_mode &= (~S_ISVTX); // clear the vxt bit
      buf->st_mode &= (~S_ISUID); // clear suid
      buf->st_mode &= (~S_ISGID); // clear sgid
      buf->st_mode |= mode_overlay;
      errno = 0;
    }
  } else {
    eos_static_err("status is NOT ok");
    errno = EFAULT;
  }

  COMMONTIMING("END", &mkdirtiming);

  if (EOS_LOGS_DEBUG) {
    mkdirtiming.Print();
  }

  eos_static_debug("path=%s inode=%llu", path, buf->st_ino);
  delete response;
  return errno;
}

//------------------------------------------------------------------------------
// Remove the given directory
//------------------------------------------------------------------------------
int
filesystem::rmdir(const char* path, uid_t uid, gid_t gid, pid_t pid)
{
  eos::common::Timing rmdirtiming("rmdir");
  COMMONTIMING("START", &rmdirtiming);
  eos_static_info("path=%s uid=%u pid=%u", path, uid, pid);
  std::string surl = user_url(uid, gid, pid);

  if ((use_user_krb5cc || use_user_gsiproxy) && fuse_shared) {
    surl += '?';
  }

  surl += strongauth_cgi(pid);
  XrdCl::URL Url(surl);
  XrdCl::FileSystem fs(Url);
  std::string spath = safePath(path);

  if (encode_pathname) {
    spath += "?eos.encodepath=1";
  }

  XrdCl::XRootDStatus status = fs.RmDir(spath);

  if (eos::common::error_retc_map(status.errNo)) {
    if (status.GetErrorMessage().find("Directory not empty") != std::string::npos) {
      errno = ENOTEMPTY;
    }
  } else {
    errno = 0;
  }

  COMMONTIMING("END", &rmdirtiming);

  if (EOS_LOGS_DEBUG) {
    rmdirtiming.Print();
  }

  return errno;
}

//------------------------------------------------------------------------------
// Open a file
//------------------------------------------------------------------------------
int
filesystem::get_open_idx(const unsigned long long& inode)
{
  unsigned long long idx = 0;

  for (auto i = 0; i < (int) sizeof(unsigned long long) * 8;
       i += N_OPEN_MUTEXES_NBITS) {
    idx ^= ((N_OPEN_MUTEXES - 1) & (inode >> i));
  }

//eos_static_debug("inode=%lu  inode|=%lu  >>28|=%lu  xor=%lu",inode,inode&(N_OPEN_MUTEXES-1),(inode>>28)&(N_OPEN_MUTEXES-1),idx);
  return (int) idx;
}

//------------------------------------------------------------------------------
// Open a file
//------------------------------------------------------------------------------
int
filesystem::open(const char* path,
                 int oflags,
                 mode_t mode,
                 uid_t uid,
                 gid_t gid,
                 pid_t pid,
                 unsigned long* return_inode,
                 bool mknod)
{
  eos_static_info("path=%s flags=%08x mode=%d uid=%u pid=%u", path, oflags, mode,
                  uid, pid);
  XrdOucString spath = user_url(uid, gid, pid).c_str();
  XrdSfsFileOpenMode flags_sfs = eos::common::LayoutId::MapFlagsPosix2Sfs(oflags);
  eos_static_debug("flags=%x", flags_sfs);
  struct stat buf;
  bool exists = true;
  bool lazy_open = (flags_sfs == SFS_O_RDONLY) ? lazy_open_ro : lazy_open_rw;
  bool isRO = (flags_sfs == SFS_O_RDONLY);
  eos::common::Timing opentiming("open");
  COMMONTIMING("START", &opentiming);
// eos::common::RWMutex *myOpenMutex = openmutexes + get_open_idx (*return_inode);
// eos::common::RWMutexWriteLock olock (*myOpenMutex);
  spath += safePath(path).c_str();
  errno = 0;
  int t0;
  int retc = add_fd2file(0, *return_inode, uid, gid, pid, isRO, path);

  if (retc != -1) {
    eos_static_debug("file already opened, return fd=%i path=%s", retc, path);
    return retc;
  }

  if ((t0 = spath.find("/proc/")) != STR_NPOS) {
    XrdOucString orig_path = spath;
    // Clean the path
    int t1 = spath.find("//");
    int t2 = spath.find("//", t1 + 2);
    spath.erase(t2 + 2, t0 - t2 - 2);

    while (spath.replace("///", "//")) {
    };

    // Force a reauthentication to the head node
    if (spath.endswith("/proc/reconnect")) {
      if (use_user_gsiproxy || use_user_krb5cc) {
        authidmanager.reconnectProcCache(uid, gid, pid);
      } else {
        authidmanager.IncConnectionId();
      }

      errno = ECONNABORTED;
      return -1;
    }

    // Return the 'whoami' information in that file
    if (spath.endswith("/proc/whoami")) {
      spath.replace("/proc/whoami", "/proc/user/");
      //spath += "?mgm.cmd=whoami&mgm.format=fuse&eos.app=fuse";
      spath += '?';
      spath += strongauth_cgi(pid).c_str();

      if ((use_user_krb5cc || use_user_gsiproxy) && fuse_shared) {
        spath += '&';
      }

      spath += "mgm.cmd=whoami&mgm.format=fuse&eos.app=fuse";

      if (encode_pathname) {
        spath += "&eos.encodepath=1";
      }

      XrdOucString open_path = get_url_nocgi(spath.c_str());
      XrdOucString open_cgi = get_cgi(spath.c_str());
      LayoutWrapper* file = new LayoutWrapper(new eos::fst::PlainLayout(NULL, 0, NULL,
                                              NULL, open_path.c_str()));

      if (stat(open_path.c_str(), &buf, uid, gid, pid, 0)) {
        exists = false;
      }

      retc = file->Open(open_path.c_str(), flags_sfs, mode, open_cgi.c_str(),
                        exists ? &buf : NULL, true);

      if (retc) {
        eos_static_err("open failed for %s : error code is %d", spath.c_str(),
                       (int) errno);
        delete file;
        return eos::common::error_retc_map(errno);
      } else {
        retc = add_fd2file(file, *return_inode, uid, gid, pid, isRO);
        return retc;
      }
    }

    if (spath.endswith("/proc/who")) {
      spath.replace("/proc/who", "/proc/user/");
      //spath += "?mgm.cmd=who&mgm.format=fuse&eos.app=fuse";
      spath += '?';
      spath += strongauth_cgi(pid).c_str();

      if ((use_user_krb5cc || use_user_gsiproxy) && fuse_shared) {
        spath += '&';
      }

      spath += "mgm.cmd=who&mgm.format=fuse&eos.app=fuse";

      if (encode_pathname) {
        spath += "&eos.encodepath=1";
      }

      XrdOucString open_path = get_url_nocgi(spath.c_str());
      XrdOucString open_cgi = get_cgi(spath.c_str());
      LayoutWrapper* file = new LayoutWrapper(new eos::fst::PlainLayout(NULL, 0, NULL,
                                              NULL, open_path.c_str()));

      if (stat(open_path.c_str(), &buf, uid, gid, pid, 0)) {
        exists = false;
      }

      retc = file->Open(open_path.c_str(), flags_sfs, mode, open_cgi.c_str(),
                        exists ? &buf : NULL, true);

      if (retc) {
        eos_static_err("open failed for %s", spath.c_str());
        delete file;
        return eos::common::error_retc_map(errno);
      } else {
        retc = add_fd2file(file, *return_inode, uid, gid, pid, isRO);
        return retc;
      }
    }

    if (spath.endswith("/proc/quota")) {
      spath.replace("/proc/quota", "/proc/user/");
      //spath += "?mgm.cmd=quota&mgm.subcmd=lsuser&mgm.format=fuse&eos.app=fuse";
      spath += '?';
      spath += strongauth_cgi(pid).c_str();

      if ((use_user_krb5cc || use_user_gsiproxy) && fuse_shared) {
        spath += '&';
      }

      spath += "mgm.cmd=quota&mgm.subcmd=lsuser&mgm.format=fuse&eos.app=fuse";

      if (encode_pathname) {
        spath += "&eos.encodepath=1";
      }

      XrdOucString open_path = get_url_nocgi(spath.c_str());
      XrdOucString open_cgi = get_cgi(spath.c_str());
      LayoutWrapper* file = new LayoutWrapper(new eos::fst::PlainLayout(NULL, 0, NULL,
                                              NULL, open_path.c_str()));

      if (stat(open_path.c_str(), &buf, uid, gid, pid, 0)) {
        exists = false;
      }

      retc = file->Open(open_path.c_str(), flags_sfs, mode, open_cgi.c_str(),
                        exists ? &buf : NULL, true);

      if (retc) {
        eos_static_err("open failed for %s", spath.c_str());
        delete file;
        return eos::common::error_retc_map(errno);
      } else {
        retc = add_fd2file(file, *return_inode, uid, gid, pid, isRO);
        return retc;
      }
    }

    spath = orig_path;
  }

// Try to open file using PIO (parallel io) only in read mode
  if ((!getenv("EOS_FUSE_NOPIO")) && (flags_sfs == SFS_O_RDONLY)) {
    XrdCl::Buffer arg;
    XrdCl::Buffer* response = 0;
    std::string file_path = path;
    size_t spos = file_path.rfind("//");

    if (spos != std::string::npos) {
      file_path.erase(0, spos + 1);
    }

    std::string request = safePath(file_path.c_str());
    request += "?eos.app=fuse&mgm.pcmd=open";

    if (encode_pathname) {
      request += "&eos.encodepath=1";
    }

    arg.FromString(request);
    std::string surl = user_url(uid, gid, pid);

    if ((use_user_krb5cc || use_user_gsiproxy) && fuse_shared) {
      surl += '?';
    }

    surl += strongauth_cgi(pid);
    XrdCl::URL Url(surl);
    XrdCl::FileSystem fs(Url);
    XrdCl::XRootDStatus status = fs.Query(XrdCl::QueryCode::OpaqueFile, arg,
                                          response);

    if (status.IsOK()) {
      // Parse output
      XrdOucString tag;
      XrdOucString stripePath;
      std::vector<std::string> stripeUrls;
      XrdOucString origResponse = response->GetBuffer();
      XrdOucString stringOpaque = response->GetBuffer();
      // Add the eos.app=fuse tag to all future PIO open requests
      origResponse += "&eos.app=fuse";

      while (stringOpaque.replace("?", "&")) {
      }

      while (stringOpaque.replace("&&", "&")) {
      }

      std::unique_ptr<XrdOucEnv> openOpaque(new XrdOucEnv(stringOpaque.c_str()));
      char* opaqueInfo = (char*) strstr(origResponse.c_str(), "&mgm.logid");

      if (opaqueInfo) {
        opaqueInfo += 1;
        LayoutId::layoutid_t layout = openOpaque->GetInt("mgm.lid");

        for (unsigned int i = 0; i <= eos::common::LayoutId::GetStripeNumber(layout);
             i++) {
          tag = "pio.";
          tag += static_cast<int>(i);
          stripePath = "root://";
          stripePath += openOpaque->Get(tag.c_str());
          stripePath += "/";
          stripePath += file_path.c_str();
          stripeUrls.push_back(stripePath.c_str());
        }

        eos::fst::RaidMetaLayout* file;

        if (LayoutId::GetLayoutType(layout) == LayoutId::kRaidDP) {
          file = new eos::fst::RaidDpLayout(NULL, layout, NULL, NULL, "root://dummy");
        } else if ((LayoutId::GetLayoutType(layout) == LayoutId::kRaid6) ||
                   (LayoutId::GetLayoutType(layout) == LayoutId::kArchive)) {
          file = new eos::fst::ReedSLayout(NULL, layout, NULL, NULL, "root://dummy");
        } else {
          eos_static_warning("warning=no such supported layout for PIO");
          file = 0;
        }

        if (file) {
          retc = file->OpenPio(stripeUrls, flags_sfs, mode, opaqueInfo);

          if (retc) {
            eos_static_err("failed open for pio red, path=%s", spath.c_str());
            delete response;
            delete file;
            return eos::common::error_retc_map(errno);
          } else {
            if (return_inode) {
              // Try to extract the inode from the opaque redirection
              XrdOucEnv RedEnv = file->GetLastUrl().c_str();
              const char* sino = RedEnv.Get("mgm.id");

              if (sino) {
                *return_inode = eos::common::FileId::Hex2Fid(sino) << 28;
              } else {
                *return_inode = 0;
              }

              eos_static_debug("path=%s created inode=%lu", path,
                               (unsigned long) *return_inode);
            }

            retc = add_fd2file(new LayoutWrapper(file), *return_inode, uid, gid, pid, isRO);
            delete response;
            return retc;
          }
        }
      } else {
        eos_static_debug("opaque info not what we expected");
      }
    } else
      eos_static_err("failed get request for pio read. query was   %s  ,  response was   %s    and   error was    %s",
                     arg.ToString().c_str(), response ? response->ToString().c_str() : "no-response",
                     status.ToStr().c_str());

    delete response;
  }

  eos_static_debug("the spath is:%s", spath.c_str());
  XrdOucString open_cgi = "eos.app=fuse";

  if (encode_pathname) {
    open_cgi += "&eos.encodepath=1";
  }

  if (oflags & (O_RDWR | O_WRONLY)) {
    open_cgi += "&eos.bookingsize=0";
  } else {
    open_cgi += "&eos.checksum=ignore";
  }

  if (do_rdahead) {
    open_cgi += "&fst.readahead=true&fst.blocksize=";
    open_cgi += rdahead_window.c_str();
  }

  if ((use_user_krb5cc || use_user_gsiproxy) && fuse_shared) {
    open_cgi += "&";
    open_cgi += strongauth_cgi(pid).c_str();
  }

// check if the file already exists in case this is a write
  if (stat(path, &buf, uid, gid, pid, 0)) {
    exists = false;
  }

  eos_static_debug("open_path=%s, open_cgi=%s, exists=%d, flags_sfs=%d",
                   spath.c_str(), open_cgi.c_str(), (int) exists, (int) flags_sfs);
  retc = 1;

// upgrade the WRONLY open to RW
  if (flags_sfs & SFS_O_WRONLY) {
    flags_sfs &= ~SFS_O_WRONLY;
    flags_sfs |= SFS_O_RDWR;
  }

  bool do_inline_repair = getInlineRepair();

// figure out if this file can be repaired inline
  if (exists) {
    if (((uint64_t) buf.st_size > getMaxInlineRepairSize())) {
      eos_static_notice("disabled inline repair path=%s file-size=%llu repair-limit=%llu",
                        spath.c_str(), buf.st_size, getMaxInlineRepairSize());
      do_inline_repair = false;
    }
  }

  if (isRO && force_rwopen(*return_inode, uid, gid, pid) < 0) {
    eos_static_err("forcing rw open failed for inode %lu path %s",
                   (unsigned long)*return_inode, path);
    return eos::common::error_retc_map(errno);
  }

  LayoutWrapper* file = new LayoutWrapper(
    new eos::fst::PlainLayout(NULL, 0, NULL, NULL, spath.c_str()));
  retc = file->Open(spath.c_str(), flags_sfs, mode, open_cgi.c_str(),
                    exists ? &buf : NULL, !lazy_open, creator_cap_lifetime, do_inline_repair);

  if (retc) {
    eos_static_err("open failed for %s : error code is %d.", spath.c_str(),
                   (int) errno);
    delete file;
    return eos::common::error_retc_map(errno);
  } else {
    if (return_inode) {
      // Try to extract the inode from the opaque redirection
      std::string url = file->GetLastUrl().c_str();
      XrdOucEnv RedEnv = file->GetLastUrl().c_str();
      const char* sino = RedEnv.Get("mgm.id");
      ino_t old_ino = return_inode ? *return_inode : 0;
      ino_t new_ino = sino ? (eos::common::FileId::Hex2Fid(sino) << 28) : 0;

      if (old_ino && (old_ino != new_ino)) {
        if (new_ino) {
          // an inode of an existing file can be changed during the process of an open due to an auto-repair
          std::ostringstream sstr_old;
          std::ostringstream sstr_new;
          sstr_old << old_ino << ":" << get_login(uid, gid, pid);
          sstr_new << new_ino << ":" << get_login(uid, gid, pid);
          {
            eos::common::RWMutexWriteLock wr_lock(rwmutex_fd2fabst);

            if (inodexrdlogin2fds.count(sstr_old.str())) {
              inodexrdlogin2fds[sstr_new.str()] = inodexrdlogin2fds[sstr_old.str()];
              inodexrdlogin2fds.erase(sstr_old.str());
            }
          }
          {
            eos::common::RWMutexWriteLock wr_lock(mutex_inode_path);

            if (inode2path.count(old_ino)) {
              std::string ipath = inode2path[old_ino];

              if (path2inode.count(ipath)) {
                if (path2inode[ipath] != new_ino) {
                  path2inode[ipath] = new_ino;
                  inode2path[new_ino] = ipath;
                  eos_static_info("msg=\"inode replaced remotely\" path=%s old-ino=%lu new-ino=%lu",
                                  path, old_ino, new_ino);
                }
              }
            }
          }
        } else {
          eos_static_crit("new inode is null: cannot move old inode to new inode!");
          errno = EBADR;
          delete file;
          return errno;
        }
      }

      *return_inode = new_ino;
      eos_static_debug("path=%s opened ino=%lu", path, (unsigned long) *return_inode);
    }

    retc = add_fd2file(file, *return_inode, uid, gid, pid, isRO, path, mknod);
    COMMONTIMING("END", &opentiming);

    if (EOS_LOGS_DEBUG) {
      opentiming.Print();
    }

    return retc;
  }
}

int
filesystem::utimes_from_fabst(std::shared_ptr<FileAbstraction> fabst,
                              unsigned long inode, uid_t uid, gid_t gid, pid_t pid)
{
  LayoutWrapper* raw_file = fabst->GetRawFileRW();

  if (!raw_file) {
    return 0;
  }

  if (raw_file->IsOpen()) {
    struct timespec ut[2];
    const char* path = 0;

    if ((path = fabst->GetUtimes(ut))) {
      const char* nowpath = 0;
      std::string npath;
      {
        // a file might have been renamed in the meanwhile
        lock_r_p2i();
        nowpath = this->path((unsigned long long)inode);
        unlock_r_p2i();

        if (nowpath) {
          // get it prefixed again
          getPath(npath, mPrefix, nowpath);
          nowpath = npath.c_str();
        } else {
          nowpath = path;
        }
      }

      if (strcmp(path, nowpath)) {
        eos_static_info("file renamed before close old-name=%s new-name=%s", path,
                        nowpath);
        path = nowpath;
      }

      eos_static_debug("CLOSEDEBUG closing file open-path=%s current-path=%s open with flag %d and utiming",
                       raw_file->GetOpenPath().c_str(), path, (int) raw_file->GetOpenFlags());

      // run the utimes command now after the close
      if (this->utimes(path, ut, uid, gid, pid)) {
        // a file might have been renamed in the meanwhile
        lock_r_p2i();
        nowpath = this->path((unsigned long long)inode);
        unlock_r_p2i();

        if (nowpath) {
          // get it prefixed again
          getPath(npath, mPrefix, nowpath);
          nowpath = npath.c_str();
        } else {
          nowpath = path;
        }

        if (strcmp(nowpath, path)) {
          eos_static_info("file renamed again before close old-name=%s new-name=%s", path,
                          nowpath);
          path = nowpath;

          if (this->utimes(path, ut, uid, gid, pid)) {
            eos_static_err("file utime setting failed permanently for %s", path);
          }
        }
      }
    } else {
      eos_static_debug("CLOSEDEBUG no utime");
    }
  } else {
    // the file might have just been touched with an utime set
    struct timespec ut[2];
    ut[0].tv_sec = ut[1].tv_sec = 0;
    const char* path = fabst->GetUtimes(ut);
    const char* nowpath = 0;
    std::string npath;
    {
      // a file might have been renamed in the meanwhile
      lock_r_p2i();
      nowpath = this->path((unsigned long long)inode);
      unlock_r_p2i();

      if (nowpath) {
        // get it prefixed again
        getPath(npath, mPrefix, nowpath);
        nowpath = npath.c_str();
      } else {
        nowpath = path;
      }
    }

    if (strcmp(path, nowpath)) {
      eos_static_info("file renamed before close old-name=%s new-name=%s", path,
                      nowpath);
      path = nowpath;
    }

    if (ut[0].tv_sec || ut[1].tv_sec) {
      // this still allows to jump in for a rename, but we neglect this possiblity for now
      eos_static_debug("CLOSEDEBUG closing touched file open-path=%s current-path=%s open with flag %d and utiming",
                       raw_file->GetOpenPath().c_str(), path, (int) raw_file->GetOpenFlags());

      // run the utimes command now after the close
      if (this->utimes(path, ut, uid, gid, pid)) {
        // a file might have been renamed in the meanwhile
        lock_r_p2i();
        nowpath = this->path((unsigned long long)inode);
        unlock_r_p2i();

        if (nowpath) {
          // get it prefixed again
          getPath(npath, mPrefix, nowpath);
          nowpath = npath.c_str();
        } else {
          nowpath = path;
        }

        if (strcmp(nowpath, path)) {
          eos_static_info("file renamed again before close old-name=%s new-name=%s", path,
                          nowpath);
          path = nowpath;

          if (this->utimes(path, ut, uid, gid, pid)) {
            eos_static_err("file utime setting failed permanently for %s", path);
          }
        }
      }
    }
  }

  return 0;
}

//------------------------------------------------------------------------------
// Release is called when FUSE is completely done with a file; at that point,
// you can free up any temporarily allocated data structures.
//------------------------------------------------------------------------------

int
filesystem::close(int fildes, unsigned long inode, uid_t uid, gid_t gid,
                  pid_t pid)
{
  eos_static_info("fd=%d inode=%lu, uid=%i, gid=%i, pid=%i", fildes, inode, uid,
                  gid, pid);
  int ret = -1;
  std::shared_ptr<FileAbstraction> fabst = get_file(fildes);

  if (!fabst.get()) {
    errno = ENOENT;
    return ret;
  }

  if (XFC) {
    LayoutWrapper* file = fabst->GetRawFileRW();
    error_type error;
    fabst->mMutexRW.WriteLock();
    XFC->ForceAllWrites(fabst.get());
    eos::common::ConcurrentQueue<error_type> err_queue = fabst->GetErrorQueue();

    if (file && (err_queue.try_pop(error))) {
      eos_static_warning("write error found in err queue for inode=%llu - enabling restore",
                         inode);
      file->SetRestore();
    }

    fabst->mMutexRW.UnLock();
  }

  {
    // update our local stat cache
    struct stat buf;
    buf.st_size = fabst->GetMaxWriteOffset();
    dir_cache_update_entry(inode, &buf);
  }

  {
    // Commit the utime first - we cannot handle errors here
    ret = utimes_from_fabst(fabst, inode, uid, gid, pid);
    // Close file and remove it from all mappings
    ret = remove_fd2file(fildes, inode, uid, gid, pid);
  }

  if (ret) {
    errno = EIO;
  }

  return ret;
}

//------------------------------------------------------------------------------
// Flush file data to disk
//------------------------------------------------------------------------------
int
filesystem::flush(int fd, uid_t uid, gid_t gid, pid_t pid)
{
  int retc = 0;
  eos_static_info("fd=%d ", fd);
  bool isRW = false;
  std::shared_ptr<FileAbstraction> fabst = get_file(fd, &isRW);

  if (!fabst.get()) {
    errno = ENOENT;
    return -1;
  }

  if (!isRW) {
    fabst->DecNumRefRO();
    return 0;
  }

  /*
  LayoutWrapper* file = fabst->GetRawFileRW ();


  if (file)
  {
    // reset the tracked utime with every flush to 0
    struct stat buf;
    memset (&buf, 0, sizeof (struct stat));
    file->Utimes (&buf);
  }
   */

  if (XFC && fuse_cache_write) {
    off_t cache_size = fabst->GetMaxWriteOffset();
    fabst->mMutexRW.WriteLock();
    // if we wrote more than the in-memory cache-size we wait for the writes in flush and evt. report an error
    XFC->ForceAllWrites(fabst.get(),
                        (cache_size > file_write_back_cache_size) ? true : false);
    eos::common::ConcurrentQueue<error_type> err_queue = fabst->GetErrorQueue();
    error_type error;

    if (err_queue.try_pop(error)) {
      eos_static_info("Extract error from queue");
      retc = error.first;
    }

    fabst->mMutexRW.UnLock();
  }

  fabst->DecNumRefRW();
  return retc;
}

//------------------------------------------------------------------------------
// Truncate file
//------------------------------------------------------------------------------
int
filesystem::truncate(int fildes, off_t offset)
{
  eos::common::Timing truncatetiming("truncate");
  COMMONTIMING("START", &truncatetiming);
  int ret = -1;
  eos_static_info("fd=%d offset=%llu", fildes, (unsigned long long) offset);
  bool isRW = false;
  std::shared_ptr<FileAbstraction> fabst = get_file(fildes, &isRW);
  errno = 0;

  if (!fabst.get()) {
    errno = ENOENT;
    return ret;
  }

  if (!isRW) {
    fabst->DecNumRefRO();
    errno = EPERM;
    return ret;
  }

  LayoutWrapper* file = fabst->GetRawFileRW();

  if (!file) {
    errno = ENOENT;
    return ret;
  }

  // update modification time
  struct timespec ts[2];
  eos::common::Timing::GetTimeSpec(ts[1], true);
  ts[0] = ts[1];
  fabst->SetUtimes(ts);

  if (XFC && fuse_cache_write) {
    fabst->mMutexRW.WriteLock();
    XFC->ForceAllWrites(fabst.get());
    ret = file->Truncate(offset);
    fabst->SetMaxWriteOffset(offset);
    fabst->mMutexRW.UnLock();
  } else {
    ret = file->Truncate(offset);
  }

  fabst->DecNumRefRW();

  if (ret == -1) {
    errno = EIO;
  }

  COMMONTIMING("END", &truncatetiming);

  if (EOS_LOGS_DEBUG) {
    truncatetiming.Print();
  }

  return ret;
}

//------------------------------------------------------------------------------
// Truncate file
//------------------------------------------------------------------------------
int
filesystem::truncate2(const char* fullpath, unsigned long inode,
                      unsigned long truncsize, uid_t uid, gid_t gid, pid_t pid)
{
  if (inode) {
    // Try to truncate via an open file - first find the file descriptor using the
    // inodeuser2fd map and then find the file object using the fd2fabst map.
    // Meanwhile keep the mutex locked for read so that no other thread can
    // delete the file object
    eos_static_debug("path=%s, uid=%lu, inode=%lu",
                     fullpath, (unsigned long) uid, inode);
    eos::common::RWMutexReadLock rd_lock(rwmutex_fd2fabst);
    std::ostringstream sstr;
    sstr << inode << ":" << get_login(uid, gid, pid);
    google::dense_hash_map<std::string, std::set<int>>::iterator
        iter_fd = inodexrdlogin2fds.find(sstr.str());

    if (iter_fd != inodexrdlogin2fds.end()) {
      for (auto fdit = iter_fd->second.begin(); fdit != iter_fd->second.end(); fdit++)
        if (fd2count[*fdit] > 0) {
          return truncate(*fdit, truncsize);
        }
    } else {
      eos_static_debug("path=%s not open in rw", fullpath);
    }
  }

  int fd, retc = -1;
  unsigned long rinode;

  if ((fd = open(fullpath, O_WRONLY,
                 S_IRUSR | S_IWUSR | S_IRGRP | S_IROTH,
                 uid, gid, pid, &rinode)) > 0) {
    retc = truncate(fd, truncsize);
    close(fd, rinode, uid, gid, pid);
  } else {
    retc = errno;
  }

  return retc;
}

//------------------------------------------------------------------------------
// Read from file. Returns the number of bytes transferred, or 0 if offset
// was at or beyond the end of the file
//------------------------------------------------------------------------------
ssize_t
filesystem::pread(int fildes,
                  void* buf,
                  size_t nbyte,
                  off_t offset)
{
  eos::common::Timing xpr("pread");
  COMMONTIMING("start", &xpr);
  eos_static_debug("fd=%d nbytes=%lu offset=%llu",
                   fildes, (unsigned long) nbyte,
                   (unsigned long long) offset);
  ssize_t ret = -1;
  bool isRW = false;
  std::shared_ptr<FileAbstraction> fabst = get_file(fildes, &isRW);
  std::string origin = "remote-ro";

  if (isRW) {
    origin = "remote-rw";
  }

  if (!fabst.get()) {
    errno = ENOENT;
    return ret;
  }

  LayoutWrapper* file = isRW ? fabst->GetRawFileRW() : fabst->GetRawFileRO();

  if (XFC && fuse_cache_write) {
    ret = file->ReadCache(offset, static_cast<char*>(buf), nbyte,
                          file_write_back_cache_size);

    if (ret != (int) nbyte) {
      off_t cache_size = fabst->GetMaxWriteOffset();

      // either the data is not in the cache, the cache is empty or the cache request is not complete
      if ((ret == -1) || (!cache_size) || ((off_t)(offset + nbyte) < cache_size)) {
        if (isRW) {
          origin = "flush";
          // cache miss
          fabst->mMutexRW.WriteLock();
          XFC->ForceAllWrites(fabst.get());
          ret = file->Read(offset, static_cast<char*>(buf), nbyte,
                           isRW ? false : do_rdahead);
          fabst->mMutexRW.UnLock();
        } else {
          ret = file->Read(offset, static_cast<char*>(buf), nbyte,
                           isRW ? false : do_rdahead);
        }
      } else {
        origin = "cache-short";
      }
    } else {
      origin = "cache";
    }
  } else {
    ret = file->Read(offset, static_cast<char*>(buf), nbyte,
                     isRW ? false : do_rdahead);
  }

  // Release file reference
  isRW ? fabst->DecNumRefRW() : fabst->DecNumRefRO();
  COMMONTIMING("END", &xpr);

  if (ret == -1) {
    eos_static_err("failed read off=%ld, len=%u", offset, nbyte);
    errno = EIO;
  } else if ((size_t) ret != nbyte) {
    eos_static_info("read size=%u, returned=%u origin=%s", nbyte, ret,
                    origin.c_str());
  }

  eos_static_info("read size=%u, returned=%u origin=%s", nbyte, ret,
                  origin.c_str());

  if (EOS_LOGS_DEBUG) {
    xpr.Print();
  }

  return ret;
}

//------------------------------------------------------------------------------
// Write to file
//------------------------------------------------------------------------------
ssize_t
filesystem::pwrite(int fildes,
                   const void* buf,
                   size_t nbyte,
                   off_t offset)
{
  eos::common::Timing xpw("pwrite");
  COMMONTIMING("start", &xpw);
  eos_static_debug("fd=%d nbytes=%lu cache=%d cache-w=%d",
                   fildes, (unsigned long) nbyte, XFC ? 1 : 0,
                   fuse_cache_write);
  int64_t ret = -1;
  bool isRW = false;
  std::shared_ptr<FileAbstraction> fabst = get_file(fildes, &isRW);

  if (!fabst.get()) {
    errno = ENOENT;
    return ret;
  }

  if (!isRW) {
    errno = EPERM;
    fabst->DecNumRefRO();
    return ret;
  }

  if (XFC && fuse_cache_write) {
    // store in cache
    fabst->GetRawFileRW()->WriteCache(offset, static_cast<const char*>(buf), nbyte,
                                      file_write_back_cache_size);
    fabst->mMutexRW.ReadLock();
    fabst->TestMaxWriteOffset(offset + nbyte);
    FileAbstraction* fab = fabst.get();
    XFC->SubmitWrite(fab, const_cast<void*>(buf), offset, nbyte);
    ret = nbyte;
    eos::common::ConcurrentQueue<error_type> err_queue = fabst->GetErrorQueue();
    error_type error;

    if (err_queue.try_pop(error)) {
      eos_static_info("Extract error from queue");
      ret = error.first;
    }

    fabst->mMutexRW.UnLock();
  } else {
    LayoutWrapper* file = fabst->GetRawFileRW();
    fabst->TestMaxWriteOffset(offset + nbyte);
    ret = file->Write(offset, static_cast<const char*>(buf), nbyte);

    if (ret == -1) {
      errno = EIO;
    }
  }

// update modification time
  struct timespec ts[2];
  eos::common::Timing::GetTimeSpec(ts[1], true);
  ts[0] = ts[1];
  fabst->SetUtimes(ts);
// Release file reference
  fabst->DecNumRefRW();
  COMMONTIMING("END", &xpw);

  if (EOS_LOGS_DEBUG) {
    xpw.Print();
  }

  return ret;
}

//------------------------------------------------------------------------------
// Flush any dirty information about the file to disk
//------------------------------------------------------------------------------
int
filesystem::fsync(int fildes)
{
  eos::common::Timing xps("fsync");
  COMMONTIMING("start", &xps);
  eos_static_info("fd=%d", fildes);
  int ret = 0;
  bool isRW;
  std::shared_ptr<FileAbstraction> fabst = get_file(fildes, &isRW);

  if (!fabst.get()) {
    errno = ENOENT;
    return ret;
  }

  if (!isRW) {
    fabst->DecNumRefRO();
    return 0;
  }

  if (XFC && fuse_cache_write) {
    fabst->mMutexRW.WriteLock();
    XFC->ForceAllWrites(fabst.get());
    fabst->mMutexRW.UnLock();
  }

  LayoutWrapper* file = fabst->GetRawFileRW();

  if (file) {
    ret = file->Sync();
  }

  if (ret) {
    errno = EIO;
  }

// Release file reference
  fabst->DecNumRefRW();
  COMMONTIMING("END", &xps);

  if (EOS_LOGS_DEBUG) {
    xps.Print();
  }

  return ret;
}

//------------------------------------------------------------------------------
// Remove (delete) the given file, symbolic link, hard link, or special node
//------------------------------------------------------------------------------
int
filesystem::unlink(const char* path,
                   uid_t uid,
                   gid_t gid,
                   pid_t pid,
                   unsigned long inode)
{
  eos::common::Timing xpu("unlink");
  COMMONTIMING("start", &xpu);
  eos_static_info("path=%s uid=%u, pid=%u", path, uid, pid);
  std::string surl = user_url(uid, gid, pid);

  if ((use_user_krb5cc || use_user_gsiproxy) && fuse_shared) {
    surl += '?';
  }

  surl += strongauth_cgi(pid);
  XrdCl::URL Url(surl);
  XrdCl::FileSystem fs(Url);
  std::string spath = safePath(path);

  if (encode_pathname) {
    spath += "?eos.encodepath=1";
  }

  XrdCl::XRootDStatus status = fs.Rm(spath);
// drop evt. the in-memory cache
  LayoutWrapper::CacheRemove(inode);

  if (!eos::common::error_retc_map(status.errNo)) {
    errno = 0;
  }

  COMMONTIMING("END", &xpu);

  if (EOS_LOGS_DEBUG) {
    xpu.Print();
  }

  return errno;
}


//------------------------------------------------------------------------------
// Rename file/dir
//------------------------------------------------------------------------------

int
filesystem::rename(const char* oldpath,
                   const char* newpath,
                   uid_t uid,
                   gid_t gid,
                   pid_t pid)
{
  eos::common::Timing xpr("rename");
  COMMONTIMING("start", &xpr);
  eos_static_info("oldpath=%s newpath=%s", oldpath, newpath, uid, pid);
  XrdOucString sOldPath = oldpath;
  XrdOucString sNewPath = newpath;

// XRootd move cannot deal with space in the path names
  if (encode_pathname) {
    sOldPath = safePath(sOldPath.c_str()).c_str();
    sOldPath += "?eos.encodepath=1";
    sNewPath = safePath(sNewPath.c_str()).c_str();
    sNewPath += "?eos.encodepath=1";
  } else {
    sOldPath.replace(" ", "#space#");
    sNewPath.replace(" ", "#space#");
  }

  std::string surl = user_url(uid, gid, pid);

  if ((use_user_krb5cc || use_user_gsiproxy) && fuse_shared) {
    surl += '?';
  }

  surl += strongauth_cgi(pid);
  XrdCl::URL Url(surl);
  XrdCl::FileSystem fs(Url);
  XrdCl::XRootDStatus status = fs.Mv(sOldPath.c_str(), sNewPath.c_str());

  if (!eos::common::error_retc_map(status.errNo)) {
    errno = 0;
    return 0;
  }

  COMMONTIMING("END", &xpr);

  if (EOS_LOGS_DEBUG) {
    xpr.Print();
  }

  return errno;
}

std::string
filesystem::strongauth_cgi(pid_t pid)
{
  XrdOucString str = "";

  if (fuse_shared && (use_user_krb5cc || use_user_gsiproxy)) {
    char buffer[256];
    buffer[0] = (char) 0;
    proccache_GetAuthMethod(pid, buffer, 256);
    std::string authmet(buffer);

    if (authmet.compare(0, 5, "krb5:") == 0) {
      str += "xrd.k5ccname=";
      str += (authmet.c_str() + 5);
      str += "&xrd.wantprot=krb5,unix";
    } else if (authmet.compare(0, 5, "krk5:") == 0) {
      str += "xrd.k5ccname=";
      str += (authmet.c_str() + 5);
      str += "&xrd.wantprot=krb5,unix";
    } else if (authmet.compare(0, 5, "x509:") == 0) {
      str += "xrd.gsiusrpxy=";
      str += authmet.c_str() + 5;
      str += "&xrd.wantprot=gsi,unix";
    } else if (authmet.compare(0, 5, "unix:") == 0) {
      str += "xrd.wantprot=unix";
    } else {
      eos_static_err("don't know what to do with qualifiedid [%s]", authmet.c_str());
      goto bye;
    }
  }

bye:
  eos_static_debug("pid=%lu sep=%s", (unsigned long) pid, str.c_str());
  return str.c_str();
}

//------------------------------------------------------------------------------
// Get a user private physical connection URL like root://<user>@<host>
// - if we are a user private mount we don't need to specify that
//------------------------------------------------------------------------------

std::string
filesystem::user_url(uid_t uid, gid_t gid, pid_t pid)
{
  std::string url = "root://";

  if (fuse_shared) {
    url += get_login(uid, gid, pid);
    url += "@";
  }

  url += gMgmHost.c_str();
  url += "//";
  eos_static_debug("uid=%lu gid=%lu pid=%lu url=%s",
                   (unsigned long) uid,
                   (unsigned long) gid,
                   (unsigned long) pid, url.c_str());
  return url;
}




//------------------------------------------------------------------------------
// Decide if this is an 'rm -rf' command issued on the toplevel directory or
// anywhere whithin the EOS_FUSE_RMLVL_PROTECT levels from the root directory
//------------------------------------------------------------------------------

int
filesystem::is_toplevel_rm(int pid, const char* local_dir)
{
  eos_static_debug("is_toplevel_rm for pid %d and mountpoint %s", pid, local_dir);

  if (rm_level_protect == 0) {
    return 0;
  }

  time_t psstime;

  if (proccache_GetPsStartTime(pid, &psstime)) {
    eos_static_err("could not get process start time");
  }

// Check the cache
  {
    eos::common::RWMutexReadLock rlock(mMapPidDenyRmMutex);
    auto it_map = mMapPidDenyRm.find(pid);

    if (it_map != mMapPidDenyRm.end()) {
      eos_static_debug("found an entry in the cache");

      // if the cached denial is up to date, return it
      if (psstime <= it_map->second.first) {
        eos_static_debug("found in cache pid=%i, rm_deny=%i", it_map->first,
                         it_map->second.second);

        if (it_map->second.second) {
          std::string cmd = gProcCache.GetEntry(pid)->GetArgsStr();
          eos_static_notice("rejected toplevel recursive deletion command %s",
                            cmd.c_str());
        }

        return (it_map->second.second ? 1 : 0);
      }

      eos_static_debug("the entry is oudated in cache %d, current %d",
                       (int) it_map->second.first, (int) psstime);
    }
  }
// create an entry if it does not exist or if it's outdated
  eos_static_debug("no entry found or outdated entry, creating entry with psstime %d",
                   (int) psstime);
  auto entry = std::make_pair(psstime, false);
// Try to print the command triggering the unlink
  std::ostringstream oss;
  const auto& cmdv = gProcCache.GetEntry(pid)->GetArgsVec();
  std::string cmd = gProcCache.GetEntry(pid)->GetArgsStr();
  std::set<std::string> rm_entries;
  std::set<std::string> rm_opt; // rm command options (long and short)
  char exe[PATH_MAX];
  oss.str("");
  oss.clear();
  oss << "/proc/" << pid << "/exe";
  ssize_t len = ::readlink(oss.str().c_str(), exe, sizeof(exe) - 1);

  if (len == -1) {
    eos_static_err("error while reading cwd for path=%s", oss.str().c_str());
    return 0;
  }

  exe[len] = '\0';
//std::string rm_cmd = *cmdv.begin();
  std::string rm_cmd = exe;
  std::string token;

  for (auto it = cmdv.begin() + 1; it != cmdv.end(); it++) {
    token = *it;

    // Long option
    if (token.find("--") == 0) {
      token.erase(0, 2);
      rm_opt.insert(token);
    } else if (token.find('-') == 0) {
      token.erase(0, 1);
      // Short option
      size_t length = token.length();

      for (size_t i = 0; i != length; ++i) {
        rm_opt.insert(std::string(&token[i], 1));
      }
    } else {
      rm_entries.insert(token);
    }
  }

  for (std::set<std::string>::iterator it = rm_opt.begin();
       it != rm_opt.end(); ++it) {
    eos_static_debug("rm option:%s", it->c_str());
  }

// Exit if this is not a recursive removal
  auto fname = rm_cmd.length() < 2 ? rm_cmd : rm_cmd.substr(rm_cmd.length() - 2,
               2);
  bool isrm = rm_cmd.length() <= 2 ? (fname == "rm") : (fname == "rm" &&
              rm_cmd[rm_cmd.length() - 3] == '/');

  if (!isrm ||
      (isrm &&
       rm_opt.find("r") == rm_opt.end() &&
       rm_opt.find("recursive") == rm_opt.end())) {
    eos_static_debug("%s is not an rm command", rm_cmd.c_str());
    mMapPidDenyRmMutex.LockWrite();
    mMapPidDenyRm[pid] = entry;
    mMapPidDenyRmMutex.UnLockWrite();
    return 0;
  }

// check that we dealing with the system rm command
  bool skip_relpath = !rm_watch_relpath;

  if ((!skip_relpath) && (rm_cmd != rm_command)) {
    eos_static_warning("using rm command %s different from the system rm command %s : cannot watch recursive deletion on relative paths"
                       , rm_cmd.c_str(), rm_command.c_str());
    skip_relpath = true;
  }

// get the current working directory
  oss.str("");
  oss.clear();
  oss << "/proc/" << pid << "/cwd";
  char cwd[PATH_MAX];
  len = ::readlink(oss.str().c_str(), cwd, sizeof(cwd) - 1);

  if (len == -1) {
    eos_static_err("error while reading cwd for path=%s", oss.str().c_str());
    return 0;
  }

  cwd[len] = '\0';
  std::string scwd(cwd);

  if (*scwd.rbegin() != '/') {
    scwd += '/';
  }

// we are dealing with an rm command
  {
    std::set<std::string> rm_entries2;

    for (auto it = rm_entries.begin(); it != rm_entries.end(); it++) {
      char resolved_path[PATH_MAX];
      auto path2resolve = *it;
      eos_static_debug("path2resolve %s", path2resolve.c_str());

      if (path2resolve[0] != '/') {
        if (skip_relpath) {
          eos_static_debug("skipping recusive deletion check on command %s on relative path %s because rm command used is likely to chdir"
                           , cmd.c_str(), path2resolve.c_str());
          continue;
        }

        path2resolve = scwd + path2resolve;
      }

      if (myrealpath(path2resolve.c_str(), resolved_path, pid)) {
        rm_entries2.insert(resolved_path);
        eos_static_debug("path %s resolves to realpath %s", path2resolve.c_str(),
                         resolved_path);
      } else {
        eos_static_warning("could not resolve path %s for top level recursive deletion protection",
                           path2resolve.c_str());
      }
    }

    std::swap(rm_entries, rm_entries2);
  }
// Make sure both the cwd and local mount dir ends with '/'
  std::string mount_dir(local_dir);

  if (*mount_dir.rbegin() != '/') {
    mount_dir += '/';
  }

// First check if the command was launched from a location inside the hierarchy
// of the local mount point
  eos_static_debug("cwd=%s, mount_dir=%s, skip_relpath=%d", scwd.c_str(),
                   mount_dir.c_str(), skip_relpath ? 1 : 0);
  std::string rel_path;
  int level;

// Detect remove from inside the mount point hierarchy
  if (!skip_relpath && scwd.find(mount_dir) == 0) {
    rel_path = scwd.substr(mount_dir.length());
    level = std::count(rel_path.begin(), rel_path.end(), '/') + 1;
    eos_static_debug("rm_int current_lvl=%i, protect_lvl=%i", level,
                     rm_level_protect);

    if (level <= rm_level_protect) {
      entry.second = true;
      mMapPidDenyRmMutex.LockWrite();
      mMapPidDenyRm[pid] = entry;
      mMapPidDenyRmMutex.UnLockWrite();
      eos_static_notice("rejected toplevel recursive deletion command %s",
                        cmd.c_str());
      return 1;
    }
  }

// At this point, absolute path are used.
// Get the deepness level it reaches inside the EOS
// mount point so that we can take the right decision
  for (std::set<std::string>::iterator it = rm_entries.begin();
       it != rm_entries.end(); ++it) {
    token = *it;

    if (token.find(mount_dir) == 0) {
      rel_path = token.substr(mount_dir.length());
      level = std::count(rel_path.begin(), rel_path.end(), '/') + 1;
      eos_static_debug("rm_ext current_lvl=%i, protect_lvl=%i", level,
                       rm_level_protect);

      if (level <= rm_level_protect) {
        entry.second = true;
        mMapPidDenyRmMutex.LockWrite();
        mMapPidDenyRm[pid] = entry;
        mMapPidDenyRmMutex.UnLockWrite();
        eos_static_notice("rejected toplevel recursive deletion command %s",
                          cmd.c_str());
        return 1;
      }
    }

    // Another case is when the delete command is issued on a directory higher
    // up in the hierarchy where the mountpoint was done
    if (mount_dir.find(*it) == 0) {
      level = 1;

      if (level <= rm_level_protect) {
        entry.second = true;
        mMapPidDenyRmMutex.LockWrite();
        mMapPidDenyRm[pid] = entry;
        mMapPidDenyRmMutex.UnLockWrite();
        eos_static_notice("rejected toplevel recursive deletion command %s",
                          cmd.c_str());
        return 1;
      }
    }
  }

  mMapPidDenyRmMutex.LockWrite();
  mMapPidDenyRm[pid] = entry;
  mMapPidDenyRmMutex.UnLockWrite();
  return 0;
}

//------------------------------------------------------------------------------
// Get the list of the features available on the MGM
//
// @return true if feature listing is available and the map is updated
//------------------------------------------------------------------------------
bool filesystem::get_features(const std::string& url,
                              std::map<std::string, std::string>* features)
{
  XrdCl::Buffer arg;
  XrdCl::Buffer* response = 0;
  std::string request = "/?mgm.pcmd=version&mgm.version.features=1&eos.app=fuse";
  arg.FromString(request.c_str());
  XrdCl::URL Url(url.c_str());
  XrdCl::FileSystem fs(Url);
  XrdCl::XRootDStatus status = fs.Query(XrdCl::QueryCode::OpaqueFile, arg,
                                        response);

  if (!status.IsOK()) {
    eos_static_crit("cannot read eos version");
    delete response;
    return false;
  }

  std::string line;
  std::stringstream ss;
  bool infeatures = false;
  ss.str(response->GetBuffer(0));

  do {
    line.clear();
    std::getline(ss, line);

    if (line.empty()) {
      break;
    }

    if (!infeatures) {
      if (line.find("EOS_SERVER_FEATURES") != std::string::npos) {
        infeatures = true;
      }
    } else {
      auto pos = line.find("  =>  ");

      if (pos == std::string::npos) {
        eos_static_crit("error parsing instance features");
        delete response;
        return false; // there is something wrong here
      }

      string key   = line.substr(0, pos);
      string value = line.substr(pos + 6, std::string::npos);

      if ((pos = value.rfind("&mgm.proc.stderr")) != std::string::npos) {
        value.resize(pos);
      }

      (*features)[key] = value;
    }
  } while (1);

  if (!infeatures) {
    eos_static_warning("retrieving features is not supported on this eos instance");
    delete response;
    return false;
  }

  delete response;
  return true;
}

//------------------------------------------------------------------------------
// Extract the EOS MGM endpoint for connection and also check that the MGM
// daemon is available.
//
// @return 1 if MGM avilable, otherwise 0
//------------------------------------------------------------------------------
int
filesystem::check_mgm(std::map<std::string, std::string>* features)
{
  std::string address = getenv("EOS_RDRURL") ? getenv("EOS_RDRURL") : "";

  if (address == "") {
    fprintf(stderr, "error: EOS_RDRURL is not defined so we fall back to "
            "root://localhost:1094// \n");
    address = "root://localhost:1094//";
    return 0;
  }

  XrdCl::URL url(address);

  if (!url.IsValid()) {
    eos_static_err("URL is not valid: %s", address.c_str());
    return 0;
  }

// Check MGM is available
  uint16_t timeout = 3;
  XrdCl::FileSystem fs(url);
  XrdCl::XRootDStatus st = fs.Ping(timeout);

  if (!st.IsOK()) {
    eos_static_err("Unable to contact MGM at address=%s", address.c_str());
    return 0;
  }

  if (features) {
    get_features(address, features);
  }

// make sure the host has not '/' in the end and no prefix anymore
  gMgmHost = address.c_str();
  gMgmHost.replace("root://", "");
  int pos;

  if ((pos = gMgmHost.find("//")) != STR_NPOS) {
    gMgmHost.erase(pos);
  }

  if (gMgmHost.endswith("/")) {
    gMgmHost.erase(gMgmHost.length() - 1);
  }

  return 1;
}

//------------------------------------------------------------------------------
// Init function
//------------------------------------------------------------------------------
void
filesystem::init(int argc, char* argv[], void* userdata,
                 std::map<std::string, std::string>* features)
{
  FILE* fstderr;

// Open log file
  if (getuid()) {
    fuse_shared = false; //eosfsd
    char logfile[1024];

    if (getenv("EOS_FUSE_LOGFILE")) {
      snprintf(logfile, sizeof(logfile) - 1, "%s", getenv("EOS_FUSE_LOGFILE"));
    } else {
      snprintf(logfile, sizeof(logfile) - 1, "/tmp/eos-fuse.%d.log", getuid());
    }

    // Running as a user ... we log into /tmp/eos-fuse.$UID.log
    if (!(fstderr = freopen(logfile, "a+", stderr))) {
      fprintf(stderr, "error: cannot open log file %s\n", logfile);
    } else {
      ::chmod(logfile, S_IRUSR | S_IWUSR | S_IRGRP | S_IROTH);
    }
  } else {
    fuse_shared = true; //eosfsd
    // Running as root ... we log into /var/log/eos/fuse
    std::string log_path = "/var/log/eos/fuse/fuse.";

    if (getenv("EOS_FUSE_LOG_PREFIX")) {
      log_path += getenv("EOS_FUSE_LOG_PREFIX");
      log_path += ".log";
    } else {
      log_path += "log";
    }

    eos::common::Path cPath(log_path.c_str());
    cPath.MakeParentPath(S_IRWXU | S_IRGRP | S_IROTH);

    if (!(fstderr = freopen(cPath.GetPath(), "a+", stderr))) {
      fprintf(stderr, "error: cannot open log file %s\n", cPath.GetPath());
    } else {
      ::chmod(cPath.GetPath(), S_IRUSR | S_IWUSR);
    }
  }

  setvbuf(fstderr, (char*) NULL, _IONBF, 0);
// Initialize hashes
  path2inode.set_empty_key("");
  path2inode.set_deleted_key("#__deleted__#");
  inodexrdlogin2fds.set_empty_key("");
  inodexrdlogin2fds.set_deleted_key("#__deleted__#");
  fd2fabst.set_empty_key(-1);
  fd2fabst.set_deleted_key(-2);
  fd2count.set_empty_key(-1);
  fd2count.set_deleted_key(-2);
// initialize unsigned to hex ascii conversion
  eos::common::StringConversion::InitLookupTables();
// Create the root entry
  path2inode["/"] = 1;
  inode2path[1] = "/";
  eos::common::Mapping::VirtualIdentity_t vid;
  eos::common::Mapping::Root(vid);
  eos::common::Logging::Init();
  eos::common::Logging::SetUnit("FUSE@localhost");
  eos::common::Logging::gShortFormat = true;
  XrdOucString fusedebug = getenv("EOS_FUSE_DEBUG");
#ifdef STOPONREDIRECT
// Set the redirect limit
  XrdCl::DefaultEnv::GetEnv()->PutInt("RedirectLimit", 1);
  setenv("XRD_REDIRECTLIMIT", "1", 1);
#endif

// Extract MGM endpoint and check availability
  if (check_mgm(features) == 0) {
    exit(-1);
  }

// Get read-ahead configuration
  if (getenv("EOS_FUSE_RDAHEAD") && (!strcmp(getenv("EOS_FUSE_RDAHEAD"), "1"))) {
    do_rdahead = true;

    if (getenv("EOS_FUSE_RDAHEAD_WINDOW")) {
      rdahead_window = getenv("EOS_FUSE_RDAHEAD_WINDOW");

      try {
        (void) std::stol(rdahead_window);
      } catch (const std::exception& e) {
        rdahead_window = "131072"; // default 128
      }
    }
  }

// get inline-repair configuration
  if (getenv("EOS_FUSE_INLINE_REPAIR") &&
      (!strcmp(getenv("EOS_FUSE_INLINE_REPAIR"), "1"))) {
    inline_repair = true;

    if (getenv("EOS_FUSE_MAX_INLINE_REPAIR_SIZE")) {
      max_inline_repair_size = strtoul(getenv("EOS_FUSE_MAX_INLINE_REPAIR_SIZE"), 0,
                                       10);
    } else {
      max_inline_repair_size = 268435456; // 256 MB
    }
  }

  encode_pathname = (features && features->count("eos.encodepath"));

  if (getenv("EOS_FUSE_LAZYOPENRO") &&
      (!strcmp(getenv("EOS_FUSE_LAZYOPENRO"), "1"))) {
    lazy_open_ro = true;
  }

  if (getenv("EOS_FUSE_LAZYOPENRW") &&
      (!strcmp(getenv("EOS_FUSE_LAZYOPENRW"), "1"))) {
    lazy_open_rw = true;
  }

  if (getenv("EOS_FUSE_SHOW_SPECIAL_FILES") &&
      (!strcmp(getenv("EOS_FUSE_SHOW_SPECIAL_FILES"), "1"))) {
    hide_special_files = false;
  } else {
    hide_special_files = true;
  }

  if (getenv("EOS_FUSE_SHOW_EOS_ATTRIBUTES") &&
      (!strcmp(getenv("EOS_FUSE_SHOW_EOS_ATTRIBUTES"), "1"))) {
    show_eos_attributes = true;
  } else {
    show_eos_attributes = false;
  }

  if (features && !features->count("eos.lazyopen")) {
    // disable lazy open, no server side support
    lazy_open_ro = false;
    lazy_open_rw = false;
    lazy_open_disabled = true;
  }

  if ((getenv("EOS_FUSE_DEBUG")) && (fusedebug != "0")) {
    eos::common::Logging::SetLogPriority(LOG_DEBUG);
  } else {
    if ((getenv("EOS_FUSE_LOGLEVEL"))) {
      eos::common::Logging::SetLogPriority(atoi(getenv("EOS_FUSE_LOGLEVEL")));
    } else {
      eos::common::Logging::SetLogPriority(LOG_INFO);
    }
  }

  if (getenv("EOS_FUSE_CREATOR_CAP_LIFETIME")) {
    creator_cap_lifetime = (int) strtol(getenv("EOS_FUSE_CREATOR_CAP_LIFETIME"), 0,
                                        10);
  }

  if (getenv("EOS_FUSE_FILE_WB_CACHE_SIZE")) {
    file_write_back_cache_size = (int) strtol(getenv("EOS_FUSE_FILE_WB_CACHE_SIZE"),
                                 0, 10);
  }

// Check if we should set files executable
  if (getenv("EOS_FUSE_EXEC") && (!strcmp(getenv("EOS_FUSE_EXEC"), "1"))) {
    fuse_exec = true;
  }

// Initialise the XrdFileCache
  fuse_cache_write = false;

  if ((!(getenv("EOS_FUSE_CACHE"))) ||
      (getenv("EOS_FUSE_CACHE") && (!strcmp(getenv("EOS_FUSE_CACHE"), "0")))) {
    XFC = NULL;
  } else {
    if (!getenv("EOS_FUSE_CACHE_SIZE")) {
      setenv("EOS_FUSE_CACHE_SIZE", "30000000", 1);  // ~300MB
    }

    XFC = FuseWriteCache::GetInstance(static_cast<size_t>(atol(
                                        getenv("EOS_FUSE_CACHE_SIZE"))));
    fuse_cache_write = true;
  }

  if ((getenv("EOS_FUSE_CACHE_PAGE_SIZE"))) {
    CacheEntry::SetMaxSize((size_t)strtoul(getenv("EOS_FUSE_CACHE_PAGE_SIZE"), 0,
                                           10));
  }

// set the path of the proc fs (default is "/proc/"
  if (getenv("EOS_FUSE_PROCPATH")) {
    std::string pp(getenv("EOS_FUSE_PROCPATH"));

    if (pp[pp.size()] != '/') {
      pp.append("/");
    }

    proccache_SetProcPath(pp.c_str());
  }

// Get the number of levels in the top hierarchy protected agains deletions
  if (!getenv("EOS_FUSE_RMLVL_PROTECT")) {
    rm_level_protect = 1;
  } else {
    rm_level_protect = atoi(getenv("EOS_FUSE_RMLVL_PROTECT"));
  }

  if (rm_level_protect) {
    rm_watch_relpath = false;
    char rm_cmd[PATH_MAX];
    FILE* f = popen("exec bash -c 'type -P rm'", "r");

    if (!f) {
      eos_static_err("could not run the system wide rm command procedure");
    } else if (!fscanf(f, "%s", rm_cmd)) {
      pclose(f);
      eos_static_err("cannot get rm command to watch");
    } else {
      pclose(f);
      eos_static_notice("rm command to watch is %s", rm_cmd);
      rm_command = rm_cmd;
      char cmd[PATH_MAX + 16];
      sprintf(cmd, "%s --version", rm_cmd);
      f = popen(cmd, "r");

      if (!f) {
        eos_static_err("could not run the rm command to watch");
      }

      char* line = NULL;
      size_t len = 0;

      if (f && getline(&line, &len, f) == -1) {
        pclose(f);

        if (f) {
          eos_static_err("could not read rm command version to watch");
        }
      } else if (line) {
        pclose(f);
        char* lasttoken = strrchr(line, ' ');

        if (lasttoken) {
          float rmver;

          if (!sscanf(lasttoken, "%f", &rmver)) {
            eos_static_err("could not interpret rm command version to watch %s",
                           lasttoken);
          } else {
            int rmmajv = floor(rmver);
            eos_static_notice("top level recursive deletion command to watch is %s, version is %f, major version is %d",
                              rm_cmd, rmver, rmmajv);

            if (rmmajv >= 8) {
              rm_watch_relpath = true;
              eos_static_notice("top level recursive deletion CAN watch relative path removals");
            } else {
              eos_static_warning("top level recursive deletion CANNOT watch relative path removals");
            }
          }
        }

        free(line);
      }
    }
  }

// Get parameters about strong authentication
  if (getenv("EOS_FUSE_USER_KRB5CC") &&
      (atoi(getenv("EOS_FUSE_USER_KRB5CC")) == 1)) {
    use_user_krb5cc = true;
  } else {
    use_user_krb5cc = false;
  }

  if (getenv("EOS_FUSE_USER_GSIPROXY") &&
      (atoi(getenv("EOS_FUSE_USER_GSIPROXY")) == 1)) {
    use_user_gsiproxy = true;
  } else {
    use_user_gsiproxy = false;
  }

  if (getenv("EOS_FUSE_USER_UNSAFEKRB5") &&
      (atoi(getenv("EOS_FUSE_USER_UNSAFEKRB5")) == 1)) {
    use_unsafe_krk5 = true;
  } else {
    use_unsafe_krk5 = false;
  }

  if (getenv("EOS_FUSE_FALLBACKTONOBODY") &&
      (atoi(getenv("EOS_FUSE_FALLBACKTONOBODY")) == 1)) {
    fallback2nobody = true;
  } else {
    fallback2nobody = false;
  }

  if (getenv("EOS_FUSE_USER_KRB5FIRST") &&
      (atoi(getenv("EOS_FUSE_USER_KRB5FIRST")) == 1)) {
    tryKrb5First = true;
  } else {
    tryKrb5First = false;
  }

  authidmanager.setAuth(use_user_krb5cc, use_user_gsiproxy, use_unsafe_krk5,
                        fallback2nobody, tryKrb5First);

  if (getenv("EOS_FUSE_MODE_OVERLAY")) {
    mode_overlay = (mode_t)strtol(getenv("EOS_FUSE_MODE_OVERLAY"), 0, 8);
  } else {
    mode_overlay = 0;
  }

#ifndef __APPLE__
// get uid and pid specificities of the system
  {
    FILE* f = fopen("/proc/sys/kernel/pid_max", "r");

    if (f && fscanf(f, "%llu", (unsigned long long*)&pid_max)) {
      eos_static_notice("pid_max is %llu", pid_max);
    } else {
      eos_static_err("could not read pid_max in /proc/sys/kernel/pid_max. defaulting to 32767");
      pid_max = 32767;
    }

    if (f) {
      fclose(f);
    }

    f = fopen("/etc/login.defs", "r");
    char line[4096];
    line[0] = '\0';
    uid_max = 0;

    while (f && fgets(line, sizeof(line), f)) {
      if (line[0] == '#') {
        continue;  //commented line on the first character
      }

      auto keyword = strstr(line, "UID_MAX");

      if (!keyword) {
        continue;
      }

      auto comment_tag = strstr(line, "#");

      if (comment_tag && comment_tag < keyword) {
        continue;  // commented line with the keyword
      }

      char buffer[4096];

      if (sscanf(line, "%s %llu", buffer, (unsigned long long*)&uid_max) != 2) {
        eos_static_err("could not parse line %s in /etc/login.defs", line);
        uid_max = 0;
        continue;
      } else {
        break;
      }
    }

    if (uid_max) {
      eos_static_notice("uid_max is %llu", uid_max);
    } else {
      eos_static_err("could not read uid_max value in /etc/login.defs. defaulting to 65535");
      uid_max = 65535;
    }

    if (f) {
      fclose(f);
    }
  }
#endif
  authidmanager.resize(pid_max + 1);

// Get parameters about strong authentication
  if (getenv("EOS_FUSE_PIDMAP") && (atoi(getenv("EOS_FUSE_PIDMAP")) == 1)) {
    link_pidmap = true;
  } else {
    link_pidmap = false;
  }

  eos_static_notice("krb5=%d", use_user_krb5cc ? 1 : 0);
}

//------------------------------------------------------------------------------
// this function is just to make it possible to use BSD realpath implementation
//------------------------------------------------------------------------------
size_t
strlcat(char* dst, const char* src, size_t siz)
{
  char* d = dst;
  const char* s = src;
  size_t n = siz;
  size_t dlen;

  /* Find the end of dst and adjust bytes left but don't go past end */
  while (n-- != 0 && *d != '\0') {
    d++;
  }

  dlen = d - dst;
  n = siz - dlen;

  if (n == 0) {
    return (dlen + strlen(s));
  }

  while (*s != '\0') {
    if (n != 1) {
      *d++ = *s;
      n--;
    }

    s++;
  }

  *d = '\0';
  return (dlen + (s - src)); /* count does not include NUL */
}

//------------------------------------------------------------------------------
// this function is a workaround to avoid that
// fuse calls itself while using realpath
// that would require to trace back the user process which made the first call
// to fuse. That would involve keeping track of fuse self call to stat
// especially in is_toplevel_rm
//------------------------------------------------------------------------------
int
filesystem::mylstat(const char* __restrict name, struct stat* __restrict __buf,
                    pid_t pid)
{
  std::string path(name);

  if ((path.length() >= mount_dir.length()) &&
      (path.find(mount_dir) == 0)) {
    eos_static_debug("name=%%s\n", name);
    uid_t uid;
    gid_t gid;

    if (proccache_GetFsUidGid(pid, &uid, &gid)) {
      return ESRCH;
    }

    mutex_inode_path.LockRead();
    unsigned long long ino = path2inode.count(name) ? path2inode[name] : 0;
    mutex_inode_path.UnLockRead();
    return this->stat(name, __buf, uid, gid, pid, ino);
  } else {
    return ::lstat(name, __buf);
  }
}

//------------------------------------------------------------------------------
// this is code from taken from BSD implementation
// it was just made ok for C++ compatibility
// and regular lstat was replaced with the above mylstat
//------------------------------------------------------------------------------

char*
filesystem::myrealpath(const char* __restrict path, char* __restrict resolved,
                       pid_t pid)
{
  struct stat sb;
  char* p, *q, *s;
  size_t left_len, resolved_len;
  unsigned symlinks;
  int m, serrno, slen;
  char left[PATH_MAX], next_token[PATH_MAX], symlink[PATH_MAX];

  if (path == NULL) {
    errno = EINVAL;
    return (NULL);
  }

  if (path[0] == '\0') {
    errno = ENOENT;
    return (NULL);
  }

  serrno = errno;

  if (resolved == NULL) {
    resolved = (char*) malloc(PATH_MAX);

    if (resolved == NULL) {
      return (NULL);
    }

    m = 1;
  } else {
    m = 0;
  }

  symlinks = 0;

  if (path[0] == '/') {
    resolved[0] = '/';
    resolved[1] = '\0';

    if (path[1] == '\0') {
      return (resolved);
    }

    resolved_len = 1;
    left_len = strlcpy(left, path + 1, sizeof(left));
  } else {
    if (getcwd(resolved, PATH_MAX) == NULL) {
      if (m) {
        free(resolved);
      } else {
        resolved[0] = '.';
        resolved[1] = '\0';
      }

      return (NULL);
    }

    resolved_len = strlen(resolved);
    left_len = strlcpy(left, path, sizeof(left));
  }

  if (left_len >= sizeof(left) || resolved_len >= PATH_MAX) {
    if (m) {
      free(resolved);
    }

    errno = ENAMETOOLONG;
    return (NULL);
  }

  /*
   * Iterate over path components in `left'.
   */
  while (left_len != 0) {
    /*
     * Extract the next path component and adjust `left'
     * and its length.
     */
    p = strchr(left, '/');
    s = p ? p : left + left_len;

    if (s - left >= (int) sizeof(next_token)) {
      if (m) {
        free(resolved);
      }

      errno = ENAMETOOLONG;
      return (NULL);
    }

    memcpy(next_token, left, s - left);
    next_token[s - left] = '\0';
    left_len -= s - left;

    if (p != NULL) {
      memmove(left, s + 1, left_len + 1);
    }

    if (resolved[resolved_len - 1] != '/') {
      if (resolved_len + 1 >= PATH_MAX) {
        if (m) {
          free(resolved);
        }

        errno = ENAMETOOLONG;
        return (NULL);
      }

      resolved[resolved_len++] = '/';
      resolved[resolved_len] = '\0';
    }

    if (next_token[0] == '\0') {
      continue;
    } else if (strcmp(next_token, ".") == 0) {
      continue;
    } else if (strcmp(next_token, "..") == 0) {
      /*
       * Strip the last path component except when we have
       * single "/"
       */
      if (resolved_len > 1) {
        resolved[resolved_len - 1] = '\0';
        q = strrchr(resolved, '/') + 1;
        *q = '\0';
        resolved_len = q - resolved;
      }

      continue;
    }

    /*
     * Append the next path component and lstat() it. If
     * lstat() fails we still can return successfully if
     * there are no more path components left.
     */
    resolved_len = strlcat(resolved, next_token, PATH_MAX);

    if (resolved_len >= PATH_MAX) {
      if (m) {
        free(resolved);
      }

      errno = ENAMETOOLONG;
      return (NULL);
    }

    if (mylstat(resolved, &sb, pid) != 0) {
      if (errno == ENOENT && p == NULL) {
        errno = serrno;
        return (resolved);
      }

      if (m) {
        free(resolved);
      }

      return (NULL);
    }

    if (S_ISLNK(sb.st_mode)) {
      if (symlinks++ > MAXSYMLINKS) {
        if (m) {
          free(resolved);
        }

        errno = ELOOP;
        return (NULL);
      }

      slen = ::readlink(resolved, symlink, sizeof(symlink) - 1);

      if (slen < 0) {
        if (m) {
          free(resolved);
        }

        return (NULL);
      }

      symlink[slen] = '\0';

      if (symlink[0] == '/') {
        resolved[1] = 0;
        resolved_len = 1;
      } else if (resolved_len > 1) {
        /* Strip the last path component. */
        resolved[resolved_len - 1] = '\0';
        q = strrchr(resolved, '/') + 1;
        *q = '\0';
        resolved_len = q - resolved;
      }

      /*
       * If there are any path components left, then
       * append them to symlink. The result is placed
       * in `left'.
       */
      if (p != NULL) {
        if (symlink[slen - 1] != '/') {
          if (slen + 1 >= (int) sizeof(symlink)) {
            if (m) {
              free(resolved);
            }

            errno = ENAMETOOLONG;
            return (NULL);
          }

          symlink[slen] = '/';
          symlink[slen + 1] = 0;
        }

        left_len = strlcat(symlink, left, sizeof(left));

        if (left_len >= sizeof(left)) {
          if (m) {
            free(resolved);
          }

          errno = ENAMETOOLONG;
          return (NULL);
        }
      }

      left_len = strlcpy(left, symlink, sizeof(left));
    }
  }

  /*
   * Remove trailing slash except when the resolved pathname
   * is a single "/".
   */
  if (resolved_len > 1 && resolved[resolved_len - 1] == '/') {
    resolved[resolved_len - 1] = '\0';
  }

  return (resolved);
}<|MERGE_RESOLUTION|>--- conflicted
+++ resolved
@@ -546,36 +546,22 @@
                           size_t index,
                           int get_lock)
 {
-<<<<<<< HEAD
   eos_static_debug("dirinode=%llu, index=%zu", dirinode, index);
 
   if (get_lock) {
     eos::common::RWMutexReadLock rd_lock(mutex_dir2inodelist);
-  }
-
-  if ((dir2inodelist.count(dirinode)) &&
-      (dir2inodelist[dirinode].size() > index)) {
-    return dir2inodelist[dirinode][index];
-  }
-
-=======
-  eos_static_debug ("dirinode=%llu, index=%zu", dirinode, index);
-
-  if (get_lock) 
-  {
-    eos::common::RWMutexReadLock rd_lock (mutex_dir2inodelist);
-    
-    if ((dir2inodelist.count (dirinode)) &&
-	(dir2inodelist[dirinode].size () > index))
+
+    if ((dir2inodelist.count(dirinode)) &&
+        (dir2inodelist[dirinode].size() > index)) {
       return dir2inodelist[dirinode][index];
-  }
-  else
-  {
-    if ((dir2inodelist.count (dirinode)) &&
-	(dir2inodelist[dirinode].size () > index))
+    }
+  } else {
+    if ((dir2inodelist.count(dirinode)) &&
+        (dir2inodelist[dirinode].size() > index)) {
       return dir2inodelist[dirinode][index];
-  }
->>>>>>> 78ad7430
+    }
+  }
+
   return 0;
 }
 
@@ -585,31 +571,19 @@
 struct dirbuf*
 filesystem::dirview_getbuffer(unsigned long long inode, int get_lock)
 {
-<<<<<<< HEAD
   if (get_lock) {
     eos::common::RWMutexReadLock rd_lock(mutex_dir2inodelist);
-  }
-
-  if (dir2dirbuf.count(inode)) {
-    return &dir2dirbuf[inode];
+
+    if (dir2dirbuf.count(inode)) {
+      return &dir2dirbuf[inode];
+    }
   } else {
-    return 0;
-  }
-=======
-  if (get_lock) 
-  {  
-    eos::common::RWMutexReadLock rd_lock (mutex_dir2inodelist);
-    
-    if (dir2dirbuf.count (inode))
+    if (dir2dirbuf.count(inode)) {
       return &dir2dirbuf[inode];
-  }
-  else
-  {
-    if (dir2dirbuf.count (inode))
-      return &dir2dirbuf[inode];
-  }
+    }
+  }
+
   return 0;
->>>>>>> 78ad7430
 }
 
 
