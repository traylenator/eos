--- conflicted
+++ resolved
@@ -208,10 +208,9 @@
         } else {
           snprintf(buffer, 1024, formats[f], (int) uid, suffixes[i]);
         }
-            //eos_static_debug("trying to stat %s", buffer);
+
         size_t bsize = 0;
         //eos_static_debug("trying to stat %s", buffer);
-<<<<<<< HEAD
         if (!::lstat(buffer, &linkstat) && ((bsize = readlink(buffer, buffer2, 1023))>=0)) {
           ret = true;
           credinfo.lname = buffer;
@@ -219,45 +218,36 @@
           credinfo.lctime = linkstat.CTIMESPEC.tv_sec;
           credinfo.type = credtypes[i];
           buffer2[bsize] = 0;
-=======
-        if (!::lstat(buffer, &linkstat) && (bsize = readlink(buffer, buffer2, 1023))>=0 ) {
-                ret = true;
-                credinfo.lname = buffer;
-                credinfo.lmtime = linkstat.MTIMESPEC.tv_sec;
-                credinfo.lctime = linkstat.CTIMESPEC.tv_sec;
-                credinfo.type = credtypes[i];
-                buffer2[bsize] = 0;
->>>>>>> 63cfc169
           eos_static_debug("found credential link %s for uid %d and sid %d",
                            credinfo.lname.c_str(), (int) uid, (int) sid);
 
           if (credinfo.type == krk5) {
-                    credinfo.fname = buffer2;
-                    break; // there is no file to stat in that case
-                  }
+            credinfo.fname = buffer2;
+            break; // there is no file to stat in that case
+          }
 
           if (!stat(buffer2, &filestat)) {
             if (bsize > 0) {
-                        buffer2[bsize] = 0;
-                        credinfo.fname = buffer2;
+              buffer2[bsize] = 0;
+              credinfo.fname = buffer2;
               eos_static_debug("found credential file %s for uid %d and sid %d",
                                credinfo.fname.c_str(), (int) uid, (int) sid);
-                      }
+            }
           } else {
             eos_static_debug("could not stat file %s for uid %d and sid %d",
                              credinfo.fname.c_str(), (int) uid, (int) sid);
-                  }
-
-                // we found some credential, we stop searching here
-                brk = true;
-                break;
-              }
           }
+
+          // we found some credential, we stop searching here
+          brk = true;
+          break;
+        }
+      }
 
       if (brk) {
         break;
       }
-      }
+    }
 
     if (!ret) {
       eos_static_debug("could not find any credential for uid %d and sid %d",
@@ -276,11 +266,11 @@
                      credinfo.fname.c_str());
 
     if (credinfo.type == krk5) {
-        // fileless authentication cannot rely on symlinks to be able to change the cache credential file
-        // instead of the identity, we use the keyring information and each has a different xrd login
-        credinfo.identity = credinfo.fname;
-        ret = true;
-      }
+      // fileless authentication cannot rely on symlinks to be able to change the cache credential file
+      // instead of the identity, we use the keyring information and each has a different xrd login
+      credinfo.identity = credinfo.fname;
+      ret = true;
+    }
 
     if (credinfo.type == krb5) {
       ProcReaderKrb5UserName reader(credinfo.fname);
@@ -289,7 +279,7 @@
         eos_static_debug("could not read principal in krb5 cc file %s",
                          credinfo.fname.c_str());
       } else {
-          ret = true;
+        ret = true;
       }
     }
 
@@ -300,7 +290,7 @@
         eos_static_debug("could not read identity in x509 proxy file %s",
                          credinfo.fname.c_str());
       } else {
-          ret = true;
+        ret = true;
       }
     }
 
@@ -313,17 +303,17 @@
   {
     //eos_static_debug("linkstat.st_uid=%d  filestat.st_uid=%d  filestat.st_mode=%o  requiredmode=%o",(int)linkstat.st_uid,(int)filestat.st_uid,filestat.st_mode & 0777,reqMode);
     if (
-        // check owner ship
+      // check owner ship
       linkstat.st_uid == uid) {
       if (credtype == krk5) {
-          return true;
+        return true;
       } else if (filestat.st_uid == uid &&
                  (filestat.st_mode & 0077) == 0 // no access to other users/groups
                  && (filestat.st_mode & 0400) != 0 // read allowed for the user
                 ) {
         return true;
       }
-      }
+    }
 
     return false;
   }
@@ -453,7 +443,7 @@
 
   int
   updateProcCache(uid_t uid, gid_t gid, pid_t pid, bool reconnect)
-    {
+  {
     // when entering this function proccachemutexes[pid] must be write locked
     // this is to prevent several thread calling fuse from the same pid to enter this code
     // and to create a race condition
@@ -487,7 +477,7 @@
       gProcCache(pid).GetEntry(pid)->GetSid(sid);
     }
 
-    // update the proccache of the session leader
+
     if (sid!=pid) {
       lock_w_pcache(sid);
 
@@ -536,15 +526,15 @@
     {
     // skip the cache if reconnecting
       cacheEntry = siduid2credinfo[sid%proccachenbins][sid].find(uid);
-      // skip the cache if reconnecting
+
       sessionInCache = !reconnect;
 
       if (sessionInCache)
     {
       sessionInCache = false;
-        const CredInfo& ci = cacheEntry->second;
+      const CredInfo& ci = cacheEntry->second;
+
       // we also check ctime to be sure that permission/ownership has not changed
-        // we also check ctime to be sure that permission/ownership has not changed
         if (ci.type == credinfo.type && ci.lmtime == credinfo.lmtime && ci.lctime == credinfo.lctime)
       {
         sessionInCache = true;
@@ -579,16 +569,16 @@
 
     if (credinfo.type == nobody) {
       sId = "unix:nobody";
+
       /*** using unix authentication and user nobody ***/
-      // update pid2StrongLogin (no lock needed as only one thread per process can access this)
       if (gProcCache(pid).HasEntry(pid)) {
         gProcCache(pid).GetEntry(pid)->SetAuthMethod(sId);
-    }
-      // refresh the credentials in the cache
+      }
+
       if (gProcCache(sid).HasEntry(sid)) {
         gProcCache(sid).GetEntry(sid)->SetAuthMethod(sId);
       }
-      // check the credential security
+
       // update pid2StrongLogin (no lock needed as only one thread per process can access this)
       pid2StrongLogin[pid%proccachenbins][pid] = "nobody";
     } else {
@@ -598,12 +588,12 @@
         eos_static_alert("credentials are not safe");
         return EACCES;
       }
+
       // check the credential security
-
       if (!readCred(credinfo)) {
         return EACCES;
       }
-      // update authmethods for session leader and current pid
+
       // update authmethods for session leader and current pid
       if (credinfo.type == krb5) {
         sId = "krb5:";
@@ -620,7 +610,7 @@
                        (int)uid, credinfo.fname.c_str());
         return EPERM;
       }
-      // using directly the value of the pointed file (which is the text in the case ofin memory credentials)
+
       // using directly the value of the pointed file (which is the text in the case ofin memory credentials)
       sId.append(credinfo.fname);
       newauthmeth = sId;
@@ -645,7 +635,7 @@
         errCode = EBUSY;
         return errCode;
       }
-      // update pid2StrongLogin (no lock needed as only one thread per process can access this)
+
       // update pid2StrongLogin (no lock needed as only one thread per process can access this)
       map_user xrdlogin(uid, gid, authid);
       std::string mapped = mapUser(uid, gid, 0, authid);
@@ -680,21 +670,21 @@
     base64(std::string& mapped)
     {
       if (!base64computed) {
-          // pid is actually meaningless
+        // pid is actually meaningless
         strncpy(base64buf, mapped.c_str(), 8);
-          base64buf[8] = 0;
-          base64computed = true;
-        }
+        base64buf[8] = 0;
+        base64computed = true;
+      }
 
       return base64buf;
     }
   };
+
 
   //------------------------------------------------------------------------------
   // Get user name from the uid and change the effective user ID of the thread
   //------------------------------------------------------------------------------
 
-
   std::string
   mapUser(uid_t uid, gid_t gid, pid_t pid, uint64_t conid);
 
