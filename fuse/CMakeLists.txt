# ------------------------------------------------------------------------------
# File: CMakeLists.txt
# Author: Andreas-Joachim Peters - CERN
# ------------------------------------------------------------------------------

# ************************************************************************
# * EOS - the CERN Disk Storage System                                   *
# * Copyright (C) 2011 CERN/Switzerland                                  *
# *                                                                      *
# * This program is free software: you can redistribute it and/or modify *
# * it under the terms of the GNU General Public License as published by *
# * the Free Software Foundation, either version 3 of the License, or    *
# * (at your option) any later version.                                  *
# *                                                                      *
# * This program is distributed in the hope that it will be useful,      *
# * but WITHOUT ANY WARRANTY; without even the implied warranty of       *
# * MERCHANTABILITY or FITNESS FOR A PARTICULAR PURPOSE.  See the        *
# * GNU General Public License for more details.                         *
# *                                                                      *
# * You should have received a copy of the GNU General Public License    *
# * along with this program.  If not, see <http://www.gnu.org/licenses/>.*
# ************************************************************************

<<<<<<< HEAD
include_directories(
  ${CMAKE_SOURCE_DIR}
  ${CMAKE_BINARY_DIR}
  ${XROOTD_INCLUDE_DIRS}
  ${FUSE_INCLUDE_DIRS}
  ${SPARSEHASH_INCLUDE_DIRS}
  ${KRB5_INCLUDE_DIR}
  ${OPENSSL_INCLUDE_DIR} )
=======
include_directories( ${CMAKE_SOURCE_DIR}
		     ${XROOTD_INCLUDE_DIR} 
		     ${XROOTD_PRIVATE_INCLUDE_DIR}	
		     ${FUSE_INCLUDE_DIR} 
		     ${SPARSEHASH_INCLUDE_DIR} 
                     ${KINETIC_INCLUDE_DIR} )

link_directories( ${CMAKE_INSTALL_FULL_LIBDIR}
		  ${XROOTD_LIB_DIR} )
>>>>>>> fcacef68

if(CPPUNIT_FOUND)
  add_subdirectory(tests)
endif(CPPUNIT_FOUND)

add_subdirectory(FuseCache)

#-------------------------------------------------------------------------------
# eosfsd and eosd executables
#-------------------------------------------------------------------------------
add_executable(
  eosfsd
  ProcCache.cc ProcCache.hh
  ProcCacheC.cc ProcCacheC.h
  eosfs.c
  xrdposix.cc        xrdposix.hh
  FuseCacheEntry.cc  FuseCacheEntry.hh)

add_executable(
  eosd
  ProcCache.cc ProcCache.hh
  ProcCacheC.cc ProcCacheC.h
  eosd.c
  xrdposix.cc        xrdposix.hh
<<<<<<< HEAD
  FuseCacheEntry.cc  FuseCacheEntry.hh)

if(MacOSX)
  target_link_libraries(
    eosfsd
    FuseCache
    EosFstIo
    ${FUSE_LIBRARIES}
    ${XROOTD_CL_LIBRARY}
    ${XROOTD_UTILS_LIBRARY}
    ${CMAKE_THREAD_LIBS_INIT}
    ${KRB5_LIBRARIES}
    ${OPENSSL_CRYPTO_LIBRARY} )

  target_link_libraries(
    eosd
    FuseCache
    EosFstIo
    ${UUID_LIBRARIES}
    ${FUSE_LIBRARIES}
    ${XROOTD_CL_LIBRARY}
    ${XROOTD_UNTILS_LIBRARY}
    ${CMAKE_THREAD_LIBS_INIT}
    ${KRB5_LIBRARIES}
    ${OPENSSL_CRYPTO_LIBRARY} )
=======
  FuseCacheEntry.cc  FuseCacheEntry.hh )

if( MacOSX )
target_link_libraries ( 
  eosfsd 
  XrdCl
  XrdUtils 
  EosFstIo
  FuseCache
  eosCommon
  ${FUSE_LIBRARY} 
  ${KINETIC_LIBRARIES}
  ${CMAKE_THREAD_LIBS_INIT} )

target_link_libraries ( 
  eosd 
  XrdCl
  XrdUtils 
  EosFstIo
  FuseCache
  eosCommon
  ${FUSE_LIBRARY}
  ${JSONC_LIBRARIES}
  ${KINETIC_LIBRARIES}
  ${UUID_LIBRARIES}
  ${CMAKE_THREAD_LIBS_INIT} )
else( MacOSX )
target_link_libraries ( 
  eosfsd 
  XrdCl
  XrdUtils 
  EosFstIo-Static
  FuseCache-Static
  eosCommon-Static
  ${FUSE_LIBRARY} 
  ${JSONC_LIBRARIES}
  ${KINETIC_LIBRARIES}
  ${CMAKE_THREAD_LIBS_INIT} )

target_link_libraries ( 
  eosd 
  XrdCl
  XrdUtils 
  EosFstIo-Static
  FuseCache-Static
  eosCommon-Static
  ${FUSE_LIBRARY}
  ${UUID_LIBRARIES}
  ${JSONC_LIBRARIES}
  ${KINETIC_LIBRARIES}
  ${CMAKE_THREAD_LIBS_INIT} )
endif( MacOSX )
>>>>>>> fcacef68

  set_target_properties(
    eosd eosfsd
    PROPERTIES
    COMPILE_FLAGS "-D_LARGEFILE_SOURCE -D_LARGEFILE64_SOURCE -D_FILE_OFFSET_BITS=64"
    COMPILE_FLAGS "-D__FreeBSD__=10 -D_DARWIN_USE_64_BIT_INODE")
else()
  target_link_libraries(
    eosfsd
    FuseCache-Static
    EosFstIo-Static
    ${FUSE_LIBRARIES}
    ${XROOTD_CL_LIBRARY}
    ${XROOTD_UTILS_LIBRARY}
    ${CMAKE_THREAD_LIBS_INIT}
    ${KRB5_LIBRARIES}
    ${OPENSSL_CRYPTO_LIBRARY})

  target_link_libraries(
    eosd
    FuseCache-Static
    EosFstIo-Static
    ${FUSE_LIBRARY}
    ${UUID_LIBRARIES}
    ${XROOTD_CL_LIBRARY}
    ${XROOTD_UTILS_LIBRARY}
    ${CMAKE_THREAD_LIBS_INIT}
    ${KRB5_LIBRARIES}
    ${OPENSSL_CRYPTO_LIBRARY})

  set_target_properties(
    eosd eosfsd
    PROPERTIES
    COMPILE_FLAGS "-D_LARGEFILE_SOURCE -D_LARGEFILE64_SOURCE -D_FILE_OFFSET_BITS=64")
endif()

install(
  TARGETS eosd
  RUNTIME DESTINATION ${CMAKE_INSTALL_FULL_SBINDIR})

install(
  TARGETS eosfsd
  RUNTIME DESTINATION ${CMAKE_INSTALL_FULL_BINDIR})

install(
  FILES eosfusebind
  DESTINATION ${CMAKE_INSTALL_FULL_BINDIR}
  PERMISSIONS OWNER_EXECUTE OWNER_WRITE OWNER_READ
	      GROUP_EXECUTE GROUP_READ WORLD_EXECUTE WORLD_READ )<|MERGE_RESOLUTION|>--- conflicted
+++ resolved
@@ -21,26 +21,15 @@
 # * along with this program.  If not, see <http://www.gnu.org/licenses/>.*
 # ************************************************************************
 
-<<<<<<< HEAD
 include_directories(
   ${CMAKE_SOURCE_DIR}
   ${CMAKE_BINARY_DIR}
   ${XROOTD_INCLUDE_DIRS}
   ${FUSE_INCLUDE_DIRS}
   ${SPARSEHASH_INCLUDE_DIRS}
+  ${KINETIC_INCLUDE_DIR}
   ${KRB5_INCLUDE_DIR}
   ${OPENSSL_INCLUDE_DIR} )
-=======
-include_directories( ${CMAKE_SOURCE_DIR}
-		     ${XROOTD_INCLUDE_DIR} 
-		     ${XROOTD_PRIVATE_INCLUDE_DIR}	
-		     ${FUSE_INCLUDE_DIR} 
-		     ${SPARSEHASH_INCLUDE_DIR} 
-                     ${KINETIC_INCLUDE_DIR} )
-
-link_directories( ${CMAKE_INSTALL_FULL_LIBDIR}
-		  ${XROOTD_LIB_DIR} )
->>>>>>> fcacef68
 
 if(CPPUNIT_FOUND)
   add_subdirectory(tests)
@@ -51,100 +40,50 @@
 #-------------------------------------------------------------------------------
 # eosfsd and eosd executables
 #-------------------------------------------------------------------------------
-add_executable(
-  eosfsd
-  ProcCache.cc ProcCache.hh
-  ProcCacheC.cc ProcCacheC.h
-  eosfs.c
-  xrdposix.cc        xrdposix.hh
-  FuseCacheEntry.cc  FuseCacheEntry.hh)
+add_executable ( 
+ eosfsd
+ ProcCache.cc ProcCache.hh
+ ProcCacheC.cc ProcCacheC.h
+ eosfs.c
+ xrdposix.cc        xrdposix.hh
+ FuseCacheEntry.cc  FuseCacheEntry.hh )
 
-add_executable(
+add_executable ( 
   eosd
   ProcCache.cc ProcCache.hh
   ProcCacheC.cc ProcCacheC.h
   eosd.c
   xrdposix.cc        xrdposix.hh
-<<<<<<< HEAD
-  FuseCacheEntry.cc  FuseCacheEntry.hh)
+  FuseCacheEntry.cc  FuseCacheEntry.hh )
 
-if(MacOSX)
-  target_link_libraries(
-    eosfsd
+if( MacOSX )
+target_link_libraries ( 
+    eosfsd 
     FuseCache
     EosFstIo
+    eosCommon
     ${FUSE_LIBRARIES}
+    ${KINETIC_LIBRARIES}
     ${XROOTD_CL_LIBRARY}
     ${XROOTD_UTILS_LIBRARY}
     ${CMAKE_THREAD_LIBS_INIT}
     ${KRB5_LIBRARIES}
     ${OPENSSL_CRYPTO_LIBRARY} )
 
-  target_link_libraries(
-    eosd
+target_link_libraries ( 
+    eosd 
     FuseCache
     EosFstIo
+    eosCommon
     ${UUID_LIBRARIES}
     ${FUSE_LIBRARIES}
+    ${JSONC_LIBRARIES}
+    ${KINETIC_LIBRARIES}
     ${XROOTD_CL_LIBRARY}
     ${XROOTD_UNTILS_LIBRARY}
     ${CMAKE_THREAD_LIBS_INIT}
     ${KRB5_LIBRARIES}
     ${OPENSSL_CRYPTO_LIBRARY} )
-=======
-  FuseCacheEntry.cc  FuseCacheEntry.hh )
-
-if( MacOSX )
-target_link_libraries ( 
-  eosfsd 
-  XrdCl
-  XrdUtils 
-  EosFstIo
-  FuseCache
-  eosCommon
-  ${FUSE_LIBRARY} 
-  ${KINETIC_LIBRARIES}
-  ${CMAKE_THREAD_LIBS_INIT} )
-
-target_link_libraries ( 
-  eosd 
-  XrdCl
-  XrdUtils 
-  EosFstIo
-  FuseCache
-  eosCommon
-  ${FUSE_LIBRARY}
-  ${JSONC_LIBRARIES}
-  ${KINETIC_LIBRARIES}
-  ${UUID_LIBRARIES}
-  ${CMAKE_THREAD_LIBS_INIT} )
-else( MacOSX )
-target_link_libraries ( 
-  eosfsd 
-  XrdCl
-  XrdUtils 
-  EosFstIo-Static
-  FuseCache-Static
-  eosCommon-Static
-  ${FUSE_LIBRARY} 
-  ${JSONC_LIBRARIES}
-  ${KINETIC_LIBRARIES}
-  ${CMAKE_THREAD_LIBS_INIT} )
-
-target_link_libraries ( 
-  eosd 
-  XrdCl
-  XrdUtils 
-  EosFstIo-Static
-  FuseCache-Static
-  eosCommon-Static
-  ${FUSE_LIBRARY}
-  ${UUID_LIBRARIES}
-  ${JSONC_LIBRARIES}
-  ${KINETIC_LIBRARIES}
-  ${CMAKE_THREAD_LIBS_INIT} )
-endif( MacOSX )
->>>>>>> fcacef68
 
   set_target_properties(
     eosd eosfsd
@@ -152,23 +91,28 @@
     COMPILE_FLAGS "-D_LARGEFILE_SOURCE -D_LARGEFILE64_SOURCE -D_FILE_OFFSET_BITS=64"
     COMPILE_FLAGS "-D__FreeBSD__=10 -D_DARWIN_USE_64_BIT_INODE")
 else()
-  target_link_libraries(
-    eosfsd
+target_link_libraries ( 
+    eosfsd 
     FuseCache-Static
     EosFstIo-Static
+    eosCommon-Static
     ${FUSE_LIBRARIES}
+    ${JSONC_LIBRARIES}
+    ${KINETIC_LIBRARIES}
     ${XROOTD_CL_LIBRARY}
     ${XROOTD_UTILS_LIBRARY}
     ${CMAKE_THREAD_LIBS_INIT}
     ${KRB5_LIBRARIES}
     ${OPENSSL_CRYPTO_LIBRARY})
 
-  target_link_libraries(
-    eosd
+target_link_libraries ( 
+  eosd 
     FuseCache-Static
-    EosFstIo-Static
-    ${FUSE_LIBRARY}
-    ${UUID_LIBRARIES}
+  EosFstIo-Static
+  ${FUSE_LIBRARY}
+  ${UUID_LIBRARIES}
+  ${JSONC_LIBRARIES}
+  ${KINETIC_LIBRARIES}
     ${XROOTD_CL_LIBRARY}
     ${XROOTD_UTILS_LIBRARY}
     ${CMAKE_THREAD_LIBS_INIT}
