--- conflicted
+++ resolved
@@ -772,14 +772,9 @@
  //----------------------------------------------------------------------------
  //! Initialisation function
  //----------------------------------------------------------------------------
-<<<<<<< HEAD
-  void init(int argc, char* argv[], void* userdata,
-            std::map<std::string, std::string>* features);
-=======
  void initlogging();
  bool init (int argc, char* argv[], void *userdata, std::map<std::string,std::string> *features);
  bool check_mgm (std::map<std::string,std::string> *features);
->>>>>>> 0f52910c
 
   void log(const char* level, const char* msg);
   void log_settings();
@@ -1133,13 +1128,7 @@
   char*
   myrealpath(const char* __restrict path, char* __restrict resolved, pid_t pid);
 
-<<<<<<< HEAD
-  bool get_features(const std::string& url,
-                    std::map<std::string, std::string>* features);
-  int check_mgm(std::map<std::string, std::string>* features);
-=======
  bool get_features(const std::string &url, std::map<std::string,std::string> *features);
->>>>>>> 0f52910c
 
  std::string mount_dir;
 };
