//------------------------------------------------------------------------------
//! @file filesystem.hh
//! @author Andreas-Joachim Peters, Geoffray Adde, Elvin Sindrilaru CERN
//! @brief remote IO filesystem implementation
//------------------------------------------------------------------------------

/************************************************************************
 * EOS - the CERN Disk Storage System                                   *
 * Copyright (C) 2011 CERN/Switzerland                                  *
 *                                                                      *
 * This program is free software: you can redistribute it and/or modify *
 * it under the terms of the GNU General Public License as published by *
 * the Free Software Foundation, either version 3 of the License, or    *
 * (at your option) any later version.                                  *
 *                                                                      *
 * This program is distributed in the hope that it will be useful,      *
 * but WITHOUT ANY WARRANTY; without even the implied warranty of       *
 * MERCHANTABILITY or FITNESS FOR A PARTICULAR PURPOSE.  See the        *
 * GNU General Public License for more details.                         *
 *                                                                      *
 * You should have received a copy of the GNU General Public License    *
 * along with this program.  If not, see <http://www.gnu.org/licenses/>.*
 ************************************************************************/

#ifndef FUSE_FILESYSTEM_HH_
#define FUSE_FILESYSTEM_HH_

#include "llfusexx.hh"

#include <dirent.h>
#include <errno.h>
#include <fcntl.h>
#include <string.h>
#include <sys/stat.h>
#include <sys/types.h>
#include <sys/time.h>
#include <sys/param.h>
#include <sys/resource.h>
#include <sys/uio.h>
#ifndef __APPLE__
#include <sys/vfs.h>
#endif
#include <unistd.h>
#include <pwd.h>

/*----------------------------------------------------------------------------*/
#include "common/Logging.hh"
#include "common/Path.hh"
#include "common/RWMutex.hh"
#include "common/SymKeys.hh"
/*----------------------------------------------------------------------------*/
#include <google/dense_hash_map>
#include <google/sparse_hash_map>
#include <google/sparsehash/densehashtable.h>
/*----------------------------------------------------------------------------*/
#include "FuseCacheEntry.hh"
#include "ProcCacheC.h"
#include "fst/layout/LayoutPlugin.hh"
#include "fst/layout/PlainLayout.hh"
#include "fst/layout/RaidDpLayout.hh"
#include "fst/layout/ReedSLayout.hh"
/*----------------------------------------------------------------------------*/
#include "FuseCache/FuseWriteCache.hh"
#include "FuseCache/FileAbstraction.hh"
#include "FuseCache/LayoutWrapper.hh"
/*----------------------------------------------------------------------------*/
#include "AuthIdManager.hh"

#define sMaxAuthId (2^6)

#define N_OPEN_MUTEXES_NBITS 12
#define N_OPEN_MUTEXES (1 << N_OPEN_MUTEXES_NBITS)

#define PAGESIZE 128 * 1024

class filesystem
{
public:

  filesystem();

  virtual
  ~filesystem();

  void
  setMountPoint(const std::string& md)
  {
    mount_dir = md;
  }

  const char*
  getMountPoint()
  {
    return mount_dir.c_str();
  }

  typedef struct fd_user_info {
    unsigned long long fd;
    uid_t uid;
    gid_t gid;
    gid_t pid;
    long long ino;
  } fd_user_info;

//------------------------------------------------------------------------------
// Lock
//------------------------------------------------------------------------------

  void
  lock_r_pcache(pid_t pid);

  void
  lock_w_pcache(pid_t pid);


//------------------------------------------------------------------------------
// Unlock
//------------------------------------------------------------------------------

  void
  unlock_r_pcache(pid_t pid);

  void
  unlock_w_pcache(pid_t pid);


//----------------------------------------------------------------------------
//                ******* Path translation *******
//----------------------------------------------------------------------------

//----------------------------------------------------------------------------
//! Read lock for path or inode translation
//----------------------------------------------------------------------------
  void lock_r_p2i();


//----------------------------------------------------------------------------
//! Read unlock after path or inode translation
//----------------------------------------------------------------------------
  void unlock_r_p2i();


//----------------------------------------------------------------------------
//! Translate from inode to path
//----------------------------------------------------------------------------
  const char* path(unsigned long long inode);


//----------------------------------------------------------------------------
//! Return the basename of a file
//----------------------------------------------------------------------------
  std::string base_name(unsigned long long inode);


//----------------------------------------------------------------------------
//! Translate from path to inode
//----------------------------------------------------------------------------
  unsigned long long inode(const char* path);

//----------------------------------------------------------------------------
//! Get URL without CGI
//----------------------------------------------------------------------------
  XrdOucString
  get_url_nocgi(const char* url);

//----------------------------------------------------------------------------
//! Store an inode/path mapping
//----------------------------------------------------------------------------
  void store_p2i(unsigned long long inode, const char* path);


//----------------------------------------------------------------------------
//! Store an inode/path mapping starting from the parent:
//! inode + child inode + child base name
//----------------------------------------------------------------------------
  void store_child_p2i(unsigned long long inode,
                       unsigned long long childinode,
                       const char* name);


//----------------------------------------------------------------------------
//! Forget an inode/path mapping by inode
//----------------------------------------------------------------------------
  void forget_p2i(unsigned long long inode);


//----------------------------------------------------------------------------
//! redirect inode to a new inode
//----------------------------------------------------------------------------
  void redirect_p2i(unsigned long long inode, unsigned long long new_inode);

//----------------------------------------------------------------------------
//! redirect inode to latest version of an inode
//----------------------------------------------------------------------------
  unsigned long long redirect_i2i(unsigned long long inode);

//----------------------------------------------------------------------------
//! Replace all names with a given prefix
//----------------------------------------------------------------------------
  void
  replace_prefix(const char* oldprefix, const char* newprefix);


//----------------------------------------------------------------------------
//                ******* Path computation *******
//----------------------------------------------------------------------------

  inline void
  getPath(std::string& out,
          std::string& prefix,
          const char* name)
  {
    out = "/";
    out += prefix;
    out += name;
  }

  inline void
  getPPath(std::string& out,
           std::string& prefix,
           const char* parent,
           const char* name)
  {
    out = "/";
    out += prefix;
    out += parent;
    out += "/";
    out += name;
  }

  inline void
  getUrl(std::string& out,
         std::string& user,
         std::string& hostport,
         std::string& prefix,
         const char* parent,
         const char* name)
  {
    out = "root://";
    out += user;
    out += "@";
    out += hostport;
    out += "//";
    out += prefix;
    out += parent;
    out += "/";
    out += name;
  }

  inline void
  getParentUrl(
    std::string& out,
    std::string& user,
    std::string& hostport,
    std::string& prefix,
    std::string& parent)
  {
    out = "root://";
    out += user;
    out += "@";
    out += hostport;
    out += "//";
    out += prefix;
    out += parent;
  }

  static inline bool checkpathname(const char* pathname)
  {
    static const std::vector<char> forbidden = {'?'};

    for (const char* c = pathname; *c != 0; c++)
      for (size_t i = 0; i < forbidden.size(); i++)
        if (*c == forbidden[i]) {
          return false;
        }

    return true;
  }

  inline std::string safePath(const char* unsafe)
  {
    if (encode_pathname) {
      return eos::common::StringConversion::curl_escaped(unsafe);
    } else {
      return unsafe;
    }
  }

//----------------------------------------------------------------------------
//                ******* IO buffers *******
//----------------------------------------------------------------------------

//----------------------------------------------------------------------------
//! Guarantee a buffer for reading of at least 'size' for the specified thread
//!
//! @param tid thread id
//! @param size size of the read buffer
//!
//! @return pointer to buffer region
//!
//----------------------------------------------------------------------------
  char* attach_rd_buff(pthread_t tid, size_t size);


//----------------------------------------------------------------------------
//! Release a read buffer for the specified thread id
//!
//! @param tid thread id
//!
//----------------------------------------------------------------------------
  void release_rd_buff(pthread_t tid);



//----------------------------------------------------------------------------
//                ******* DIR Listrings *******
//----------------------------------------------------------------------------

//----------------------------------------------------------------------------
//! Lock dirview (read)
//----------------------------------------------------------------------------
  void lock_r_dirview();


//----------------------------------------------------------------------------
//! Unlock dirview (read)
//----------------------------------------------------------------------------
  void unlock_r_dirview();


//----------------------------------------------------------------------------
//! Lock dirview (write)
//----------------------------------------------------------------------------
  void lock_w_dirview();


//----------------------------------------------------------------------------
//! Unlock dirview (write)
//----------------------------------------------------------------------------
  void unlock_w_dirview();


//----------------------------------------------------------------------------
//! Create a new directory listing. Path should be attached beforehand into
//! path translation.
//----------------------------------------------------------------------------
  void dirview_create(unsigned long long inode);


//----------------------------------------------------------------------------
//! Delete a directory listing. Path should be attached beforehand into
//! path translation.
//----------------------------------------------------------------------------
  void dirview_delete(unsigned long long inode);


//----------------------------------------------------------------------------
//! Returns subentry with index 'index' from the directory
//!
//! @param dirinode directory inode
//! @param index index of entry
//! @param get_lock if true, user does not take care of locking
//!
//! @return inode of the subentry
//!
//----------------------------------------------------------------------------
  unsigned long long dirview_entry(unsigned long long dirinode,
                                   size_t index,
                                   int get_lock);


//----------------------------------------------------------------------------
//! Get dirbuf structure for a directory inode
//----------------------------------------------------------------------------
  struct dirbuf*
  dirview_getbuffer(unsigned long long dirinode,
                    int get_lock);



//----------------------------------------------------------------------------
//              ******* POSIX opened file descriptors *******
//----------------------------------------------------------------------------

//----------------------------------------------------------------------------
//! Create an artificial file descriptor
//----------------------------------------------------------------------------
  int generate_fd();


//----------------------------------------------------------------------------
//! Add new inodeuser to fd mapping used when doing stat through the file obj.
//!
//! @param inode inode number
//! @param uid user uid
//! @param fd file descriptor
//!
//----------------------------------------------------------------------------
  void add_inodeuser_fd(unsigned long inode, uid_t uid, gid_t gid, pid_t pid,
                        int fd);

//----------------------------------------------------------------------------
//! Add new mapping between fd and raw file object
//----------------------------------------------------------------------------

  int
  add_fd2file(LayoutWrapper* raw_file,
              unsigned long inode,
              uid_t uid, gid_t gid, pid_t pid,
              bool isROfd,
              const char* path = "",
              bool mknod = false);

//----------------------------------------------------------------------------
//! Force pending rw open to happen (in case of lazy open)
//----------------------------------------------------------------------------

  int
  force_rwopen(
    unsigned long inode,
    uid_t uid, gid_t gid, pid_t pid
  );

//----------------------------------------------------------------------------
//! Get the file abstraction object corresponding to the fd
//----------------------------------------------------------------------------

  std::shared_ptr<FileAbstraction>
  get_file(int fd, bool* isRW = NULL, bool forceRWtoo = false);


//----------------------------------------------------------------------------
//! Remove file descriptor from mapping
//----------------------------------------------------------------------------
  int remove_fd2file(int fd, unsigned long inode, uid_t uid, gid_t gid,
                     pid_t pid);


  int
  get_open_idx(const unsigned long long& inode);

//----------------------------------------------------------------------------
//              ******* FUSE Directory Cache *******
//----------------------------------------------------------------------------

//----------------------------------------------------------------------------
//!
//! Get a cached directory
//!
//! @param inode inode value of the directory to be cached
//! @param mtime modification time
//! @param ctime modification time
//! @param b dirbuf structure
//!
//! @return true if found, otherwise false
//!
//----------------------------------------------------------------------------
  int dir_cache_get(unsigned long long inode,
                    struct timespec mtime,
                    struct timespec ctime,
                    struct dirbuf** b);

//----------------------------------------------------------------------------
//!
//! Forget a cached directory
//!
//! @param inode inode value of the directory to be forgotten
//! @return true if found, otherwise false
//!
//----------------------------------------------------------------------------
  int dir_cache_forget(unsigned long long inode);



//----------------------------------------------------------------------------
//! Get a subentry from a cached directory
//!
//! @param req
//! @param inode directory inode
//! @param einode entry inode
//! @param ifullpath full path of the subentry
//!
//! @return true if entry found, otherwise false
//!
//----------------------------------------------------------------------------
  int dir_cache_get_entry(fuse_req_t req,
                          unsigned long long inode,
                          unsigned long long einode,
                          const char* ifullpath,
                          struct stat* overwrite_stat = 0);

//----------------------------------------------------------------------------
//! Add new subentry to a cached directory
//!
//! @param inode directory inode
//! @param entry_inode subentry inode
//! @param e fuse_entry_param structure
//!
//----------------------------------------------------------------------------
  void dir_cache_add_entry(unsigned long long inode,
                           unsigned long long entry_inode,
                           struct fuse_entry_param* e);


//----------------------------------------------------------------------------
//! Add or update a cache directory entry
//!
//! @param inode directory inode value
//! @param nentries number of entries in the current directory
//! @param mtime modifcation time
//! @param b dirbuf structure
//!
//----------------------------------------------------------------------------
  void dir_cache_sync(unsigned long long inode,
                      int nentries,
                      struct timespec mtime,
                      struct timespec ctime,
                      struct dirbuf* b);


//----------------------------------------------------------------------------
//! Update stat information of an entry
//!
//! @param entry_inode
//! @param buf stat info
//----------------------------------------------------------------------------
  bool dir_cache_update_entry(unsigned long long entry_inode,
                              struct stat* buf);



//----------------------------------------------------------------------------
//              ******* XROOT interfacing ********
//----------------------------------------------------------------------------

//----------------------------------------------------------------------------
//!
//----------------------------------------------------------------------------
  int stat(const char* path,
           struct stat* buf,
           uid_t uid,
           gid_t gid,
           pid_t pid,
           unsigned long inode,
           bool onlysizemtime = false);

//----------------------------------------------------------------------------
//!
//----------------------------------------------------------------------------
  int statfs(const char* path,
             struct statvfs* stbuf,
             uid_t uid,
             gid_t gid,
             pid_t pid
            );

//----------------------------------------------------------------------------
//!
//----------------------------------------------------------------------------
  int getxattr(const char* path,
               const char* xattr_name,
               char** xattr_value,
               size_t* size,
               uid_t uid,
               gid_t gid,
               pid_t pid
              );

//----------------------------------------------------------------------------
//!
//----------------------------------------------------------------------------
  int listxattr(const char* path,
                char** xattr_list,
                size_t* size,
                uid_t uid,
                gid_t gid,
                pid_t pid
               );

//----------------------------------------------------------------------------
//!
//----------------------------------------------------------------------------
  int setxattr(const char* path,
               const char* xattr_name,
               const char* xattr_value,
               size_t size,
               uid_t uid,
               gid_t gid,
               pid_t pid
              );

//----------------------------------------------------------------------------
//!
//----------------------------------------------------------------------------
  int rmxattr(const char* path,
              const char* xattr_name,
              uid_t uid,
              gid_t gid,
              pid_t pid
             );

//----------------------------------------------------------------------------
//!
//----------------------------------------------------------------------------
  struct dirent* readdir(const char* path_dir,
                         size_t* size,
                         uid_t uid,
                         gid_t gid,
                         pid_t pid
                        );

//----------------------------------------------------------------------------
//!
//----------------------------------------------------------------------------
  int mkdir(const char* path,
            mode_t mode,
            uid_t uid,
            gid_t gid,
            pid_t pid,
            struct stat* buf
           );

//----------------------------------------------------------------------------
//!
//----------------------------------------------------------------------------
  int rmdir(const char* path,
            uid_t uid,
            gid_t gid,
            pid_t pid
           );

//----------------------------------------------------------------------------
//!
//----------------------------------------------------------------------------
  int open(const char* pathname,
           int flags,
           mode_t mode,
           uid_t uid,
           gid_t gid,
           pid_t pid,
           unsigned long* return_inode,
           bool mknod = false);

//----------------------------------------------------------------------------
//!
//----------------------------------------------------------------------------
  int truncate(int fildes, off_t offset);
  int truncate2(const char* fullpath, unsigned long inode,
                unsigned long truncsize, uid_t uid, gid_t gid, pid_t pid);


//----------------------------------------------------------------------------
//!
//----------------------------------------------------------------------------
  ssize_t pread(int fildes,
                void* buf,
                size_t nbyte,
                off_t offset);


//----------------------------------------------------------------------------
//!
//----------------------------------------------------------------------------
  int utimes_from_fabst(std::shared_ptr<FileAbstraction> fabst,
                        unsigned long inode, uid_t uid, gid_t gid, pid_t pid);


//----------------------------------------------------------------------------
//!
//----------------------------------------------------------------------------
  int close(int fildes, unsigned long inode, uid_t uid, gid_t gid, pid_t pid);


//----------------------------------------------------------------------------
//!
//----------------------------------------------------------------------------
  int flush(int fd, uid_t uid, gid_t gid, pid_t pid);

//----------------------------------------------------------------------------
//!
//----------------------------------------------------------------------------
  ssize_t pwrite(int fildes,
                 const void* buf,
                 size_t nbyte,
                 off_t offset);

//----------------------------------------------------------------------------
//!
//----------------------------------------------------------------------------
  int fsync(int fildes);

//----------------------------------------------------------------------------
//!
//----------------------------------------------------------------------------
  int unlink(const char* path,
             uid_t uid,
             gid_t gid,
             pid_t pid,
             unsigned long inode
            );

//----------------------------------------------------------------------------
//!
//----------------------------------------------------------------------------
  int rename(const char* oldpath,
             const char* newpath,
             uid_t uid,
             gid_t gid,
             pid_t pid
            );

//----------------------------------------------------------------------------
//!
//----------------------------------------------------------------------------
  int chmod(const char* path,
            mode_t mode,
            uid_t uid,
            gid_t gid,
            pid_t pid
           );


//----------------------------------------------------------------------------
//!
//----------------------------------------------------------------------------

  int symlink(const char* path,
              const char* newpath,
              uid_t uid,
              gid_t gid,
              pid_t pid);

//----------------------------------------------------------------------------
//!
//----------------------------------------------------------------------------

  int readlink(const char* path,
               char* buf,
               size_t bufsize,
               uid_t uid,
               gid_t gid,
               pid_t pid);


//----------------------------------------------------------------------------
//!
//----------------------------------------------------------------------------
  int access(const char* path,
             int mode,
             uid_t uid,
             gid_t gid,
             pid_t pid
            );

//----------------------------------------------------------------------------
//!
//----------------------------------------------------------------------------
  int utimes_if_open(unsigned long long inode,
                     struct timespec* tvp,
                     uid_t uid, gid_t gid, pid_t pid);

//----------------------------------------------------------------------------
//!
//----------------------------------------------------------------------------
  int utimes(const char* path,
             struct timespec* tvp,
             uid_t uid,
             gid_t gid,
             pid_t pid
            );

//----------------------------------------------------------------------------
//!
//----------------------------------------------------------------------------
  int inodirlist(unsigned long long dirinode,
                 const char* path,
                 uid_t uid,
                 gid_t gid,
                 pid_t pid,
<<<<<<< HEAD
                 struct fuse_entry_param** stats);

//----------------------------------------------------------------------------
//! Do user mapping
//----------------------------------------------------------------------------
  const char* mapuser(uid_t uid, gid_t gid, pid_t pid, uint8_t authid);

//----------------------------------------------------------------------------
//! updates the proccache entry for the given pid (only if needed)
//! the proccache entry contains the environment, the command line
//! the fsuid, the fsgid amd if kerberos is used the krb5ccname and the krb5login
//! used in it
//----------------------------------------------------------------------------
  int update_proc_cache(uid_t uid, gid_t gid, pid_t pid);

//----------------------------------------------------------------------------
//! Create the cgi argument to be added to the url to use the kerberos cc file
//!   for the given pid. e.g. xrd.k5ccname=<krb5login>
//----------------------------------------------------------------------------
  std::string strongauth_cgi(pid_t pid);

//----------------------------------------------------------------------------
//! Create an URL
//! - with a user private physical channel e.g. root://<uid-gid>@<host> if krb5 is not used
//! - with kerberos authentication if used e.g. root://<krb5login>@<host>
//----------------------------------------------------------------------------
  std::string user_url(uid_t uid, gid_t gid, pid_t pid);

//----------------------------------------------------------------------------
//! Return the CGI of an URL
//----------------------------------------------------------------------------
  const char* get_cgi(const char* url);

//----------------------------------------------------------------------------
//! Check if rm command was issued on one of the top level directories
//!
//! @param pid process id
//! @param local_dir local mount point directory
//!
//! @return 0 if false, otherwise 1
//----------------------------------------------------------------------------
  int is_toplevel_rm(pid_t pid, const char* local_dir);

//----------------------------------------------------------------------------
//! Initialisation function
//----------------------------------------------------------------------------
  void init(int argc, char* argv[], void* userdata,
            std::map<std::string, std::string>* features);

  void log(const char* level, const char* msg);
  void
  log_settings();
=======
                 struct fuse_entry_param **stats);

 //----------------------------------------------------------------------------
 //! Do user mapping
 //----------------------------------------------------------------------------
 const char* mapuser (uid_t uid, gid_t gid, pid_t pid, uint8_t authid);

 //----------------------------------------------------------------------------
 //! updates the proccache entry for the given pid (only if needed)
 //! the proccache entry contains the environment, the command line
 //! the fsuid, the fsgid amd if kerberos is used the krb5ccname and the krb5login
 //! used in it
 //----------------------------------------------------------------------------
 int update_proc_cache (uid_t uid, gid_t gid, pid_t pid);

 //----------------------------------------------------------------------------
 //! Create the cgi argument to be added to the url to use the kerberos cc file
 //!   for the given pid. e.g. xrd.k5ccname=<krb5login>
 //----------------------------------------------------------------------------
 std::string strongauth_cgi (pid_t pid);

 //----------------------------------------------------------------------------
 //! Create an URL
 //! - with a user private physical channel e.g. root://<uid-gid>@<host> if krb5 is not used
 //! - with kerberos authentication if used e.g. root://<krb5login>@<host>
 //----------------------------------------------------------------------------
 std::string user_url (uid_t uid, gid_t gid, pid_t pid);

 //----------------------------------------------------------------------------
 //! Return the CGI of an URL
 //----------------------------------------------------------------------------
 const char* get_cgi (const char* url);

 //----------------------------------------------------------------------------
 //! Check if rm command was issued on one of the top level directories
 //!
 //! @param pid process id
 //! @param local_dir local mount point directory
 //!
 //! @return 0 if false, otherwise 1
 //----------------------------------------------------------------------------
 int is_toplevel_rm (pid_t pid, const char* local_dir);


 //----------------------------------------------------------------------------
 //! Get the configured overlay mode
 mode_t get_mode_overlay() 
 {
   return mode_overlay;
 }

 //----------------------------------------------------------------------------
 //! Initialisation function
 //----------------------------------------------------------------------------
 void init (int argc, char* argv[], void *userdata, std::map<std::string,std::string> *features);

 void log (const char* level, const char *msg);
 void
 log_settings ();

 typedef struct _meta
 {

  _meta ()
  {
   openr = openw = 0;
  }

  RWMutex mInUse;
  XrdSysMutex mlocker;
  size_t openr;
  size_t openw;
 } meta_t;
>>>>>>> 98308ef8

  typedef struct _meta {

    _meta()
    {
      openr = openw = 0;
    }

    RWMutex mInUse;
    XrdSysMutex mlocker;
    size_t openr;
    size_t openw;
  } meta_t;

  class Track
  {
  public:

    Track() { }

    ~Track() { }

    void
    assure(unsigned long long ino)
    {
      XrdSysMutexHelper l(iMutex);
      iNodes[ino] = std::make_shared<meta_t>();
    }

    void
    forget(unsigned long long ino)
    {
      XrdSysMutexHelper l(iMutex);
      iNodes.erase(ino);
    }

    std::shared_ptr<meta_t>
    Attach(unsigned long long ino, bool exclusive = false)
    {
      std::shared_ptr<meta_t> m;
      {
        XrdSysMutexHelper l(iMutex);

        if (!iNodes.count(ino)) {
          iNodes[ino] = std::make_shared<meta_t>();
        }

        m = iNodes[ino];
      }

      if (exclusive) {
        m->mInUse.LockWrite();
      } else {
        m->mInUse.LockRead();
      }

      return m;
    }

    void
    Detach(std::shared_ptr<meta_t> m)
    {
      m->mInUse.UnLockRead();
    }

    class Monitor
    {
    public:

      Monitor(const char* caller, Track& tracker, unsigned long long ino,
              bool exclusive = false)
      {
        eos_static_debug("trylock caller=%s self=%llx in=%llu exclusive=%d", caller,
                         pthread_self(), ino, exclusive);
        this->me = tracker.Attach(ino, exclusive);
        this->ino = ino;
        this->caller = caller;
        this->exclusive = exclusive;
        eos_static_debug("locked  caller=%s self=%llx in=%llu exclusive=%d obj=%llx",
                         caller, pthread_self(), ino, exclusive,
                         &(*(this->me)));
      }

      ~Monitor()
      {
        eos_static_debug("unlock  caller=%s self=%llx in=%llu exclusive=%d", caller,
                         pthread_self(), ino, exclusive);

        if (exclusive) {
          me->mInUse.UnLockWrite();
        } else {
          me->mInUse.UnLockRead();
        }

        eos_static_debug("unlocked  caller=%s self=%llx in=%llu exclusive=%d", caller,
                         pthread_self(), ino, exclusive);
      }
    private:
      std::shared_ptr<meta_t> me;
      bool exclusive;
      unsigned long long ino;
      const char* caller;
    };

  private:
    XrdSysMutex iMutex;
    std::map<unsigned long long, std::shared_ptr<meta_t> > iNodes;
  };

  Track iTrack;

  void setPrefix(std::string& prefix)
  {
    mPrefix = prefix;
  }

  bool getInlineRepair() const
  {
    return inline_repair;
  }
  uint64_t getMaxInlineRepairSize() const
  {
    return max_inline_repair_size;
  }


protected:
private:

  uint64_t pid_max;
  uint64_t uid_max;

  bool link_pidmap; ///< indicated if mapping between pid and strong authentication is symlinked in /var/run/eosd/credentials/pidXXX
  bool use_user_krb5cc; ///< indicated if user krb5cc file should be used for authentication
  bool use_user_gsiproxy; ///< indicated if user gsi proxy should be used for authentication
  bool use_unsafe_krk5; ///< indicated if in memory krb5 tickets can be used without any safety check
  bool fallback2nobody; ///< indicated if unix authentication (as nobody) should be used as a fallback if strong authentication is configured and none is found
  bool lazy_open_ro; ///< indicated if lazy openning of the file should be used for files open in RO
  bool lazy_open_rw; ///< indicated if lazy openning of the file should be used for files open in RW
  bool lazy_open_disabled; ///< indicated if lazy openning is disabled because the server does not support it
  bool inline_repair; ///< indicate if we should try to repair broken files for wrinting inlined in the open
  off_t max_inline_repair_size; ///< define maximum inline repair size
  bool tryKrb5First; ///< indicated if Krb5 should be tried before Gsi
  bool do_rdahead; ///< true if readahead is to be enabled, otherwise false
  std::string rdahead_window; ///< size of the readahead window
  int rm_level_protect; ///< number of levels in hierarchy protected against rm -rf
  std::string
  rm_command; ///< full path of the system rm command (e.g. "/bin/rm" )
  bool rm_watch_relpath; ///< indicated if the system rm command changes it CWD making relative path expansion impossible
  int fuse_cache_write; ///< 0 if fuse cache write disabled, otherwise 1
  int fuse_cache_negstat; ///< 0 if fuse negstat cache disabled, otherwise 1
  bool fuse_exec; ///< indicates if files should be make exectuble
  bool fuse_shared; ///< indicated if this is eosd = true or eosfsd = false
  int creator_cap_lifetime; ///< time period where files are considered owned locally e.g. remote modifications are not reflected locally
  int file_write_back_cache_size; ///< max temporary write-back cache per file size in bytes
  bool encode_pathname; ///< indicated if filename should be encoded
  bool hide_special_files; ///< indicate if we show atomic entries, version, backup files etc.
  bool show_eos_attributes; ///< show all sys.* and emulated user.eos attributes when listing xattributes
  mode_t mode_overlay; ///< mask which is or'ed into the retrieved mode

  XrdOucString gMgmHost; ///< host name of the FUSE contact point

//----------------------------------------------------------------------------
//             ******* Implementation Translations *******
//----------------------------------------------------------------------------

// Protecting the path/inode translation table
  eos::common::RWMutex mutex_inode_path;

// Mapping path name to inode
  google::dense_hash_map<std::string, unsigned long long> path2inode;

// Mapping inode to path name
  std::map<unsigned long long, std::string> inode2path;

// Prefix (duplicated from upstream object)
  std::string mPrefix;

//------------------------------------------------------------------------------
//      ******* Implementation of the directory listing table *******
//------------------------------------------------------------------------------

// Protecting the directory listing table
  eos::common::RWMutex mutex_dir2inodelist;

// Dir listing map
  std::map<unsigned long long, std::vector<unsigned long long> > dir2inodelist;
  std::map<unsigned long long, struct dirbuf> dir2dirbuf;

//------------------------------------------------------------------------------
//      ******* Implementation of the FUSE directory cache *******
//------------------------------------------------------------------------------

//------------------------------------------------------------------------------
// Get maximum number of directories in cache
//------------------------------------------------------------------------------

  const unsigned long long
  GetMaxCacheSize()
  {
    return 1024;
  }

// Protecting the cache entry map
  eos::common::RWMutex mutex_fuse_cache;

// Directory cache
  std::map<unsigned long long, FuseCacheEntry*> inode2cache;

// Parent cache
  std::map<unsigned long long, unsigned long long> inode2parent;

//------------------------------------------------------------------------------
//      ******* Implementation of the open File Descriptor map *******
//------------------------------------------------------------------------------

// Map used for associating file descriptors with XrdCl::File objects
  eos::common::RWMutex rwmutex_fd2fabst;
  google::dense_hash_map<int, shared_ptr<FileAbstraction>> fd2fabst;

// Counting write open of inodes
  eos::common::RWMutex rwmutex_inodeopenw;
  std::map<unsigned long long, int> inodeopenw;



// the count is >0 for RW and <0 for RO
  google::dense_hash_map<int, int> fd2count;
  eos::common::RWMutex openmutexes[N_OPEN_MUTEXES];


// Map <inode, user> to a set of file descriptors - used only in the stat method
// note : the set of file descriptors for one key point to the same fabst
  google::dense_hash_map<std::string, std::set<int> > inodexrdlogin2fds;
// Helper function to construct a key in the previous map
  std::string
  get_login(uid_t uid, gid_t gid, pid_t pid);

// Pool of available file descriptors
  int base_fd;
  std::queue<int> pool_fd;

//------------------------------------------------------------------------------
//        ******* Implementation IO Buffer Management *******
//------------------------------------------------------------------------------

//------------------------------------------------------------------------------
//! Class IoBuf
//------------------------------------------------------------------------------

  class IoBuf
  {
  private:

    void* buffer;
    size_t size;

  public:

    //----------------------------------------------------------------------------
    //! Constructor
    //----------------------------------------------------------------------------

    IoBuf()
    {
      buffer = 0;
      size = 0;
    }


    //----------------------------------------------------------------------------
    //! Destructor
    //----------------------------------------------------------------------------

    virtual
    ~IoBuf()
    {
      if (buffer && size) {
        free(buffer);
      }
    }


    //----------------------------------------------------------------------------
    //! Get buffer
    //----------------------------------------------------------------------------

    char*
    GetBuffer()
    {
      return (char*) buffer;
    }


    //----------------------------------------------------------------------------
    //! Get size of buffer
    //----------------------------------------------------------------------------

    size_t
    GetSize()
    {
      return size;
    }

    //----------------------------------------------------------------------------
    //! Resize buffer
    //----------------------------------------------------------------------------

    void
    Resize(size_t newsize)
    {
      if (newsize > size) {
        size = (newsize < (128 * 1024)) ? 128 * 1024 : newsize;
        buffer = realloc(buffer, size);
      }
    }
  };

// Protecting the IO buffer map
  XrdSysMutex IoBufferLock;

// IO buffer table. Each fuse thread has its own read buffer
  std::map<pthread_t, IoBuf> IoBufferMap;


  AuthIdManager authidmanager;

//------------------------------------------------------------------------------
// Cache that holds the mapping from a pid to a time stamp (to see if the cache needs
// to be refreshed and bool to check if the operation needs to be denied.
// variable which is true if this is a top level rm operation and false other-
// wise. It is used by recursive rm commands which belong to the same pid in
// order to decide if his operation is denied or not.
//------------------------------------------------------------------------------
  eos::common::RWMutex mMapPidDenyRmMutex;
  std::map<pid_t, std::pair<time_t, bool> > mMapPidDenyRm;


  FuseWriteCache* XFC;

  int
  mylstat(const char* __restrict name, struct stat* __restrict __buf, pid_t pid);

  char*
  myrealpath(const char* __restrict path, char* __restrict resolved, pid_t pid);

  bool get_features(const std::string& url,
                    std::map<std::string, std::string>* features);
  int check_mgm(std::map<std::string, std::string>* features);

  std::string mount_dir;
};
#endif<|MERGE_RESOLUTION|>--- conflicted
+++ resolved
@@ -777,7 +777,6 @@
                  uid_t uid,
                  gid_t gid,
                  pid_t pid,
-<<<<<<< HEAD
                  struct fuse_entry_param** stats);
 
 //----------------------------------------------------------------------------
@@ -806,105 +805,37 @@
 //----------------------------------------------------------------------------
   std::string user_url(uid_t uid, gid_t gid, pid_t pid);
 
-//----------------------------------------------------------------------------
-//! Return the CGI of an URL
-//----------------------------------------------------------------------------
+  //----------------------------------------------------------------------------
+  //! Return the CGI of an URL
+  //----------------------------------------------------------------------------
   const char* get_cgi(const char* url);
 
-//----------------------------------------------------------------------------
-//! Check if rm command was issued on one of the top level directories
-//!
-//! @param pid process id
-//! @param local_dir local mount point directory
-//!
-//! @return 0 if false, otherwise 1
-//----------------------------------------------------------------------------
+  //----------------------------------------------------------------------------
+  //! Check if rm command was issued on one of the top level directories
+  //!
+  //! @param pid process id
+  //! @param local_dir local mount point directory
+  //!
+  //! @return 0 if false, otherwise 1
+  //----------------------------------------------------------------------------
   int is_toplevel_rm(pid_t pid, const char* local_dir);
 
-//----------------------------------------------------------------------------
-//! Initialisation function
-//----------------------------------------------------------------------------
+  //----------------------------------------------------------------------------
+  //! Get the configured overlay mode
+  //----------------------------------------------------------------------------
+  mode_t get_mode_overlay()
+  {
+    return mode_overlay;
+  }
+
+  //----------------------------------------------------------------------------
+  //! Initialisation function
+  //----------------------------------------------------------------------------
   void init(int argc, char* argv[], void* userdata,
             std::map<std::string, std::string>* features);
 
   void log(const char* level, const char* msg);
-  void
-  log_settings();
-=======
-                 struct fuse_entry_param **stats);
-
- //----------------------------------------------------------------------------
- //! Do user mapping
- //----------------------------------------------------------------------------
- const char* mapuser (uid_t uid, gid_t gid, pid_t pid, uint8_t authid);
-
- //----------------------------------------------------------------------------
- //! updates the proccache entry for the given pid (only if needed)
- //! the proccache entry contains the environment, the command line
- //! the fsuid, the fsgid amd if kerberos is used the krb5ccname and the krb5login
- //! used in it
- //----------------------------------------------------------------------------
- int update_proc_cache (uid_t uid, gid_t gid, pid_t pid);
-
- //----------------------------------------------------------------------------
- //! Create the cgi argument to be added to the url to use the kerberos cc file
- //!   for the given pid. e.g. xrd.k5ccname=<krb5login>
- //----------------------------------------------------------------------------
- std::string strongauth_cgi (pid_t pid);
-
- //----------------------------------------------------------------------------
- //! Create an URL
- //! - with a user private physical channel e.g. root://<uid-gid>@<host> if krb5 is not used
- //! - with kerberos authentication if used e.g. root://<krb5login>@<host>
- //----------------------------------------------------------------------------
- std::string user_url (uid_t uid, gid_t gid, pid_t pid);
-
- //----------------------------------------------------------------------------
- //! Return the CGI of an URL
- //----------------------------------------------------------------------------
- const char* get_cgi (const char* url);
-
- //----------------------------------------------------------------------------
- //! Check if rm command was issued on one of the top level directories
- //!
- //! @param pid process id
- //! @param local_dir local mount point directory
- //!
- //! @return 0 if false, otherwise 1
- //----------------------------------------------------------------------------
- int is_toplevel_rm (pid_t pid, const char* local_dir);
-
-
- //----------------------------------------------------------------------------
- //! Get the configured overlay mode
- mode_t get_mode_overlay() 
- {
-   return mode_overlay;
- }
-
- //----------------------------------------------------------------------------
- //! Initialisation function
- //----------------------------------------------------------------------------
- void init (int argc, char* argv[], void *userdata, std::map<std::string,std::string> *features);
-
- void log (const char* level, const char *msg);
- void
- log_settings ();
-
- typedef struct _meta
- {
-
-  _meta ()
-  {
-   openr = openw = 0;
-  }
-
-  RWMutex mInUse;
-  XrdSysMutex mlocker;
-  size_t openr;
-  size_t openw;
- } meta_t;
->>>>>>> 98308ef8
+  void log_settings();
 
   typedef struct _meta {
 
