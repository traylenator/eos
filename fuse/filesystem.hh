//------------------------------------------------------------------------------
//! @file filesystem.hh
//! @author Andreas-Joachim Peters, Geoffray Adde, Elvin Sindrilaru CERN
//! @brief remote IO filesystem implementation
//------------------------------------------------------------------------------

/************************************************************************
 * EOS - the CERN Disk Storage System                                   *
 * Copyright (C) 2011 CERN/Switzerland                                  *
 *                                                                      *
 * This program is free software: you can redistribute it and/or modify *
 * it under the terms of the GNU General Public License as published by *
 * the Free Software Foundation, either version 3 of the License, or    *
 * (at your option) any later version.                                  *
 *                                                                      *
 * This program is distributed in the hope that it will be useful,      *
 * but WITHOUT ANY WARRANTY; without even the implied warranty of       *
 * MERCHANTABILITY or FITNESS FOR A PARTICULAR PURPOSE.  See the        *
 * GNU General Public License for more details.                         *
 *                                                                      *
 * You should have received a copy of the GNU General Public License    *
 * along with this program.  If not, see <http://www.gnu.org/licenses/>.*
 ************************************************************************/

#ifndef FUSE_FILESYSTEM_HH_
#define FUSE_FILESYSTEM_HH_

#include "llfusexx.hh"

#include <dirent.h>
#include <errno.h>
#include <fcntl.h>
#include <string.h>
#include <sys/stat.h>
#include <sys/types.h>
#include <sys/time.h>
#include <sys/param.h>
#include <sys/resource.h>
#include <sys/uio.h>
#ifndef __APPLE__
#include <sys/vfs.h>
#endif
#include <unistd.h>
#include <pwd.h>

/*----------------------------------------------------------------------------*/
#include "common/Logging.hh"
#include "common/Path.hh"
#include "common/RWMutex.hh"
#include "common/SymKeys.hh"
/*----------------------------------------------------------------------------*/
#include <google/dense_hash_map>
#include <google/sparse_hash_map>
#include <google/sparsehash/densehashtable.h>
/*----------------------------------------------------------------------------*/
#include "FuseCacheEntry.hh"
#include "ProcCacheC.h"
#include "fst/layout/LayoutPlugin.hh"
#include "fst/layout/PlainLayout.hh"
#include "fst/layout/RaidDpLayout.hh"
#include "fst/layout/ReedSLayout.hh"
/*----------------------------------------------------------------------------*/
#include "FuseCache/FuseWriteCache.hh"
#include "FuseCache/FileAbstraction.hh"
#include "FuseCache/LayoutWrapper.hh"
/*----------------------------------------------------------------------------*/
#include "AuthIdManager.hh"

#define sMaxAuthId (2^6)

#define N_OPEN_MUTEXES_NBITS 12
#define N_OPEN_MUTEXES (1 << N_OPEN_MUTEXES_NBITS)

#define PAGESIZE 128 * 1024

class filesystem
{
public:

 filesystem ();

 virtual
 ~filesystem ();

 void
 setMountPoint (const std::string& md)
 {
  mount_dir = md;
 }

 const char*
 getMountPoint ()
 {
  return mount_dir.c_str ();
 }

 typedef struct fd_user_info
 {
  unsigned long long fd;
  uid_t uid;
  gid_t gid;
  gid_t pid;
  long long ino;
 } fd_user_info;

 //------------------------------------------------------------------------------
 // Lock
 //------------------------------------------------------------------------------

 void
 lock_r_pcache (pid_t pid);

 void
 lock_w_pcache (pid_t pid);


 //------------------------------------------------------------------------------
 // Unlock
 //------------------------------------------------------------------------------

 void
 unlock_r_pcache (pid_t pid);

 void
 unlock_w_pcache (pid_t pid);


 //----------------------------------------------------------------------------
 //                ******* Path translation *******
 //----------------------------------------------------------------------------

 //----------------------------------------------------------------------------
 //! Read lock for path or inode translation
 //----------------------------------------------------------------------------
 void lock_r_p2i ();


 //----------------------------------------------------------------------------
 //! Read unlock after path or inode translation
 //----------------------------------------------------------------------------
 void unlock_r_p2i ();


 //----------------------------------------------------------------------------
 //! Translate from inode to path
 //----------------------------------------------------------------------------
 const char* path (unsigned long long inode);


 //----------------------------------------------------------------------------
 //! Return the basename of a file
 //----------------------------------------------------------------------------
 std::string base_name (unsigned long long inode);


 //----------------------------------------------------------------------------
 //! Translate from path to inode
 //----------------------------------------------------------------------------
 unsigned long long inode (const char* path);

 //----------------------------------------------------------------------------
 //! Get URL without CGI
 //----------------------------------------------------------------------------
 XrdOucString
 get_url_nocgi (const char* url);

 //----------------------------------------------------------------------------
 //! Store an inode/path mapping
 //----------------------------------------------------------------------------
 void store_p2i (unsigned long long inode, const char* path);


 //----------------------------------------------------------------------------
 //! Store an inode/path mapping starting from the parent:
 //! inode + child inode + child base name
 //----------------------------------------------------------------------------
 void store_child_p2i (unsigned long long inode,
                       unsigned long long childinode,
                       const char* name);


 //----------------------------------------------------------------------------
 //! Forget an inode/path mapping by inode
 //----------------------------------------------------------------------------
 void forget_p2i (unsigned long long inode);


 //----------------------------------------------------------------------------
 //! redirect inode to a new inode
 //----------------------------------------------------------------------------
void redirect_p2i (unsigned long long inode, unsigned long long new_inode);

<<<<<<< HEAD
=======

 //----------------------------------------------------------------------------
 //! redirect inode to latest version of an inode
 //----------------------------------------------------------------------------
unsigned long long redirect_i2i (unsigned long long inode);

>>>>>>> 6d8cd39c
 //----------------------------------------------------------------------------
 //! Replace all names with a given prefix
 //----------------------------------------------------------------------------
 void
 replace_prefix (const char* oldprefix, const char* newprefix);


 //----------------------------------------------------------------------------
 //                ******* Path computation *******
 //----------------------------------------------------------------------------

 inline void
 getPath (std::string &out,
          std::string& prefix,
          const char* name)
 {
  out = "/";
  out += prefix;
  out += name;
 }

 inline void
 getPPath (std::string &out,
           std::string &prefix,
           const char* parent,
           const char* name)
 {
  out = "/";
  out += prefix;
  out += parent;
  out += "/";
  out += name;
 }

 inline void
 getUrl (std::string &out,
         std::string &user,
         std::string &hostport,
         std::string &prefix,
         const char* parent,
         const char* name)
 {
  out = "root://";
  out += user;
  out += "@";
  out += hostport;
  out += "//";
  out += prefix;
  out += parent;
  out += "/";
  out += name;
 }

 inline void
 getParentUrl (
               std::string &out,
               std::string &user,
               std::string &hostport,
               std::string &prefix,
               std::string &parent)
 {
  out = "root://";
  out += user;
  out += "@";
  out += hostport;
  out += "//";
  out += prefix;
  out += parent;
 }

 static inline bool checkpathname(const char* pathname)
 {
   static const std::vector<char> forbidden={'?'};
   for(const char *c=pathname; *c!=0; c++)
     for(size_t i=0; i<forbidden.size(); i++)
       if(*c==forbidden[i])
         return false;

   return true;
 }

 inline std::string safePath(const char *unsafe)
 {
   if(encode_pathname)
     return eos::common::StringConversion::curl_escaped(unsafe);
   else
     return unsafe;
 }

 //----------------------------------------------------------------------------
 //                ******* IO buffers *******
 //----------------------------------------------------------------------------

 //----------------------------------------------------------------------------
 //! Guarantee a buffer for reading of at least 'size' for the specified thread
 //!
 //! @param tid thread id
 //! @param size size of the read buffer
 //!
 //! @return pointer to buffer region
 //!
 //----------------------------------------------------------------------------
 char* attach_rd_buff (pthread_t tid, size_t size);


 //----------------------------------------------------------------------------
 //! Release a read buffer for the specified thread id
 //!
 //! @param tid thread id
 //!
 //----------------------------------------------------------------------------
 void release_rd_buff (pthread_t tid);



 //----------------------------------------------------------------------------
 //                ******* DIR Listrings *******
 //----------------------------------------------------------------------------

 //----------------------------------------------------------------------------
 //! Lock dirview (read)
 //----------------------------------------------------------------------------
 void lock_r_dirview ();


 //----------------------------------------------------------------------------
 //! Unlock dirview (read)
 //----------------------------------------------------------------------------
 void unlock_r_dirview ();


 //----------------------------------------------------------------------------
 //! Lock dirview (write)
 //----------------------------------------------------------------------------
 void lock_w_dirview ();


 //----------------------------------------------------------------------------
 //! Unlock dirview (write)
 //----------------------------------------------------------------------------
 void unlock_w_dirview ();


 //----------------------------------------------------------------------------
 //! Create a new directory listing. Path should be attached beforehand into
 //! path translation.
 //----------------------------------------------------------------------------
 void dirview_create (unsigned long long inode);


 //----------------------------------------------------------------------------
 //! Delete a directory listing. Path should be attached beforehand into
 //! path translation.
 //----------------------------------------------------------------------------
 void dirview_delete (unsigned long long inode);


 //----------------------------------------------------------------------------
 //! Returns subentry with index 'index' from the directory
 //!
 //! @param dirinode directory inode
 //! @param index index of entry
 //! @param get_lock if true, user does not take care of locking
 //!
 //! @return inode of the subentry
 //!
 //----------------------------------------------------------------------------
 unsigned long long dirview_entry (unsigned long long dirinode,
                                   size_t index,
                                   int get_lock);


 //----------------------------------------------------------------------------
 //! Get dirbuf structure for a directory inode
 //----------------------------------------------------------------------------
 struct dirbuf*
 dirview_getbuffer (unsigned long long dirinode,
                    int get_lock);



 //----------------------------------------------------------------------------
 //              ******* POSIX opened file descriptors *******
 //----------------------------------------------------------------------------

 //----------------------------------------------------------------------------
 //! Create an artificial file descriptor
 //----------------------------------------------------------------------------
 int generate_fd ();


 //----------------------------------------------------------------------------
 //! Add new inodeuser to fd mapping used when doing stat through the file obj.
 //!
 //! @param inode inode number
 //! @param uid user uid
 //! @param fd file descriptor
 //!
 //----------------------------------------------------------------------------
 void add_inodeuser_fd (unsigned long inode, uid_t uid, gid_t gid, pid_t pid, int fd);

 //----------------------------------------------------------------------------
 //! Add new mapping between fd and raw file object
 //----------------------------------------------------------------------------

 int
 add_fd2file (LayoutWrapper* raw_file,
              unsigned long inode,
              uid_t uid, gid_t gid, pid_t pid,
              bool isROfd,
              const char* path = "");

 //----------------------------------------------------------------------------
 //! Force pending rw open to happen (in case of lazy open)
 //----------------------------------------------------------------------------

 int
 force_rwopen (
               unsigned long inode,
               uid_t uid, gid_t gid, pid_t pid
               );

 //----------------------------------------------------------------------------
 //! Get the file abstraction object corresponding to the fd
 //----------------------------------------------------------------------------

  std::shared_ptr<FileAbstraction>
 get_file (int fd, bool *isRW = NULL, bool forceRWtoo = false);


 //----------------------------------------------------------------------------
 //! Remove file descriptor from mapping
 //----------------------------------------------------------------------------
 int remove_fd2file (int fd, unsigned long inode, uid_t uid, gid_t gid, pid_t pid);


 int
 get_open_idx (const unsigned long long &inode);

 //----------------------------------------------------------------------------
 //              ******* FUSE Directory Cache *******
 //----------------------------------------------------------------------------

 //----------------------------------------------------------------------------
 //!
 //! Get a cached directory
 //!
 //! @param inode inode value of the directory to be cached
 //! @param mtime modification time
 //! @param ctime modification time
 //! @param b dirbuf structure
 //!
 //! @return true if found, otherwise false
 //!
 //----------------------------------------------------------------------------
 int dir_cache_get (unsigned long long inode,
                    struct timespec mtime,
                    struct timespec ctime,
                    struct dirbuf** b);

 //----------------------------------------------------------------------------
 //!
 //! Forget a cached directory
 //!
 //! @param inode inode value of the directory to be forgotten
 //! @return true if found, otherwise false
 //!
 //----------------------------------------------------------------------------
 int dir_cache_forget (unsigned long long inode);



 //----------------------------------------------------------------------------
 //! Get a subentry from a cached directory
 //!
 //! @param req
 //! @param inode directory inode
 //! @param einode entry inode
 //! @param ifullpath full path of the subentry
 //!
 //! @return true if entry found, otherwise false
 //!
 //----------------------------------------------------------------------------
 int dir_cache_get_entry (fuse_req_t req,
                          unsigned long long inode,
                          unsigned long long einode,
                          const char* ifullpath, 
			  struct stat* overwrite_stat = 0);

 //----------------------------------------------------------------------------
 //! Add new subentry to a cached directory
 //!
 //! @param inode directory inode
 //! @param entry_inode subentry inode
 //! @param e fuse_entry_param structure
 //!
 //----------------------------------------------------------------------------
 void dir_cache_add_entry (unsigned long long inode,
                           unsigned long long entry_inode,
                           struct fuse_entry_param* e);


 //----------------------------------------------------------------------------
 //! Add or update a cache directory entry
 //!
 //! @param inode directory inode value
 //! @param nentries number of entries in the current directory
 //! @param mtime modifcation time
 //! @param b dirbuf structure
 //!
 //----------------------------------------------------------------------------
 void dir_cache_sync (unsigned long long inode,
                      int nentries,
                      struct timespec mtime,
                      struct timespec ctime,
                      struct dirbuf* b);


 //----------------------------------------------------------------------------
 //! Update stat information of an entry
 //!
 //! @param entry_inode
 //! @param buf stat info
 //----------------------------------------------------------------------------
bool dir_cache_update_entry (unsigned long long entry_inode,
			      struct stat* buf);



 //----------------------------------------------------------------------------
 //              ******* XROOT interfacing ********
 //----------------------------------------------------------------------------

 //----------------------------------------------------------------------------
 //!
 //----------------------------------------------------------------------------
 int stat (const char* path,
           struct stat* buf,
           uid_t uid,
           gid_t gid,
           pid_t pid,
           unsigned long inode, 
	   bool onlysizemtime=false);

 //----------------------------------------------------------------------------
 //!
 //----------------------------------------------------------------------------
 int statfs (const char* path,
             struct statvfs* stbuf,
             uid_t uid,
             gid_t gid,
             pid_t pid
             );

 //----------------------------------------------------------------------------
 //!
 //----------------------------------------------------------------------------
 int getxattr (const char* path,
               const char* xattr_name,
               char** xattr_value,
               size_t* size,
               uid_t uid,
               gid_t gid,
               pid_t pid
               );

 //----------------------------------------------------------------------------
 //!
 //----------------------------------------------------------------------------
 int listxattr (const char* path,
                char** xattr_list,
                size_t* size,
                uid_t uid,
                gid_t gid,
                pid_t pid
                );

 //----------------------------------------------------------------------------
 //!
 //----------------------------------------------------------------------------
 int setxattr (const char* path,
               const char* xattr_name,
               const char* xattr_value,
               size_t size,
               uid_t uid,
               gid_t gid,
               pid_t pid
               );

 //----------------------------------------------------------------------------
 //!
 //----------------------------------------------------------------------------
 int rmxattr (const char* path,
              const char* xattr_name,
              uid_t uid,
              gid_t gid,
              pid_t pid
              );

 //----------------------------------------------------------------------------
 //!
 //----------------------------------------------------------------------------
 struct dirent* readdir (const char* path_dir,
                         size_t *size,
                         uid_t uid,
                         gid_t gid,
                         pid_t pid
                         );

 //----------------------------------------------------------------------------
 //!
 //----------------------------------------------------------------------------
 int mkdir (const char* path,
            mode_t mode,
            uid_t uid,
            gid_t gid,
            pid_t pid,
            struct stat* buf
            );

 //----------------------------------------------------------------------------
 //!
 //----------------------------------------------------------------------------
 int rmdir (const char* path,
            uid_t uid,
            gid_t gid,
            pid_t pid
            );

 //----------------------------------------------------------------------------
 //!
 //----------------------------------------------------------------------------
 int open (const char* pathname,
           int flags,
           mode_t mode,
           uid_t uid,
           gid_t gid,
           pid_t pid,
           unsigned long* return_inode);

 //----------------------------------------------------------------------------
 //!
 //----------------------------------------------------------------------------
 int error_retc_map (int retc);


 //----------------------------------------------------------------------------
 //!
 //----------------------------------------------------------------------------
 int truncate (int fildes, off_t offset);
 int truncate2 (const char *fullpath, unsigned long inode, unsigned long truncsize, uid_t uid, gid_t gid, pid_t pid);


 //----------------------------------------------------------------------------
 //!
 //----------------------------------------------------------------------------
 ssize_t pread (int fildes,
                void* buf,
                size_t nbyte,
                off_t offset);


 //----------------------------------------------------------------------------
 //!
 //----------------------------------------------------------------------------
  int utimes_from_fabst(std::shared_ptr<FileAbstraction> fabst, unsigned long inode, uid_t uid, gid_t gid, pid_t pid);


 //----------------------------------------------------------------------------
 //!
 //----------------------------------------------------------------------------
 int close (int fildes, unsigned long inode, uid_t uid, gid_t gid, pid_t pid);


 //----------------------------------------------------------------------------
 //!
 //----------------------------------------------------------------------------
 int flush (int fd, uid_t uid, gid_t gid, pid_t pid);

 //----------------------------------------------------------------------------
 //!
 //----------------------------------------------------------------------------
 ssize_t pwrite (int fildes,
                 const void* buf,
                 size_t nbyte,
                 off_t offset);

 //----------------------------------------------------------------------------
 //!
 //----------------------------------------------------------------------------
 int fsync (int fildes);

 //----------------------------------------------------------------------------
 //!
 //----------------------------------------------------------------------------
 int unlink (const char* path,
             uid_t uid,
             gid_t gid,
             pid_t pid, 
	     unsigned long inode
             );

 //----------------------------------------------------------------------------
 //!
 //----------------------------------------------------------------------------
 int rename (const char* oldpath,
             const char* newpath,
             uid_t uid,
             gid_t gid,
             pid_t pid
             );

 //----------------------------------------------------------------------------
 //!
 //----------------------------------------------------------------------------
 int chmod (const char* path,
            mode_t mode,
            uid_t uid,
            gid_t gid,
            pid_t pid
            );


 //----------------------------------------------------------------------------
 //!
 //----------------------------------------------------------------------------

 int symlink (const char* path,
              const char* newpath,
              uid_t uid,
              gid_t gid,
              pid_t pid);

 //----------------------------------------------------------------------------
 //!
 //----------------------------------------------------------------------------

 int readlink (const char* path,
               char* buf,
               size_t bufsize,
               uid_t uid,
               gid_t gid,
               pid_t pid);


 //----------------------------------------------------------------------------
 //!
 //----------------------------------------------------------------------------
 int access (const char* path,
             int mode,
             uid_t uid,
             gid_t gid,
             pid_t pid
             );

 //----------------------------------------------------------------------------
 //!
 //----------------------------------------------------------------------------
 int utimes_if_open (unsigned long long inode,
                     struct timespec* tvp,
                     uid_t uid, gid_t gid, pid_t pid);

 //----------------------------------------------------------------------------
 //!
 //----------------------------------------------------------------------------
 int utimes (const char* path,
             struct timespec* tvp,
             uid_t uid,
             gid_t gid,
             pid_t pid
             );

 //----------------------------------------------------------------------------
 //!
 //----------------------------------------------------------------------------
 int inodirlist (unsigned long long dirinode,
                 const char* path,
                 uid_t uid,
                 gid_t gid,
                 pid_t pid,
                 struct fuse_entry_param **stats);

 //----------------------------------------------------------------------------
 //! Do user mapping
 //----------------------------------------------------------------------------
 const char* mapuser (uid_t uid, gid_t gid, pid_t pid, uint8_t authid);

 //----------------------------------------------------------------------------
 //! updates the proccache entry for the given pid (only if needed)
 //! the proccache entry contains the environment, the command line
 //! the fsuid, the fsgid amd if kerberos is used the krb5ccname and the krb5login
 //! used in it
 //----------------------------------------------------------------------------
 int update_proc_cache (uid_t uid, gid_t gid, pid_t pid);

 //----------------------------------------------------------------------------
 //! Create the cgi argument to be added to the url to use the kerberos cc file
 //!   for the given pid. e.g. xrd.k5ccname=<krb5login>
 //----------------------------------------------------------------------------
 std::string strongauth_cgi (pid_t pid);

 //----------------------------------------------------------------------------
 //! Create an URL
 //! - with a user private physical channel e.g. root://<uid-gid>@<host> if krb5 is not used
 //! - with kerberos authentication if used e.g. root://<krb5login>@<host>
 //----------------------------------------------------------------------------
 std::string user_url (uid_t uid, gid_t gid, pid_t pid);

 //----------------------------------------------------------------------------
 //! Return the CGI of an URL
 //----------------------------------------------------------------------------
 const char* get_cgi (const char* url);

 //----------------------------------------------------------------------------
 //! Check if rm command was issued on one of the top level directories
 //!
 //! @param pid process id
 //! @param local_dir local mount point directory
 //!
 //! @return 0 if false, otherwise 1
 //----------------------------------------------------------------------------
 int is_toplevel_rm (pid_t pid, const char* local_dir);

 //----------------------------------------------------------------------------
 //! Initialisation function
 //----------------------------------------------------------------------------
 void init (int argc, char* argv[], void *userdata, std::map<std::string,std::string> *features);

 void log (const char* level, const char *msg);
 void
 log_settings ();

 typedef struct _meta
 {

  _meta ()
  {
   openr = openw = 0;
  }

  RWMutex mInUse;
  XrdSysMutex mlocker;
  size_t openr;
  size_t openw;
 } meta_t;

 class Track
 {
 public:

  Track () { }

  ~Track () { }

  void
  assure (unsigned long long ino)
  {
   XrdSysMutexHelper l (iMutex);
   iNodes[ino] = std::make_shared<meta_t>();
  }

  void
  forget (unsigned long long ino)
  {
   XrdSysMutexHelper l (iMutex);
   iNodes.erase (ino);
  }

  std::shared_ptr<meta_t>
  Attach (unsigned long long ino, bool exclusive = false)
  {
   std::shared_ptr<meta_t> m;
   {
     XrdSysMutexHelper l (iMutex);

     if (!iNodes.count (ino))
     {
       iNodes[ino] = std::make_shared<meta_t>();
     }
     m = iNodes[ino];
   }
   
   if (exclusive)
   {
     m->mInUse.LockWrite ();
   }
   else
   {
     m->mInUse.LockRead ();
   }

   return m;
  }

  void
  Detach (std::shared_ptr<meta_t> m)
  {
   m->mInUse.UnLockRead ();
  }

  class Monitor
  {
  public:

   Monitor (const char* caller, Track& tracker, unsigned long long ino, bool exclusive = false)
   {
    eos_static_debug ("trylock caller=%s self=%llx in=%llu exclusive=%d", caller, pthread_self (), ino, exclusive);

    this->me = tracker.Attach (ino, exclusive);
    this->ino = ino;
    this->caller = caller;
    this->exclusive = exclusive;
    eos_static_debug ("locked  caller=%s self=%llx in=%llu exclusive=%d obj=%llx", caller, pthread_self (), ino, exclusive,
                     &(*(this->me)));

   }

   ~Monitor ()
   {
    eos_static_debug ("unlock  caller=%s self=%llx in=%llu exclusive=%d", caller, pthread_self (), ino, exclusive);

    if (exclusive)
      me->mInUse.UnLockWrite ();
    else
      me->mInUse.UnLockRead ();
    eos_static_debug ("unlocked  caller=%s self=%llx in=%llu exclusive=%d", caller, pthread_self (), ino, exclusive);
   }
  private:
   std::shared_ptr<meta_t> me;
   bool exclusive;
   unsigned long long ino;
   const char* caller;
  };

 private:
  XrdSysMutex iMutex;
  std::map<unsigned long long, std::shared_ptr<meta_t> > iNodes;
 };

 Track iTrack;

 void setPrefix(std::string &prefix) { mPrefix = prefix; }

 bool getInlineRepair () const { return inline_repair;}
uint64_t getMaxInlineRepairSize() const { return max_inline_repair_size; }
  
  
protected:
private:

 uint64_t pid_max;
 uint64_t uid_max;

 bool link_pidmap; ///< indicated if mapping between pid and strong authentication is symlinked in /var/run/eosd/credentials/pidXXX
 bool use_user_krb5cc; ///< indicated if user krb5cc file should be used for authentication
 bool use_user_gsiproxy; ///< indicated if user gsi proxy should be used for authentication
 bool use_unsafe_krk5; ///< indicated if in memory krb5 tickets can be used without any safety check
 bool fallback2nobody; ///< indicated if unix authentication (as nobody) should be used as a fallback if strong authentication is configured and none is found
 bool lazy_open_ro; ///< indicated if lazy openning of the file should be used for files open in RO
 bool lazy_open_rw; ///< indicated if lazy openning of the file should be used for files open in RW
 bool lazy_open_disabled; ///< indicated if lazy openning is disabled because the server does not support it
 bool inline_repair; ///< indicate if we should try to repair broken files for wrinting inlined in the open
 off_t max_inline_repair_size; ///< define maximum inline repair size
 bool tryKrb5First; ///< indicated if Krb5 should be tried before Gsi
 bool do_rdahead; ///< true if readahead is to be enabled, otherwise false
 std::string rdahead_window; ///< size of the readahead window
 int rm_level_protect; ///< number of levels in hierarchy protected against rm -rf
 std::string rm_command; ///< full path of the system rm command (e.g. "/bin/rm" )
 bool rm_watch_relpath; ///< indicated if the system rm command changes it CWD making relative path expansion impossible
 int fuse_cache_write; ///< 0 if fuse cache write disabled, otherwise 1
 int fuse_cache_negstat; ///< 0 if fuse negstat cache disabled, otherwise 1
 bool fuse_exec; ///< indicates if files should be make exectuble
 bool fuse_shared; ///< indicated if this is eosd = true or eosfsd = false
 int creator_cap_lifetime; ///< time period where files are considered owned locally e.g. remote modifications are not reflected locally
 int file_write_back_cache_size; ///< max temporary write-back cache per file size in bytes
 bool encode_pathname; ///< indicated if filename should be encoded
 bool hide_special_files; ///< indicate if we show atomic entries, version, backup files etc.
<<<<<<< HEAD

=======
 mode_t mode_overlay; ///< mask which is or'ed into the retrieved mode
>>>>>>> 6d8cd39c
 XrdOucString gMgmHost; ///< host name of the FUSE contact point

 //----------------------------------------------------------------------------
 //             ******* Implementation Translations *******
 //----------------------------------------------------------------------------

 // Protecting the path/inode translation table
 eos::common::RWMutex mutex_inode_path;

 // Mapping path name to inode
 google::dense_hash_map<std::string, unsigned long long> path2inode;

 // Mapping inode to path name
 std::map<unsigned long long, std::string> inode2path;

 // Prefix (duplicated from upstream object)
 std::string mPrefix;

 //------------------------------------------------------------------------------
 //      ******* Implementation of the directory listing table *******
 //------------------------------------------------------------------------------

 // Protecting the directory listing table
 eos::common::RWMutex mutex_dir2inodelist;

 // Dir listing map
 std::map<unsigned long long, std::vector<unsigned long long> > dir2inodelist;
 std::map<unsigned long long, struct dirbuf> dir2dirbuf;

 //------------------------------------------------------------------------------
 //      ******* Implementation of the FUSE directory cache *******
 //------------------------------------------------------------------------------

 //------------------------------------------------------------------------------
 // Get maximum number of directories in cache
 //------------------------------------------------------------------------------

 const unsigned long long
 GetMaxCacheSize ()
 {

  return 1024;
 }

 // Protecting the cache entry map
 eos::common::RWMutex mutex_fuse_cache;

 // Directory cache
 std::map<unsigned long long, FuseCacheEntry*> inode2cache;
 
 // Parent cache
 std::map<unsigned long long, unsigned long long> inode2parent;

 //------------------------------------------------------------------------------
 //      ******* Implementation of the open File Descriptor map *******
 //------------------------------------------------------------------------------

 // Map used for associating file descriptors with XrdCl::File objects
 eos::common::RWMutex rwmutex_fd2fabst;
 google::dense_hash_map<int, shared_ptr<FileAbstraction>> fd2fabst;

 // Counting write open of inodes
 eos::common::RWMutex rwmutex_inodeopenw;
 std::map<unsigned long long, int> inodeopenw;



 // the count is >0 for RW and <0 for RO
 google::dense_hash_map<int, int> fd2count;
 eos::common::RWMutex openmutexes[N_OPEN_MUTEXES];


 // Map <inode, user> to a set of file descriptors - used only in the stat method
 // note : the set of file descriptors for one key point to the same fabst
 google::dense_hash_map<std::string, std::set<int> > inodexrdlogin2fds;
 // Helper function to construct a key in the previous map
 std::string
 get_login (uid_t uid, gid_t gid, pid_t pid);

 // Pool of available file descriptors
 int base_fd;
 std::queue<int> pool_fd;

 //------------------------------------------------------------------------------
 //        ******* Implementation IO Buffer Management *******
 //------------------------------------------------------------------------------

 //------------------------------------------------------------------------------
 //! Class IoBuf
 //------------------------------------------------------------------------------

 class IoBuf
 {
 private:

  void* buffer;
  size_t size;

 public:

  //----------------------------------------------------------------------------
  //! Constructor
  //----------------------------------------------------------------------------

  IoBuf ()
  {

   buffer = 0;
   size = 0;
  }


  //----------------------------------------------------------------------------
  //! Destructor
  //----------------------------------------------------------------------------

  virtual
  ~IoBuf ()
  {

   if (buffer && size) free (buffer);
  }


  //----------------------------------------------------------------------------
  //! Get buffer
  //----------------------------------------------------------------------------

  char*
  GetBuffer ()
  {

   return (char*) buffer;
  }


  //----------------------------------------------------------------------------
  //! Get size of buffer
  //----------------------------------------------------------------------------

  size_t
  GetSize ()
  {

   return size;
  }

  //----------------------------------------------------------------------------
  //! Resize buffer
  //----------------------------------------------------------------------------

  void
  Resize (size_t newsize)
  {
   if (newsize > size)
   {
     size = (newsize < (128 * 1024)) ? 128 * 1024 : newsize;
     buffer = realloc (buffer, size);
   }
  }
 };

 // Protecting the IO buffer map
 XrdSysMutex IoBufferLock;

 // IO buffer table. Each fuse thread has its own read buffer
 std::map<pthread_t, IoBuf> IoBufferMap;


 AuthIdManager authidmanager;

 //------------------------------------------------------------------------------
 // Cache that holds the mapping from a pid to a time stamp (to see if the cache needs
 // to be refreshed and bool to check if the operation needs to be denied.
 // variable which is true if this is a top level rm operation and false other-
 // wise. It is used by recursive rm commands which belong to the same pid in
 // order to decide if his operation is denied or not.
 //------------------------------------------------------------------------------
 eos::common::RWMutex mMapPidDenyRmMutex;
 std::map<pid_t, std::pair<time_t, bool> > mMapPidDenyRm;


 FuseWriteCache* XFC;

 int
 mylstat (const char *__restrict name, struct stat *__restrict __buf, pid_t pid);

 char *
 myrealpath (const char * __restrict path, char * __restrict resolved, pid_t pid);

 bool get_features(const std::string &url, std::map<std::string,std::string> *features);
 int check_mgm (std::map<std::string,std::string> *features);

 std::string mount_dir;
};
#endif<|MERGE_RESOLUTION|>--- conflicted
+++ resolved
@@ -190,15 +190,11 @@
  //----------------------------------------------------------------------------
 void redirect_p2i (unsigned long long inode, unsigned long long new_inode);
 
-<<<<<<< HEAD
-=======
-
  //----------------------------------------------------------------------------
  //! redirect inode to latest version of an inode
  //----------------------------------------------------------------------------
 unsigned long long redirect_i2i (unsigned long long inode);
 
->>>>>>> 6d8cd39c
  //----------------------------------------------------------------------------
  //! Replace all names with a given prefix
  //----------------------------------------------------------------------------
@@ -976,11 +972,9 @@
  int file_write_back_cache_size; ///< max temporary write-back cache per file size in bytes
  bool encode_pathname; ///< indicated if filename should be encoded
  bool hide_special_files; ///< indicate if we show atomic entries, version, backup files etc.
-<<<<<<< HEAD
-
-=======
+
  mode_t mode_overlay; ///< mask which is or'ed into the retrieved mode
->>>>>>> 6d8cd39c
+
  XrdOucString gMgmHost; ///< host name of the FUSE contact point
 
  //----------------------------------------------------------------------------
