//------------------------------------------------------------------------------
// File FileAbstraction.hh
// Author: Elvin-Alin Sindrilaru <esindril@cern.ch> CERN
//------------------------------------------------------------------------------

/************************************************************************
 * EOS - the CERN Disk Storage System                                   *
 * Copyright (C) 2011 CERN/Switzerland                                  *
 *                                                                      *
 * This program is free software: you can redistribute it and/or modify *
 * it under the terms of the GNU General Public License as published by *
 * the Free Software Foundation, either version 3 of the License, or    *
 * (at your option) any later version.                                  *
 *                                                                      *
 * This program is distributed in the hope that it will be useful,      *
 * but WITHOUT ANY WARRANTY; without even the implied warranty of       *
 * MERCHANTABILITY or FITNESS FOR A PARTICULAR PURPOSE.  See the        *
 * GNU General Public License for more details.                         *
 *                                                                      *
 * You should have received a copy of the GNU General Public License    *
 * along with this program.  If not, see <http://www.gnu.org/licenses/>.*
 ************************************************************************/

#ifndef __EOS_FUSE_FILEABSTRACTION_HH__
#define __EOS_FUSE_FILEABSTRACTION_HH__

//------------------------------------------------------------------------------
#include <utility>
#include <sys/types.h>
//------------------------------------------------------------------------------
#include <XrdSys/XrdSysPthread.hh>
#include "fst/layout/Layout.hh"
//------------------------------------------------------------------------------
#include "common/ConcurrentQueue.hh"
//------------------------------------------------------------------------------

//! Forward declaration
namespace eos
{
  namespace fst
  {
    class Layout;
  }
};

//! Definition of an error occurring in a write operation
typedef std::pair<int, off_t> error_type;

class LayoutWrapper;

//------------------------------------------------------------------------------
//! Class that keeps track of the operations done at file level
//------------------------------------------------------------------------------
class FileAbstraction
{
  public:

    //! Errors collected during writes
    eos::common::ConcurrentQueue<error_type>* errorsQueue;
    XrdSysRWLock mMutexRW; ///< RW mutex for file access

    //--------------------------------------------------------------------------
    //! Constructor
    //!
    //! @param fd file descriptor
    //! @param file raw file object
    //!
    //--------------------------------------------------------------------------
<<<<<<< HEAD
    FileAbstraction(int fd, LayoutWrapper* file, const char* path="");
=======
    FileAbstraction(const char* path="");
>>>>>>> 8d03be45


    //--------------------------------------------------------------------------
    //! Destructor
    //--------------------------------------------------------------------------
    ~FileAbstraction();


    //--------------------------------------------------------------------------
    //! Get size of writes in cache for current file
    //--------------------------------------------------------------------------
    size_t GetSizeWrites();


    //--------------------------------------------------------------------------
    //! Get number of write blocks in cache for the file
    //--------------------------------------------------------------------------
    long long int GetNoWriteBlocks();

    //--------------------------------------------------------------------------
    //! Get fd value
    //--------------------------------------------------------------------------
    inline int GetFd() const
    {
      return mFd;
    };

    //--------------------------------------------------------------------------
    //! Set fd value
    //--------------------------------------------------------------------------
    inline void SetFd( const int& fd)
    {
      mFd=fd;
      mFirstPossibleKey = static_cast<long long>(1e14 * mFd);
      mLastPossibleKey = static_cast<long long>((1e14 * (mFd + 1)));
      eos_static_debug("ptr_obj=%p, first_key=%llu, last_key=%llu",
                        this, mFirstPossibleKey, mLastPossibleKey);
    };


    //--------------------------------------------------------------------------
    //! Get undelying raw file object
    //--------------------------------------------------------------------------
    inline LayoutWrapper* GetRawFile() const
    {
      return mFile;
    };

    //--------------------------------------------------------------------------
    //! Set undelying raw file object
    //--------------------------------------------------------------------------
    inline void SetRawFile(eos::fst::Layout* file)
    {
      mFile=file;
    };

    //--------------------------------------------------------------------------
    //! Get undelying raw file object for RO
    //--------------------------------------------------------------------------
    inline eos::fst::Layout* GetRawFileRO() const
    {
      return mFileRO;
    };

    //--------------------------------------------------------------------------
    //! Set undelying raw file object
    //--------------------------------------------------------------------------
    inline void SetRawFileRO(eos::fst::Layout* file)
    {
      mFileRO=file;
    };

    //--------------------------------------------------------------------------
    //! Get first possible key value
    //--------------------------------------------------------------------------
    inline long long GetFirstPossibleKey() const
    {
      return mFirstPossibleKey;
    };

    //--------------------------------------------------------------------------
    //! Get last possible key value
    //--------------------------------------------------------------------------
    inline long long GetLastPossibleKey() const
    {
      return mLastPossibleKey;
    };


    //--------------------------------------------------------------------------
    //! Increment the size of writes
    //!
    //! @param sizeWrite size writes
    //!
    //--------------------------------------------------------------------------
    void IncrementWrites(size_t sizeWrite);


    //--------------------------------------------------------------------------
    //! Decrement the size of writes
    //!
    //! @param sizeWrite size writes
    //!
    //--------------------------------------------------------------------------
    void DecrementWrites(size_t sizeWrite);


    //--------------------------------------------------------------------------
    //! Increment the number of open requests
    //--------------------------------------------------------------------------
    void IncNumOpen();


    //--------------------------------------------------------------------------
    //! Decrement the number of open requests
    //--------------------------------------------------------------------------
    void DecNumOpen();


    //--------------------------------------------------------------------------
    //! Increment the number of references
    //--------------------------------------------------------------------------
    void IncNumRef();


    //--------------------------------------------------------------------------
    //! Decrement the number of references
    //--------------------------------------------------------------------------
    void DecNumRef();


    //--------------------------------------------------------------------------
    //! Decide if the file is still in use
    //!
    //! @return true if file is in use, otherwise false
    //!
    //--------------------------------------------------------------------------
    bool IsInUse();


    //--------------------------------------------------------------------------
    //! Method used to wait for writes to be done
    //--------------------------------------------------------------------------
    void WaitFinishWrites();


    //--------------------------------------------------------------------------
    //! Genereate block key
    //!
    //! @param offset offset piece
    //!
    //! @return block key
    //!
    //--------------------------------------------------------------------------
    long long int GenerateBlockKey(off_t offset);


    //--------------------------------------------------------------------------
    //! Get the queue of errros
    //--------------------------------------------------------------------------
    eos::common::ConcurrentQueue<error_type>& GetErrorQueue() const;

    //--------------------------------------------------------------------------
    //! Set a new utime on a file
    //--------------------------------------------------------------------------
    void SetUtimes(struct timespec* utime);

    //--------------------------------------------------------------------------
    //! Get last utime setting of a file and the path to it
    //--------------------------------------------------------------------------
    const char* GetUtimes(struct timespec* utime);

    //--------------------------------------------------------------------------
    //! Conditionally increase the max write offset if offset is bigger
    //--------------------------------------------------------------------------
    void TestMaxWriteOffset(off_t offset);

    //--------------------------------------------------------------------------
    //! Set the max write offset to offset
    //--------------------------------------------------------------------------
    void SetMaxWriteOffset(off_t offset);

    //--------------------------------------------------------------------------
    //! Get the max write offset
    //--------------------------------------------------------------------------
    off_t GetMaxWriteOffset();

  private:
    int mFd; ///< file descriptor used for the block key range
<<<<<<< HEAD
    LayoutWrapper* mFile; ///< raw file object
=======
    eos::fst::Layout* mFile; ///< raw file object
    eos::fst::Layout* mFileRO; ///< raw file object for RO access
>>>>>>> 8d03be45
    int mNoReferences; ///< number of held referencess to this file
    int mNumOpen; ///< number of open request without a matching close
    size_t mSizeWrites; ///< the size of write blocks in cache
    long long mLastPossibleKey; ///< last possible offset in file
    long long mFirstPossibleKey; ///< first possible offset in file
    XrdSysCondVar mCondUpdate; ///< cond variable for updating file attributes
    struct timespec mUtime[2]; ///< cond variable tracking last set utime while file is still open
    std::string mPath; ///< valid path to this file
    XrdSysMutex mMaxWriteOffsetMutex; ///< mutex protecting the maximum write offset
    off_t mMaxWriteOffset; ///< maximum written offset
};

#endif // __EOS_FUSE_FILEABSTRACTION_HH__<|MERGE_RESOLUTION|>--- conflicted
+++ resolved
@@ -66,11 +66,7 @@
     //! @param file raw file object
     //!
     //--------------------------------------------------------------------------
-<<<<<<< HEAD
-    FileAbstraction(int fd, LayoutWrapper* file, const char* path="");
-=======
     FileAbstraction(const char* path="");
->>>>>>> 8d03be45
 
 
     //--------------------------------------------------------------------------
@@ -122,7 +118,7 @@
     //--------------------------------------------------------------------------
     //! Set undelying raw file object
     //--------------------------------------------------------------------------
-    inline void SetRawFile(eos::fst::Layout* file)
+    inline void SetRawFile(LayoutWrapper* file)
     {
       mFile=file;
     };
@@ -130,7 +126,7 @@
     //--------------------------------------------------------------------------
     //! Get undelying raw file object for RO
     //--------------------------------------------------------------------------
-    inline eos::fst::Layout* GetRawFileRO() const
+    inline LayoutWrapper* GetRawFileRO() const
     {
       return mFileRO;
     };
@@ -138,7 +134,7 @@
     //--------------------------------------------------------------------------
     //! Set undelying raw file object
     //--------------------------------------------------------------------------
-    inline void SetRawFileRO(eos::fst::Layout* file)
+    inline void SetRawFileRO(LayoutWrapper* file)
     {
       mFileRO=file;
     };
@@ -260,12 +256,8 @@
 
   private:
     int mFd; ///< file descriptor used for the block key range
-<<<<<<< HEAD
     LayoutWrapper* mFile; ///< raw file object
-=======
-    eos::fst::Layout* mFile; ///< raw file object
-    eos::fst::Layout* mFileRO; ///< raw file object for RO access
->>>>>>> 8d03be45
+    LayoutWrapper* mFileRO; ///< raw file object for RO access
     int mNoReferences; ///< number of held referencess to this file
     int mNumOpen; ///< number of open request without a matching close
     size_t mSizeWrites; ///< the size of write blocks in cache
