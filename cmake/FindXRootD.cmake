--- conflicted
+++ resolved
@@ -29,50 +29,28 @@
     XROOTD_UTILS_LIBRARY
     NAMES XrdUtils
     HINTS ${XROOTD_ROOT_DIR} $ENV{XROOTD_ROOT_DIR}
-<<<<<<< HEAD
     PATH_SUFFIXES ${LIBRARY_PATH_PREFIX})
-=======
-    PATH_SUFFIXES lib )
->>>>>>> 0f52910c
 
   find_library(
     XROOTD_SERVER_LIBRARY
     NAMES XrdServer
     HINTS ${XROOTD_ROOT_DIR} $ENV{XROOTD_ROOT_DIR}
-<<<<<<< HEAD
     PATH_SUFFIXES ${LIBRARY_PATH_PREFIX})
-=======
-    PATH_SUFFIXES lib )
->>>>>>> 0f52910c
 
   find_library(
     XROOTD_CL_LIBRARY
     NAMES XrdCl
     HINTS ${XROOTD_ROOT_DIR} $ENV{XROOTD_ROOT_DIR}
-<<<<<<< HEAD
     PATH_SUFFIXES ${LIBRARY_PATH_PREFIX})
-=======
-    PATH_SUFFIXES lib )
->>>>>>> 0f52910c
 
   find_library(
     XROOTD_POSIX_LIBRARY
     NAMES XrdPosix
     HINTS ${XROOTD_ROOT_DIR} $ENV{XROOTD_ROOT_DIR}
-<<<<<<< HEAD
     PATH_SUFFIXES ${LIBRARY_PATH_PREFIX})
 
   set(XROOTD_INCLUDE_DIRS ${XROOTD_INCLUDE_DIR} ${XROOTD_PRIVATE_INCLUDE_DIR})
 
-=======
-    PATH_SUFFIXES lib )
-message( ${XROOTD_POSIX_LIBRARY} )
-
-  set(XROOTD_INCLUDE_DIRS ${XROOTD_INCLUDE_DIR} ${XROOTD_PRIVATE_INCLUDE_DIR})
-
-  GET_FILENAME_COMPONENT( XROOTD_LIB_DIR ${XROOTD_UTILS_LIBRARY} PATH )
-
->>>>>>> 0f52910c
   set(
     XROOTD_LIBRARIES
     ${XROOTD_SERVER_LIBRARY}
@@ -86,7 +64,7 @@
     XROOTD_SERVER_LIBRARY
     XROOTD_UTILS_LIBRARY
     XROOTD_CL_LIBRARY
-    XROOTD_INCLUDE_DIR
+                                          XROOTD_INCLUDE_DIR
     XROOTD_PRIVATE_INCLUDE_DIR)
 
   mark_as_advanced(
